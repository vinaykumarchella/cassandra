--- conflicted
+++ resolved
@@ -1,13 +1,9 @@
-<<<<<<< HEAD
 3.0.5
  * Remove recursive call from CompositesSearcher (CASSANDRA-11304)
  * Fix filtering on non-primary key columns for queries without index (CASSANDRA-6377)
  * Fix sstableloader fail when using materialized view (CASSANDRA-11275)
 Merged from 2.2:
-=======
-2.2.6
  * Add missing newline at end of bin/cqlsh (CASSANDRA-11325)
->>>>>>> f7915899
  * Fix AE in nodetool cfstats (backport CASSANDRA-10859) (CASSANDRA-11297)
  * Unresolved hostname leads to replace being ignored (CASSANDRA-11210)
  * Only log yaml config once, at startup (CASSANDRA-11217)
