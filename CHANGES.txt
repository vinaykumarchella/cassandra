--- conflicted
+++ resolved
@@ -12,12 +12,8 @@
  * Ensure that tracing doesn't break connections in 3.x/4.0 mixed mode by default (CASSANDRA-15385)
  * Make sure index summary redistribution does not start when compactions are paused (CASSANDRA-15265)
  * Ensure legacy rows have primary key livenessinfo when they contain illegal cells (CASSANDRA-15365)
-<<<<<<< HEAD
 Merged from 2.2:
-=======
-Merged from 2.2
  * Fix SELECT JSON output for empty blobs (CASSANDRA-15435)
->>>>>>> fa718c98
  * In-JVM DTest: Set correct internode message version for upgrade test (CASSANDRA-15371)
 
 
