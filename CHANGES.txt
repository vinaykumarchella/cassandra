<<<<<<< HEAD
3.0
=======
2.2.4
 * Expose phi values from failure detector via JMX and tweak debug
   and trace logging (CASSANDRA-9526)
 * Fix RangeNamesQueryPager (CASSANDRA-10509)
 * Deprecate Pig support (CASSANDRA-10542)
 * Reduce contention getting instances of CompositeType (CASSANDRA-10433)
>>>>>>> 3cd75001
Merged from 2.1:
 * AssertionError: attempted to delete non-existing file CommitLog (CASSANDRA-10377)


3.0-rc2
 * Fix SELECT DISTINCT queries between 2.2.2 nodes and 3.0 nodes (CASSANDRA-10473)
 * Remove circular references in SegmentedFile (CASSANDRA-10543)
 * Ensure validation of indexed values only occurs once per-partition (CASSANDRA-10536)
 * Fix handling of static columns for range tombstones in thrift (CASSANDRA-10174)
 * Support empty ColumnFilter for backward compatility on empty IN (CASSANDRA-10471)
 * Remove Pig support (CASSANDRA-10542)
 * Fix LogFile throws Exception when assertion is disabled (CASSANDRA-10522)
 * Revert CASSANDRA-7486, make CMS default GC, move GC config to
   conf/jvm.options (CASSANDRA-10403)
 * Fix TeeingAppender causing some logs to be truncated/empty (CASSANDRA-10447)
 * Allow EACH_QUORUM for reads (CASSANDRA-9602)
 * Fix potential ClassCastException while upgrading (CASSANDRA-10468)
 * Fix NPE in MVs on update (CASSANDRA-10503)
 * Only include modified cell data in indexing deltas (CASSANDRA-10438)
 * Do not load keyspace when creating sstable writer (CASSANDRA-10443)
 * If node is not yet gossiping write all MV updates to batchlog only (CASSANDRA-10413)
 * Re-populate token metadata after commit log recovery (CASSANDRA-10293)
 * Provide additional metrics for materialized views (CASSANDRA-10323)
 * Flush system schema tables after local schema changes (CASSANDRA-10429)
Merged from 2.2:
 * Reduce contention getting instances of CompositeType (CASSANDRA-10433)
 * Fix the regression when using LIMIT with aggregates (CASSANDRA-10487)
 * Avoid NoClassDefFoundError during DataDescriptor initialization on windows (CASSANDRA-10412)
 * Preserve case of quoted Role & User names (CASSANDRA-10394)
 * cqlsh pg-style-strings broken (CASSANDRA-10484)
 * cqlsh prompt includes name of keyspace after failed `use` statement (CASSANDRA-10369)
Merged from 2.1:
 * (cqlsh) Distinguish negative and positive infinity in output (CASSANDRA-10523)
 * (cqlsh) allow custom time_format for COPY TO (CASSANDRA-8970)
 * Don't allow startup if the node's rack has changed (CASSANDRA-10242)
 * (cqlsh) show partial trace if incomplete after max_trace_wait (CASSANDRA-7645)
 * Allow LOCAL_JMX to be easily overridden (CASSANDRA-10275)
 * Mark nodes as dead even if they've already left (CASSANDRA-10205)


3.0.0-rc1
 * Fix mixed version read request compatibility for compact static tables
   (CASSANDRA-10373)
 * Fix paging of DISTINCT with static and IN (CASSANDRA-10354)
 * Allow MATERIALIZED VIEW's SELECT statement to restrict primary key
   columns (CASSANDRA-9664)
 * Move crc_check_chance out of compression options (CASSANDRA-9839)
 * Fix descending iteration past end of BTreeSearchIterator (CASSANDRA-10301)
 * Transfer hints to a different node on decommission (CASSANDRA-10198)
 * Check partition keys for CAS operations during stmt validation (CASSANDRA-10338)
 * Add custom query expressions to SELECT (CASSANDRA-10217)
 * Fix minor bugs in MV handling (CASSANDRA-10362)
 * Allow custom indexes with 0,1 or multiple target columns (CASSANDRA-10124)
 * Improve MV schema representation (CASSANDRA-9921)
 * Add flag to enable/disable coordinator batchlog for MV writes (CASSANDRA-10230)
 * Update cqlsh COPY for new internal driver serialization interface (CASSANDRA-10318)
 * Give index implementations more control over rebuild operations (CASSANDRA-10312)
 * Update index file format (CASSANDRA-10314)
 * Add "shadowable" row tombstones to deal with mv timestamp issues (CASSANDRA-10261)
 * CFS.loadNewSSTables() broken for pre-3.0 sstables
 * Cache selected index in read command to reduce lookups (CASSANDRA-10215)
 * Small optimizations of sstable index serialization (CASSANDRA-10232)
 * Support for both encrypted and unencrypted native transport connections (CASSANDRA-9590)
Merged from 2.2:
 * Configurable page size in cqlsh (CASSANDRA-9855)
 * Defer default role manager setup until all nodes are on 2.2+ (CASSANDRA-9761)
 * Handle missing RoleManager in config after upgrade to 2.2 (CASSANDRA-10209)
Merged from 2.1:
 * Bulk Loader API could not tolerate even node failure (CASSANDRA-10347)
 * Avoid misleading pushed notifications when multiple nodes
   share an rpc_address (CASSANDRA-10052)
 * Fix dropping undroppable when message queue is full (CASSANDRA-10113)
 * Fix potential ClassCastException during paging (CASSANDRA-10352)
 * Prevent ALTER TYPE from creating circular references (CASSANDRA-10339)
 * Fix cache handling of 2i and base tables (CASSANDRA-10155, 10359)
 * Fix NPE in nodetool compactionhistory (CASSANDRA-9758)
 * (Pig) support BulkOutputFormat as a URL parameter (CASSANDRA-7410)
 * BATCH statement is broken in cqlsh (CASSANDRA-10272)
 * (cqlsh) Make cqlsh PEP8 Compliant (CASSANDRA-10066)
 * (cqlsh) Fix error when starting cqlsh with --debug (CASSANDRA-10282)
 * Scrub, Cleanup and Upgrade do not unmark compacting until all operations
   have completed, regardless of the occurence of exceptions (CASSANDRA-10274)


3.0.0-beta2
 * Fix columns returned by AbstractBtreePartitions (CASSANDRA-10220)
 * Fix backward compatibility issue due to AbstractBounds serialization bug (CASSANDRA-9857)
 * Fix startup error when upgrading nodes (CASSANDRA-10136)
 * Base table PRIMARY KEY can be assumed to be NOT NULL in MV creation (CASSANDRA-10147)
 * Improve batchlog write patch (CASSANDRA-9673)
 * Re-apply MaterializedView updates on commitlog replay (CASSANDRA-10164)
 * Require AbstractType.isByteOrderComparable declaration in constructor (CASSANDRA-9901)
 * Avoid digest mismatch on upgrade to 3.0 (CASSANDRA-9554)
 * Fix Materialized View builder when adding multiple MVs (CASSANDRA-10156)
 * Choose better poolingOptions for protocol v4 in cassandra-stress (CASSANDRA-10182)
 * Fix LWW bug affecting Materialized Views (CASSANDRA-10197)
 * Ensures frozen sets and maps are always sorted (CASSANDRA-10162)
 * Don't deadlock when flushing CFS backed custom indexes (CASSANDRA-10181)
 * Fix double flushing of secondary index tables (CASSANDRA-10180)
 * Fix incorrect handling of range tombstones in thrift (CASSANDRA-10046)
 * Only use batchlog when paired materialized view replica is remote (CASSANDRA-10061)
 * Reuse TemporalRow when updating multiple MaterializedViews (CASSANDRA-10060)
 * Validate gc_grace_seconds for batchlog writes and MVs (CASSANDRA-9917)
 * Fix sstablerepairedset (CASSANDRA-10132)
Merged from 2.2:
 * Cancel transaction for sstables we wont redistribute index summary
   for (CASSANDRA-10270)
 * Retry snapshot deletion after compaction and gc on Windows (CASSANDRA-10222)
 * Fix failure to start with space in directory path on Windows (CASSANDRA-10239)
 * Fix repair hang when snapshot failed (CASSANDRA-10057)
 * Fall back to 1/4 commitlog volume for commitlog_total_space on small disks
   (CASSANDRA-10199)
Merged from 2.1:
 * Added configurable warning threshold for GC duration (CASSANDRA-8907)
 * Fix handling of streaming EOF (CASSANDRA-10206)
 * Only check KeyCache when it is enabled
 * Change streaming_socket_timeout_in_ms default to 1 hour (CASSANDRA-8611)
 * (cqlsh) update list of CQL keywords (CASSANDRA-9232)
 * Add nodetool gettraceprobability command (CASSANDRA-10234)
Merged from 2.0:
 * Fix rare race where older gossip states can be shadowed (CASSANDRA-10366)
 * Fix consolidating racks violating the RF contract (CASSANDRA-10238)
 * Disallow decommission when node is in drained state (CASSANDRA-8741)


2.2.1
 * Fix race during construction of commit log (CASSANDRA-10049)
 * Fix LeveledCompactionStrategyTest (CASSANDRA-9757)
 * Fix broken UnbufferedDataOutputStreamPlus.writeUTF (CASSANDRA-10203)
 * (cqlsh) default load-from-file encoding to utf-8 (CASSANDRA-9898)
 * Avoid returning Permission.NONE when failing to query users table (CASSANDRA-10168)
 * (cqlsh) add CLEAR command (CASSANDRA-10086)
 * Support string literals as Role names for compatibility (CASSANDRA-10135)
Merged from 2.1:
 * Only check KeyCache when it is enabled
 * Change streaming_socket_timeout_in_ms default to 1 hour (CASSANDRA-8611)
 * (cqlsh) update list of CQL keywords (CASSANDRA-9232)


3.0.0-beta1
 * Redesign secondary index API (CASSANDRA-9459, 7771, 9041)
 * Fix throwing ReadFailure instead of ReadTimeout on range queries (CASSANDRA-10125)
 * Rewrite hinted handoff (CASSANDRA-6230)
 * Fix query on static compact tables (CASSANDRA-10093)
 * Fix race during construction of commit log (CASSANDRA-10049)
 * Add option to only purge repaired tombstones (CASSANDRA-6434)
 * Change authorization handling for MVs (CASSANDRA-9927)
 * Add custom JMX enabled executor for UDF sandbox (CASSANDRA-10026)
 * Fix row deletion bug for Materialized Views (CASSANDRA-10014)
 * Support mixed-version clusters with Cassandra 2.1 and 2.2 (CASSANDRA-9704)
 * Fix multiple slices on RowSearchers (CASSANDRA-10002)
 * Fix bug in merging of collections (CASSANDRA-10001)
 * Optimize batchlog replay to avoid full scans (CASSANDRA-7237)
 * Repair improvements when using vnodes (CASSANDRA-5220)
 * Disable scripted UDFs by default (CASSANDRA-9889)
 * Bytecode inspection for Java-UDFs (CASSANDRA-9890)
 * Use byte to serialize MT hash length (CASSANDRA-9792)
 * Replace usage of Adler32 with CRC32 (CASSANDRA-8684)
 * Fix migration to new format from 2.1 SSTable (CASSANDRA-10006)
 * SequentialWriter should extend BufferedDataOutputStreamPlus (CASSANDRA-9500)
 * Use the same repairedAt timestamp within incremental repair session (CASSANDRA-9111)
Merged from 2.2:
 * Allow count(*) and count(1) to be use as normal aggregation (CASSANDRA-10114)
 * An NPE is thrown if the column name is unknown for an IN relation (CASSANDRA-10043)
 * Apply commit_failure_policy to more errors on startup (CASSANDRA-9749)
 * Fix histogram overflow exception (CASSANDRA-9973)
 * Route gossip messages over dedicated socket (CASSANDRA-9237)
 * Add checksum to saved cache files (CASSANDRA-9265)
 * Log warning when using an aggregate without partition key (CASSANDRA-9737)
Merged from 2.1:
 * (cqlsh) Allow encoding to be set through command line (CASSANDRA-10004)
 * Add new JMX methods to change local compaction strategy (CASSANDRA-9965)
 * Write hints for paxos commits (CASSANDRA-7342)
 * (cqlsh) Fix timestamps before 1970 on Windows, always
   use UTC for timestamp display (CASSANDRA-10000)
 * (cqlsh) Avoid overwriting new config file with old config
   when both exist (CASSANDRA-9777)
 * Release snapshot selfRef when doing snapshot repair (CASSANDRA-9998)
 * Cannot replace token does not exist - DN node removed as Fat Client (CASSANDRA-9871)
Merged from 2.0:
 * Don't cast expected bf size to an int (CASSANDRA-9959)
 * Make getFullyExpiredSSTables less expensive (CASSANDRA-9882)


3.0.0-alpha1
 * Implement proper sandboxing for UDFs (CASSANDRA-9402)
 * Simplify (and unify) cleanup of compaction leftovers (CASSANDRA-7066)
 * Allow extra schema definitions in cassandra-stress yaml (CASSANDRA-9850)
 * Metrics should use up to date nomenclature (CASSANDRA-9448)
 * Change CREATE/ALTER TABLE syntax for compression (CASSANDRA-8384)
 * Cleanup crc and adler code for java 8 (CASSANDRA-9650)
 * Storage engine refactor (CASSANDRA-8099, 9743, 9746, 9759, 9781, 9808, 9825,
   9848, 9705, 9859, 9867, 9874, 9828, 9801)
 * Update Guava to 18.0 (CASSANDRA-9653)
 * Bloom filter false positive ratio is not honoured (CASSANDRA-8413)
 * New option for cassandra-stress to leave a ratio of columns null (CASSANDRA-9522)
 * Change hinted_handoff_enabled yaml setting, JMX (CASSANDRA-9035)
 * Add algorithmic token allocation (CASSANDRA-7032)
 * Add nodetool command to replay batchlog (CASSANDRA-9547)
 * Make file buffer cache independent of paths being read (CASSANDRA-8897)
 * Remove deprecated legacy Hadoop code (CASSANDRA-9353)
 * Decommissioned nodes will not rejoin the cluster (CASSANDRA-8801)
 * Change gossip stabilization to use endpoit size (CASSANDRA-9401)
 * Change default garbage collector to G1 (CASSANDRA-7486)
 * Populate TokenMetadata early during startup (CASSANDRA-9317)
 * Undeprecate cache recentHitRate (CASSANDRA-6591)
 * Add support for selectively varint encoding fields (CASSANDRA-9499, 9865)
 * Materialized Views (CASSANDRA-6477)
Merged from 2.2:
 * Avoid grouping sstables for anticompaction with DTCS (CASSANDRA-9900)
 * UDF / UDA execution time in trace (CASSANDRA-9723)
 * Fix broken internode SSL (CASSANDRA-9884)
Merged from 2.1:
 * Add new JMX methods to change local compaction strategy (CASSANDRA-9965)
 * Fix handling of enable/disable autocompaction (CASSANDRA-9899)
 * Add consistency level to tracing ouput (CASSANDRA-9827)
 * Remove repair snapshot leftover on startup (CASSANDRA-7357)
 * Use random nodes for batch log when only 2 racks (CASSANDRA-8735)
 * Ensure atomicity inside thrift and stream session (CASSANDRA-7757)
 * Fix nodetool info error when the node is not joined (CASSANDRA-9031)
Merged from 2.0:
 * Log when messages are dropped due to cross_node_timeout (CASSANDRA-9793)
 * Don't track hotness when opening from snapshot for validation (CASSANDRA-9382)


2.2.0
 * Allow the selection of columns together with aggregates (CASSANDRA-9767)
 * Fix cqlsh copy methods and other windows specific issues (CASSANDRA-9795)
 * Don't wrap byte arrays in SequentialWriter (CASSANDRA-9797)
 * sum() and avg() functions missing for smallint and tinyint types (CASSANDRA-9671)
 * Revert CASSANDRA-9542 (allow native functions in UDA) (CASSANDRA-9771)
Merged from 2.1:
 * Fix MarshalException when upgrading superColumn family (CASSANDRA-9582)
 * Fix broken logging for "empty" flushes in Memtable (CASSANDRA-9837)
 * Handle corrupt files on startup (CASSANDRA-9686)
 * Fix clientutil jar and tests (CASSANDRA-9760)
 * (cqlsh) Allow the SSL protocol version to be specified through the
    config file or environment variables (CASSANDRA-9544)
Merged from 2.0:
 * Add tool to find why expired sstables are not getting dropped (CASSANDRA-10015)
 * Remove erroneous pending HH tasks from tpstats/jmx (CASSANDRA-9129)
 * Don't cast expected bf size to an int (CASSANDRA-9959)
 * checkForEndpointCollision fails for legitimate collisions (CASSANDRA-9765)
 * Complete CASSANDRA-8448 fix (CASSANDRA-9519)
 * Don't include auth credentials in debug log (CASSANDRA-9682)
 * Can't transition from write survey to normal mode (CASSANDRA-9740)
 * Scrub (recover) sstables even when -Index.db is missing (CASSANDRA-9591)
 * Fix growing pending background compaction (CASSANDRA-9662)


2.2.0-rc2
 * Re-enable memory-mapped I/O on Windows (CASSANDRA-9658)
 * Warn when an extra-large partition is compacted (CASSANDRA-9643)
 * (cqlsh) Allow setting the initial connection timeout (CASSANDRA-9601)
 * BulkLoader has --transport-factory option but does not use it (CASSANDRA-9675)
 * Allow JMX over SSL directly from nodetool (CASSANDRA-9090)
 * Update cqlsh for UDFs (CASSANDRA-7556)
 * Change Windows kernel default timer resolution (CASSANDRA-9634)
 * Deprected sstable2json and json2sstable (CASSANDRA-9618)
 * Allow native functions in user-defined aggregates (CASSANDRA-9542)
 * Don't repair system_distributed by default (CASSANDRA-9621)
 * Fix mixing min, max, and count aggregates for blob type (CASSANRA-9622)
 * Rename class for DATE type in Java driver (CASSANDRA-9563)
 * Duplicate compilation of UDFs on coordinator (CASSANDRA-9475)
 * Fix connection leak in CqlRecordWriter (CASSANDRA-9576)
 * Mlockall before opening system sstables & remove boot_without_jna option (CASSANDRA-9573)
 * Add functions to convert timeuuid to date or time, deprecate dateOf and unixTimestampOf (CASSANDRA-9229)
 * Make sure we cancel non-compacting sstables from LifecycleTransaction (CASSANDRA-9566)
 * Fix deprecated repair JMX API (CASSANDRA-9570)
 * Add logback metrics (CASSANDRA-9378)
 * Update and refactor ant test/test-compression to run the tests in parallel (CASSANDRA-9583)
 * Fix upgrading to new directory for secondary index (CASSANDRA-9687)
Merged from 2.1:
 * (cqlsh) Fix bad check for CQL compatibility when DESCRIBE'ing
   COMPACT STORAGE tables with no clustering columns
 * Eliminate strong self-reference chains in sstable ref tidiers (CASSANDRA-9656)
 * Ensure StreamSession uses canonical sstable reader instances (CASSANDRA-9700) 
 * Ensure memtable book keeping is not corrupted in the event we shrink usage (CASSANDRA-9681)
 * Update internal python driver for cqlsh (CASSANDRA-9064)
 * Fix IndexOutOfBoundsException when inserting tuple with too many
   elements using the string literal notation (CASSANDRA-9559)
 * Enable describe on indices (CASSANDRA-7814)
 * Fix incorrect result for IN queries where column not found (CASSANDRA-9540)
 * ColumnFamilyStore.selectAndReference may block during compaction (CASSANDRA-9637)
 * Fix bug in cardinality check when compacting (CASSANDRA-9580)
 * Fix memory leak in Ref due to ConcurrentLinkedQueue.remove() behaviour (CASSANDRA-9549)
 * Make rebuild only run one at a time (CASSANDRA-9119)
Merged from 2.0:
 * Avoid NPE in AuthSuccess#decode (CASSANDRA-9727)
 * Add listen_address to system.local (CASSANDRA-9603)
 * Bug fixes to resultset metadata construction (CASSANDRA-9636)
 * Fix setting 'durable_writes' in ALTER KEYSPACE (CASSANDRA-9560)
 * Avoids ballot clash in Paxos (CASSANDRA-9649)
 * Improve trace messages for RR (CASSANDRA-9479)
 * Fix suboptimal secondary index selection when restricted
   clustering column is also indexed (CASSANDRA-9631)
 * (cqlsh) Add min_threshold to DTCS option autocomplete (CASSANDRA-9385)
 * Fix error message when attempting to create an index on a column
   in a COMPACT STORAGE table with clustering columns (CASSANDRA-9527)
 * 'WITH WITH' in alter keyspace statements causes NPE (CASSANDRA-9565)
 * Expose some internals of SelectStatement for inspection (CASSANDRA-9532)
 * ArrivalWindow should use primitives (CASSANDRA-9496)
 * Periodically submit background compaction tasks (CASSANDRA-9592)
 * Set HAS_MORE_PAGES flag to false when PagingState is null (CASSANDRA-9571)


2.2.0-rc1
 * Compressed commit log should measure compressed space used (CASSANDRA-9095)
 * Fix comparison bug in CassandraRoleManager#collectRoles (CASSANDRA-9551)
 * Add tinyint,smallint,time,date support for UDFs (CASSANDRA-9400)
 * Deprecates SSTableSimpleWriter and SSTableSimpleUnsortedWriter (CASSANDRA-9546)
 * Empty INITCOND treated as null in aggregate (CASSANDRA-9457)
 * Remove use of Cell in Thrift MapReduce classes (CASSANDRA-8609)
 * Integrate pre-release Java Driver 2.2-rc1, custom build (CASSANDRA-9493)
 * Clean up gossiper logic for old versions (CASSANDRA-9370)
 * Fix custom payload coding/decoding to match the spec (CASSANDRA-9515)
 * ant test-all results incomplete when parsed (CASSANDRA-9463)
 * Disallow frozen<> types in function arguments and return types for
   clarity (CASSANDRA-9411)
 * Static Analysis to warn on unsafe use of Autocloseable instances (CASSANDRA-9431)
 * Update commitlog archiving examples now that commitlog segments are
   not recycled (CASSANDRA-9350)
 * Extend Transactional API to sstable lifecycle management (CASSANDRA-8568)
 * (cqlsh) Add support for native protocol 4 (CASSANDRA-9399)
 * Ensure that UDF and UDAs are keyspace-isolated (CASSANDRA-9409)
 * Revert CASSANDRA-7807 (tracing completion client notifications) (CASSANDRA-9429)
 * Add ability to stop compaction by ID (CASSANDRA-7207)
 * Let CassandraVersion handle SNAPSHOT version (CASSANDRA-9438)
Merged from 2.1:
 * (cqlsh) Fix using COPY through SOURCE or -f (CASSANDRA-9083)
 * Fix occasional lack of `system` keyspace in schema tables (CASSANDRA-8487)
 * Use ProtocolError code instead of ServerError code for native protocol
   error responses to unsupported protocol versions (CASSANDRA-9451)
 * Default commitlog_sync_batch_window_in_ms changed to 2ms (CASSANDRA-9504)
 * Fix empty partition assertion in unsorted sstable writing tools (CASSANDRA-9071)
 * Ensure truncate without snapshot cannot produce corrupt responses (CASSANDRA-9388) 
 * Consistent error message when a table mixes counter and non-counter
   columns (CASSANDRA-9492)
 * Avoid getting unreadable keys during anticompaction (CASSANDRA-9508)
 * (cqlsh) Better float precision by default (CASSANDRA-9224)
 * Improve estimated row count (CASSANDRA-9107)
 * Optimize range tombstone memory footprint (CASSANDRA-8603)
 * Use configured gcgs in anticompaction (CASSANDRA-9397)
Merged from 2.0:
 * Don't accumulate more range than necessary in RangeTombstone.Tracker (CASSANDRA-9486)
 * Add broadcast and rpc addresses to system.local (CASSANDRA-9436)
 * Always mark sstable suspect when corrupted (CASSANDRA-9478)
 * Add database users and permissions to CQL3 documentation (CASSANDRA-7558)
 * Allow JVM_OPTS to be passed to standalone tools (CASSANDRA-5969)
 * Fix bad condition in RangeTombstoneList (CASSANDRA-9485)
 * Fix potential StackOverflow when setting CrcCheckChance over JMX (CASSANDRA-9488)
 * Fix null static columns in pages after the first, paged reversed
   queries (CASSANDRA-8502)
 * Fix counting cache serialization in request metrics (CASSANDRA-9466)
 * Add option not to validate atoms during scrub (CASSANDRA-9406)


2.2.0-beta1
 * Introduce Transactional API for internal state changes (CASSANDRA-8984)
 * Add a flag in cassandra.yaml to enable UDFs (CASSANDRA-9404)
 * Better support of null for UDF (CASSANDRA-8374)
 * Use ecj instead of javassist for UDFs (CASSANDRA-8241)
 * faster async logback configuration for tests (CASSANDRA-9376)
 * Add `smallint` and `tinyint` data types (CASSANDRA-8951)
 * Avoid thrift schema creation when native driver is used in stress tool (CASSANDRA-9374)
 * Make Functions.declared thread-safe
 * Add client warnings to native protocol v4 (CASSANDRA-8930)
 * Allow roles cache to be invalidated (CASSANDRA-8967)
 * Upgrade Snappy (CASSANDRA-9063)
 * Don't start Thrift rpc by default (CASSANDRA-9319)
 * Only stream from unrepaired sstables with incremental repair (CASSANDRA-8267)
 * Aggregate UDFs allow SFUNC return type to differ from STYPE if FFUNC specified (CASSANDRA-9321)
 * Remove Thrift dependencies in bundled tools (CASSANDRA-8358)
 * Disable memory mapping of hsperfdata file for JVM statistics (CASSANDRA-9242)
 * Add pre-startup checks to detect potential incompatibilities (CASSANDRA-8049)
 * Distinguish between null and unset in protocol v4 (CASSANDRA-7304)
 * Add user/role permissions for user-defined functions (CASSANDRA-7557)
 * Allow cassandra config to be updated to restart daemon without unloading classes (CASSANDRA-9046)
 * Don't initialize compaction writer before checking if iter is empty (CASSANDRA-9117)
 * Don't execute any functions at prepare-time (CASSANDRA-9037)
 * Share file handles between all instances of a SegmentedFile (CASSANDRA-8893)
 * Make it possible to major compact LCS (CASSANDRA-7272)
 * Make FunctionExecutionException extend RequestExecutionException
   (CASSANDRA-9055)
 * Add support for SELECT JSON, INSERT JSON syntax and new toJson(), fromJson()
   functions (CASSANDRA-7970)
 * Optimise max purgeable timestamp calculation in compaction (CASSANDRA-8920)
 * Constrain internode message buffer sizes, and improve IO class hierarchy (CASSANDRA-8670) 
 * New tool added to validate all sstables in a node (CASSANDRA-5791)
 * Push notification when tracing completes for an operation (CASSANDRA-7807)
 * Delay "node up" and "node added" notifications until native protocol server is started (CASSANDRA-8236)
 * Compressed Commit Log (CASSANDRA-6809)
 * Optimise IntervalTree (CASSANDRA-8988)
 * Add a key-value payload for third party usage (CASSANDRA-8553, 9212)
 * Bump metrics-reporter-config dependency for metrics 3.0 (CASSANDRA-8149)
 * Partition intra-cluster message streams by size, not type (CASSANDRA-8789)
 * Add WriteFailureException to native protocol, notify coordinator of
   write failures (CASSANDRA-8592)
 * Convert SequentialWriter to nio (CASSANDRA-8709)
 * Add role based access control (CASSANDRA-7653, 8650, 7216, 8760, 8849, 8761, 8850)
 * Record client ip address in tracing sessions (CASSANDRA-8162)
 * Indicate partition key columns in response metadata for prepared
   statements (CASSANDRA-7660)
 * Merge UUIDType and TimeUUIDType parse logic (CASSANDRA-8759)
 * Avoid memory allocation when searching index summary (CASSANDRA-8793)
 * Optimise (Time)?UUIDType Comparisons (CASSANDRA-8730)
 * Make CRC32Ex into a separate maven dependency (CASSANDRA-8836)
 * Use preloaded jemalloc w/ Unsafe (CASSANDRA-8714, 9197)
 * Avoid accessing partitioner through StorageProxy (CASSANDRA-8244, 8268)
 * Upgrade Metrics library and remove depricated metrics (CASSANDRA-5657)
 * Serializing Row cache alternative, fully off heap (CASSANDRA-7438)
 * Duplicate rows returned when in clause has repeated values (CASSANDRA-6707)
 * Make CassandraException unchecked, extend RuntimeException (CASSANDRA-8560)
 * Support direct buffer decompression for reads (CASSANDRA-8464)
 * DirectByteBuffer compatible LZ4 methods (CASSANDRA-7039)
 * Group sstables for anticompaction correctly (CASSANDRA-8578)
 * Add ReadFailureException to native protocol, respond
   immediately when replicas encounter errors while handling
   a read request (CASSANDRA-7886)
 * Switch CommitLogSegment from RandomAccessFile to nio (CASSANDRA-8308)
 * Allow mixing token and partition key restrictions (CASSANDRA-7016)
 * Support index key/value entries on map collections (CASSANDRA-8473)
 * Modernize schema tables (CASSANDRA-8261)
 * Support for user-defined aggregation functions (CASSANDRA-8053)
 * Fix NPE in SelectStatement with empty IN values (CASSANDRA-8419)
 * Refactor SelectStatement, return IN results in natural order instead
   of IN value list order and ignore duplicate values in partition key IN restrictions (CASSANDRA-7981)
 * Support UDTs, tuples, and collections in user-defined
   functions (CASSANDRA-7563)
 * Fix aggregate fn results on empty selection, result column name,
   and cqlsh parsing (CASSANDRA-8229)
 * Mark sstables as repaired after full repair (CASSANDRA-7586)
 * Extend Descriptor to include a format value and refactor reader/writer
   APIs (CASSANDRA-7443)
 * Integrate JMH for microbenchmarks (CASSANDRA-8151)
 * Keep sstable levels when bootstrapping (CASSANDRA-7460)
 * Add Sigar library and perform basic OS settings check on startup (CASSANDRA-7838)
 * Support for aggregation functions (CASSANDRA-4914)
 * Remove cassandra-cli (CASSANDRA-7920)
 * Accept dollar quoted strings in CQL (CASSANDRA-7769)
 * Make assassinate a first class command (CASSANDRA-7935)
 * Support IN clause on any partition key column (CASSANDRA-7855)
 * Support IN clause on any clustering column (CASSANDRA-4762)
 * Improve compaction logging (CASSANDRA-7818)
 * Remove YamlFileNetworkTopologySnitch (CASSANDRA-7917)
 * Do anticompaction in groups (CASSANDRA-6851)
 * Support user-defined functions (CASSANDRA-7395, 7526, 7562, 7740, 7781, 7929,
   7924, 7812, 8063, 7813, 7708)
 * Permit configurable timestamps with cassandra-stress (CASSANDRA-7416)
 * Move sstable RandomAccessReader to nio2, which allows using the
   FILE_SHARE_DELETE flag on Windows (CASSANDRA-4050)
 * Remove CQL2 (CASSANDRA-5918)
 * Optimize fetching multiple cells by name (CASSANDRA-6933)
 * Allow compilation in java 8 (CASSANDRA-7028)
 * Make incremental repair default (CASSANDRA-7250)
 * Enable code coverage thru JaCoCo (CASSANDRA-7226)
 * Switch external naming of 'column families' to 'tables' (CASSANDRA-4369) 
 * Shorten SSTable path (CASSANDRA-6962)
 * Use unsafe mutations for most unit tests (CASSANDRA-6969)
 * Fix race condition during calculation of pending ranges (CASSANDRA-7390)
 * Fail on very large batch sizes (CASSANDRA-8011)
 * Improve concurrency of repair (CASSANDRA-6455, 8208, 9145)
 * Select optimal CRC32 implementation at runtime (CASSANDRA-8614)
 * Evaluate MurmurHash of Token once per query (CASSANDRA-7096)
 * Generalize progress reporting (CASSANDRA-8901)
 * Resumable bootstrap streaming (CASSANDRA-8838, CASSANDRA-8942)
 * Allow scrub for secondary index (CASSANDRA-5174)
 * Save repair data to system table (CASSANDRA-5839)
 * fix nodetool names that reference column families (CASSANDRA-8872)
 Merged from 2.1:
 * Warn on misuse of unlogged batches (CASSANDRA-9282)
 * Failure detector detects and ignores local pauses (CASSANDRA-9183)
 * Add utility class to support for rate limiting a given log statement (CASSANDRA-9029)
 * Add missing consistency levels to cassandra-stess (CASSANDRA-9361)
 * Fix commitlog getCompletedTasks to not increment (CASSANDRA-9339)
 * Fix for harmless exceptions logged as ERROR (CASSANDRA-8564)
 * Delete processed sstables in sstablesplit/sstableupgrade (CASSANDRA-8606)
 * Improve sstable exclusion from partition tombstones (CASSANDRA-9298)
 * Validate the indexed column rather than the cell's contents for 2i (CASSANDRA-9057)
 * Add support for top-k custom 2i queries (CASSANDRA-8717)
 * Fix error when dropping table during compaction (CASSANDRA-9251)
 * cassandra-stress supports validation operations over user profiles (CASSANDRA-8773)
 * Add support for rate limiting log messages (CASSANDRA-9029)
 * Log the partition key with tombstone warnings (CASSANDRA-8561)
 * Reduce runWithCompactionsDisabled poll interval to 1ms (CASSANDRA-9271)
 * Fix PITR commitlog replay (CASSANDRA-9195)
 * GCInspector logs very different times (CASSANDRA-9124)
 * Fix deleting from an empty list (CASSANDRA-9198)
 * Update tuple and collection types that use a user-defined type when that UDT
   is modified (CASSANDRA-9148, CASSANDRA-9192)
 * Use higher timeout for prepair and snapshot in repair (CASSANDRA-9261)
 * Fix anticompaction blocking ANTI_ENTROPY stage (CASSANDRA-9151)
 * Repair waits for anticompaction to finish (CASSANDRA-9097)
 * Fix streaming not holding ref when stream error (CASSANDRA-9295)
 * Fix canonical view returning early opened SSTables (CASSANDRA-9396)
Merged from 2.0:
 * (cqlsh) Add LOGIN command to switch users (CASSANDRA-7212)
 * Clone SliceQueryFilter in AbstractReadCommand implementations (CASSANDRA-8940)
 * Push correct protocol notification for DROP INDEX (CASSANDRA-9310)
 * token-generator - generated tokens too long (CASSANDRA-9300)
 * Fix counting of tombstones for TombstoneOverwhelmingException (CASSANDRA-9299)
 * Fix ReconnectableSnitch reconnecting to peers during upgrade (CASSANDRA-6702)
 * Include keyspace and table name in error log for collections over the size
   limit (CASSANDRA-9286)
 * Avoid potential overlap in LCS with single-partition sstables (CASSANDRA-9322)
 * Log warning message when a table is queried before the schema has fully
   propagated (CASSANDRA-9136)
 * Overload SecondaryIndex#indexes to accept the column definition (CASSANDRA-9314)
 * (cqlsh) Add SERIAL and LOCAL_SERIAL consistency levels (CASSANDRA-8051)
 * Fix index selection during rebuild with certain table layouts (CASSANDRA-9281)
 * Fix partition-level-delete-only workload accounting (CASSANDRA-9194)
 * Allow scrub to handle corrupted compressed chunks (CASSANDRA-9140)
 * Fix assertion error when resetlocalschema is run during repair (CASSANDRA-9249)
 * Disable single sstable tombstone compactions for DTCS by default (CASSANDRA-9234)
 * IncomingTcpConnection thread is not named (CASSANDRA-9262)
 * Close incoming connections when MessagingService is stopped (CASSANDRA-9238)
 * Fix streaming hang when retrying (CASSANDRA-9132)


2.1.5
 * Re-add deprecated cold_reads_to_omit param for backwards compat (CASSANDRA-9203)
 * Make anticompaction visible in compactionstats (CASSANDRA-9098)
 * Improve nodetool getendpoints documentation about the partition
   key parameter (CASSANDRA-6458)
 * Don't check other keyspaces for schema changes when an user-defined
   type is altered (CASSANDRA-9187)
 * Add generate-idea-files target to build.xml (CASSANDRA-9123)
 * Allow takeColumnFamilySnapshot to take a list of tables (CASSANDRA-8348)
 * Limit major sstable operations to their canonical representation (CASSANDRA-8669)
 * cqlsh: Add tests for INSERT and UPDATE tab completion (CASSANDRA-9125)
 * cqlsh: quote column names when needed in COPY FROM inserts (CASSANDRA-9080)
 * Do not load read meter for offline operations (CASSANDRA-9082)
 * cqlsh: Make CompositeType data readable (CASSANDRA-8919)
 * cqlsh: Fix display of triggers (CASSANDRA-9081)
 * Fix NullPointerException when deleting or setting an element by index on
   a null list collection (CASSANDRA-9077)
 * Buffer bloom filter serialization (CASSANDRA-9066)
 * Fix anti-compaction target bloom filter size (CASSANDRA-9060)
 * Make FROZEN and TUPLE unreserved keywords in CQL (CASSANDRA-9047)
 * Prevent AssertionError from SizeEstimatesRecorder (CASSANDRA-9034)
 * Avoid overwriting index summaries for sstables with an older format that
   does not support downsampling; rebuild summaries on startup when this
   is detected (CASSANDRA-8993)
 * Fix potential data loss in CompressedSequentialWriter (CASSANDRA-8949)
 * Make PasswordAuthenticator number of hashing rounds configurable (CASSANDRA-8085)
 * Fix AssertionError when binding nested collections in DELETE (CASSANDRA-8900)
 * Check for overlap with non-early sstables in LCS (CASSANDRA-8739)
 * Only calculate max purgable timestamp if we have to (CASSANDRA-8914)
 * (cqlsh) Greatly improve performance of COPY FROM (CASSANDRA-8225)
 * IndexSummary effectiveIndexInterval is now a guideline, not a rule (CASSANDRA-8993)
 * Use correct bounds for page cache eviction of compressed files (CASSANDRA-8746)
 * SSTableScanner enforces its bounds (CASSANDRA-8946)
 * Cleanup cell equality (CASSANDRA-8947)
 * Introduce intra-cluster message coalescing (CASSANDRA-8692)
 * DatabaseDescriptor throws NPE when rpc_interface is used (CASSANDRA-8839)
 * Don't check if an sstable is live for offline compactions (CASSANDRA-8841)
 * Don't set clientMode in SSTableLoader (CASSANDRA-8238)
 * Fix SSTableRewriter with disabled early open (CASSANDRA-8535)
 * Fix cassandra-stress so it respects the CL passed in user mode (CASSANDRA-8948)
 * Fix rare NPE in ColumnDefinition#hasIndexOption() (CASSANDRA-8786)
 * cassandra-stress reports per-operation statistics, plus misc (CASSANDRA-8769)
 * Add SimpleDate (cql date) and Time (cql time) types (CASSANDRA-7523)
 * Use long for key count in cfstats (CASSANDRA-8913)
 * Make SSTableRewriter.abort() more robust to failure (CASSANDRA-8832)
 * Remove cold_reads_to_omit from STCS (CASSANDRA-8860)
 * Make EstimatedHistogram#percentile() use ceil instead of floor (CASSANDRA-8883)
 * Fix top partitions reporting wrong cardinality (CASSANDRA-8834)
 * Fix rare NPE in KeyCacheSerializer (CASSANDRA-8067)
 * Pick sstables for validation as late as possible inc repairs (CASSANDRA-8366)
 * Fix commitlog getPendingTasks to not increment (CASSANDRA-8862)
 * Fix parallelism adjustment in range and secondary index queries
   when the first fetch does not satisfy the limit (CASSANDRA-8856)
 * Check if the filtered sstables is non-empty in STCS (CASSANDRA-8843)
 * Upgrade java-driver used for cassandra-stress (CASSANDRA-8842)
 * Fix CommitLog.forceRecycleAllSegments() memory access error (CASSANDRA-8812)
 * Improve assertions in Memory (CASSANDRA-8792)
 * Fix SSTableRewriter cleanup (CASSANDRA-8802)
 * Introduce SafeMemory for CompressionMetadata.Writer (CASSANDRA-8758)
 * 'nodetool info' prints exception against older node (CASSANDRA-8796)
 * Ensure SSTableReader.last corresponds exactly with the file end (CASSANDRA-8750)
 * Make SSTableWriter.openEarly more robust and obvious (CASSANDRA-8747)
 * Enforce SSTableReader.first/last (CASSANDRA-8744)
 * Cleanup SegmentedFile API (CASSANDRA-8749)
 * Avoid overlap with early compaction replacement (CASSANDRA-8683)
 * Safer Resource Management++ (CASSANDRA-8707)
 * Write partition size estimates into a system table (CASSANDRA-7688)
 * cqlsh: Fix keys() and full() collection indexes in DESCRIBE output
   (CASSANDRA-8154)
 * Show progress of streaming in nodetool netstats (CASSANDRA-8886)
 * IndexSummaryBuilder utilises offheap memory, and shares data between
   each IndexSummary opened from it (CASSANDRA-8757)
 * markCompacting only succeeds if the exact SSTableReader instances being 
   marked are in the live set (CASSANDRA-8689)
 * cassandra-stress support for varint (CASSANDRA-8882)
 * Fix Adler32 digest for compressed sstables (CASSANDRA-8778)
 * Add nodetool statushandoff/statusbackup (CASSANDRA-8912)
 * Use stdout for progress and stats in sstableloader (CASSANDRA-8982)
 * Correctly identify 2i datadir from older versions (CASSANDRA-9116)
Merged from 2.0:
 * Ignore gossip SYNs after shutdown (CASSANDRA-9238)
 * Avoid overflow when calculating max sstable size in LCS (CASSANDRA-9235)
 * Make sstable blacklisting work with compression (CASSANDRA-9138)
 * Do not attempt to rebuild indexes if no index accepts any column (CASSANDRA-9196)
 * Don't initiate snitch reconnection for dead states (CASSANDRA-7292)
 * Fix ArrayIndexOutOfBoundsException in CQLSSTableWriter (CASSANDRA-8978)
 * Add shutdown gossip state to prevent timeouts during rolling restarts (CASSANDRA-8336)
 * Fix running with java.net.preferIPv6Addresses=true (CASSANDRA-9137)
 * Fix failed bootstrap/replace attempts being persisted in system.peers (CASSANDRA-9180)
 * Flush system.IndexInfo after marking index built (CASSANDRA-9128)
 * Fix updates to min/max_compaction_threshold through cassandra-cli
   (CASSANDRA-8102)
 * Don't include tmp files when doing offline relevel (CASSANDRA-9088)
 * Use the proper CAS WriteType when finishing a previous round during Paxos
   preparation (CASSANDRA-8672)
 * Avoid race in cancelling compactions (CASSANDRA-9070)
 * More aggressive check for expired sstables in DTCS (CASSANDRA-8359)
 * Fix ignored index_interval change in ALTER TABLE statements (CASSANDRA-7976)
 * Do more aggressive compaction in old time windows in DTCS (CASSANDRA-8360)
 * java.lang.AssertionError when reading saved cache (CASSANDRA-8740)
 * "disk full" when running cleanup (CASSANDRA-9036)
 * Lower logging level from ERROR to DEBUG when a scheduled schema pull
   cannot be completed due to a node being down (CASSANDRA-9032)
 * Fix MOVED_NODE client event (CASSANDRA-8516)
 * Allow overriding MAX_OUTSTANDING_REPLAY_COUNT (CASSANDRA-7533)
 * Fix malformed JMX ObjectName containing IPv6 addresses (CASSANDRA-9027)
 * (cqlsh) Allow increasing CSV field size limit through
   cqlshrc config option (CASSANDRA-8934)
 * Stop logging range tombstones when exceeding the threshold
   (CASSANDRA-8559)
 * Fix NullPointerException when nodetool getendpoints is run
   against invalid keyspaces or tables (CASSANDRA-8950)
 * Allow specifying the tmp dir (CASSANDRA-7712)
 * Improve compaction estimated tasks estimation (CASSANDRA-8904)
 * Fix duplicate up/down messages sent to native clients (CASSANDRA-7816)
 * Expose commit log archive status via JMX (CASSANDRA-8734)
 * Provide better exceptions for invalid replication strategy parameters
   (CASSANDRA-8909)
 * Fix regression in mixed single and multi-column relation support for
   SELECT statements (CASSANDRA-8613)
 * Add ability to limit number of native connections (CASSANDRA-8086)
 * Fix CQLSSTableWriter throwing exception and spawning threads
   (CASSANDRA-8808)
 * Fix MT mismatch between empty and GC-able data (CASSANDRA-8979)
 * Fix incorrect validation when snapshotting single table (CASSANDRA-8056)
 * Add offline tool to relevel sstables (CASSANDRA-8301)
 * Preserve stream ID for more protocol errors (CASSANDRA-8848)
 * Fix combining token() function with multi-column relations on
   clustering columns (CASSANDRA-8797)
 * Make CFS.markReferenced() resistant to bad refcounting (CASSANDRA-8829)
 * Fix StreamTransferTask abort/complete bad refcounting (CASSANDRA-8815)
 * Fix AssertionError when querying a DESC clustering ordered
   table with ASC ordering and paging (CASSANDRA-8767)
 * AssertionError: "Memory was freed" when running cleanup (CASSANDRA-8716)
 * Make it possible to set max_sstable_age to fractional days (CASSANDRA-8406)
 * Fix some multi-column relations with indexes on some clustering
   columns (CASSANDRA-8275)
 * Fix memory leak in SSTableSimple*Writer and SSTableReader.validate()
   (CASSANDRA-8748)
 * Throw OOM if allocating memory fails to return a valid pointer (CASSANDRA-8726)
 * Fix SSTableSimpleUnsortedWriter ConcurrentModificationException (CASSANDRA-8619)
 * 'nodetool info' prints exception against older node (CASSANDRA-8796)
 * Ensure SSTableSimpleUnsortedWriter.close() terminates if
   disk writer has crashed (CASSANDRA-8807)


2.1.4
 * Bind JMX to localhost unless explicitly configured otherwise (CASSANDRA-9085)


2.1.3
 * Fix HSHA/offheap_objects corruption (CASSANDRA-8719)
 * Upgrade libthrift to 0.9.2 (CASSANDRA-8685)
 * Don't use the shared ref in sstableloader (CASSANDRA-8704)
 * Purge internal prepared statements if related tables or
   keyspaces are dropped (CASSANDRA-8693)
 * (cqlsh) Handle unicode BOM at start of files (CASSANDRA-8638)
 * Stop compactions before exiting offline tools (CASSANDRA-8623)
 * Update tools/stress/README.txt to match current behaviour (CASSANDRA-7933)
 * Fix schema from Thrift conversion with empty metadata (CASSANDRA-8695)
 * Safer Resource Management (CASSANDRA-7705)
 * Make sure we compact highly overlapping cold sstables with
   STCS (CASSANDRA-8635)
 * rpc_interface and listen_interface generate NPE on startup when specified
   interface doesn't exist (CASSANDRA-8677)
 * Fix ArrayIndexOutOfBoundsException in nodetool cfhistograms (CASSANDRA-8514)
 * Switch from yammer metrics for nodetool cf/proxy histograms (CASSANDRA-8662)
 * Make sure we don't add tmplink files to the compaction
   strategy (CASSANDRA-8580)
 * (cqlsh) Handle maps with blob keys (CASSANDRA-8372)
 * (cqlsh) Handle DynamicCompositeType schemas correctly (CASSANDRA-8563)
 * Duplicate rows returned when in clause has repeated values (CASSANDRA-6706)
 * Add tooling to detect hot partitions (CASSANDRA-7974)
 * Fix cassandra-stress user-mode truncation of partition generation (CASSANDRA-8608)
 * Only stream from unrepaired sstables during inc repair (CASSANDRA-8267)
 * Don't allow starting multiple inc repairs on the same sstables (CASSANDRA-8316)
 * Invalidate prepared BATCH statements when related tables
   or keyspaces are dropped (CASSANDRA-8652)
 * Fix missing results in secondary index queries on collections
   with ALLOW FILTERING (CASSANDRA-8421)
 * Expose EstimatedHistogram metrics for range slices (CASSANDRA-8627)
 * (cqlsh) Escape clqshrc passwords properly (CASSANDRA-8618)
 * Fix NPE when passing wrong argument in ALTER TABLE statement (CASSANDRA-8355)
 * Pig: Refactor and deprecate CqlStorage (CASSANDRA-8599)
 * Don't reuse the same cleanup strategy for all sstables (CASSANDRA-8537)
 * Fix case-sensitivity of index name on CREATE and DROP INDEX
   statements (CASSANDRA-8365)
 * Better detection/logging for corruption in compressed sstables (CASSANDRA-8192)
 * Use the correct repairedAt value when closing writer (CASSANDRA-8570)
 * (cqlsh) Handle a schema mismatch being detected on startup (CASSANDRA-8512)
 * Properly calculate expected write size during compaction (CASSANDRA-8532)
 * Invalidate affected prepared statements when a table's columns
   are altered (CASSANDRA-7910)
 * Stress - user defined writes should populate sequentally (CASSANDRA-8524)
 * Fix regression in SSTableRewriter causing some rows to become unreadable 
   during compaction (CASSANDRA-8429)
 * Run major compactions for repaired/unrepaired in parallel (CASSANDRA-8510)
 * (cqlsh) Fix compression options in DESCRIBE TABLE output when compression
   is disabled (CASSANDRA-8288)
 * (cqlsh) Fix DESCRIBE output after keyspaces are altered (CASSANDRA-7623)
 * Make sure we set lastCompactedKey correctly (CASSANDRA-8463)
 * (cqlsh) Fix output of CONSISTENCY command (CASSANDRA-8507)
 * (cqlsh) Fixed the handling of LIST statements (CASSANDRA-8370)
 * Make sstablescrub check leveled manifest again (CASSANDRA-8432)
 * Check first/last keys in sstable when giving out positions (CASSANDRA-8458)
 * Disable mmap on Windows (CASSANDRA-6993)
 * Add missing ConsistencyLevels to cassandra-stress (CASSANDRA-8253)
 * Add auth support to cassandra-stress (CASSANDRA-7985)
 * Fix ArrayIndexOutOfBoundsException when generating error message
   for some CQL syntax errors (CASSANDRA-8455)
 * Scale memtable slab allocation logarithmically (CASSANDRA-7882)
 * cassandra-stress simultaneous inserts over same seed (CASSANDRA-7964)
 * Reduce cassandra-stress sampling memory requirements (CASSANDRA-7926)
 * Ensure memtable flush cannot expire commit log entries from its future (CASSANDRA-8383)
 * Make read "defrag" async to reclaim memtables (CASSANDRA-8459)
 * Remove tmplink files for offline compactions (CASSANDRA-8321)
 * Reduce maxHintsInProgress (CASSANDRA-8415)
 * BTree updates may call provided update function twice (CASSANDRA-8018)
 * Release sstable references after anticompaction (CASSANDRA-8386)
 * Handle abort() in SSTableRewriter properly (CASSANDRA-8320)
 * Centralize shared executors (CASSANDRA-8055)
 * Fix filtering for CONTAINS (KEY) relations on frozen collection
   clustering columns when the query is restricted to a single
   partition (CASSANDRA-8203)
 * Do more aggressive entire-sstable TTL expiry checks (CASSANDRA-8243)
 * Add more log info if readMeter is null (CASSANDRA-8238)
 * add check of the system wall clock time at startup (CASSANDRA-8305)
 * Support for frozen collections (CASSANDRA-7859)
 * Fix overflow on histogram computation (CASSANDRA-8028)
 * Have paxos reuse the timestamp generation of normal queries (CASSANDRA-7801)
 * Fix incremental repair not remove parent session on remote (CASSANDRA-8291)
 * Improve JBOD disk utilization (CASSANDRA-7386)
 * Log failed host when preparing incremental repair (CASSANDRA-8228)
 * Force config client mode in CQLSSTableWriter (CASSANDRA-8281)
 * Fix sstableupgrade throws exception (CASSANDRA-8688)
 * Fix hang when repairing empty keyspace (CASSANDRA-8694)
Merged from 2.0:
 * Fix IllegalArgumentException in dynamic snitch (CASSANDRA-8448)
 * Add support for UPDATE ... IF EXISTS (CASSANDRA-8610)
 * Fix reversal of list prepends (CASSANDRA-8733)
 * Prevent non-zero default_time_to_live on tables with counters
   (CASSANDRA-8678)
 * Fix SSTableSimpleUnsortedWriter ConcurrentModificationException
   (CASSANDRA-8619)
 * Round up time deltas lower than 1ms in BulkLoader (CASSANDRA-8645)
 * Add batch remove iterator to ABSC (CASSANDRA-8414, 8666)
 * Round up time deltas lower than 1ms in BulkLoader (CASSANDRA-8645)
 * Fix isClientMode check in Keyspace (CASSANDRA-8687)
 * Use more efficient slice size for querying internal secondary
   index tables (CASSANDRA-8550)
 * Fix potentially returning deleted rows with range tombstone (CASSANDRA-8558)
 * Check for available disk space before starting a compaction (CASSANDRA-8562)
 * Fix DISTINCT queries with LIMITs or paging when some partitions
   contain only tombstones (CASSANDRA-8490)
 * Introduce background cache refreshing to permissions cache
   (CASSANDRA-8194)
 * Fix race condition in StreamTransferTask that could lead to
   infinite loops and premature sstable deletion (CASSANDRA-7704)
 * Add an extra version check to MigrationTask (CASSANDRA-8462)
 * Ensure SSTableWriter cleans up properly after failure (CASSANDRA-8499)
 * Increase bf true positive count on key cache hit (CASSANDRA-8525)
 * Move MeteredFlusher to its own thread (CASSANDRA-8485)
 * Fix non-distinct results in DISTNCT queries on static columns when
   paging is enabled (CASSANDRA-8087)
 * Move all hints related tasks to hints internal executor (CASSANDRA-8285)
 * Fix paging for multi-partition IN queries (CASSANDRA-8408)
 * Fix MOVED_NODE topology event never being emitted when a node
   moves its token (CASSANDRA-8373)
 * Fix validation of indexes in COMPACT tables (CASSANDRA-8156)
 * Avoid StackOverflowError when a large list of IN values
   is used for a clustering column (CASSANDRA-8410)
 * Fix NPE when writetime() or ttl() calls are wrapped by
   another function call (CASSANDRA-8451)
 * Fix NPE after dropping a keyspace (CASSANDRA-8332)
 * Fix error message on read repair timeouts (CASSANDRA-7947)
 * Default DTCS base_time_seconds changed to 60 (CASSANDRA-8417)
 * Refuse Paxos operation with more than one pending endpoint (CASSANDRA-8346, 8640)
 * Throw correct exception when trying to bind a keyspace or table
   name (CASSANDRA-6952)
 * Make HHOM.compact synchronized (CASSANDRA-8416)
 * cancel latency-sampling task when CF is dropped (CASSANDRA-8401)
 * don't block SocketThread for MessagingService (CASSANDRA-8188)
 * Increase quarantine delay on replacement (CASSANDRA-8260)
 * Expose off-heap memory usage stats (CASSANDRA-7897)
 * Ignore Paxos commits for truncated tables (CASSANDRA-7538)
 * Validate size of indexed column values (CASSANDRA-8280)
 * Make LCS split compaction results over all data directories (CASSANDRA-8329)
 * Fix some failing queries that use multi-column relations
   on COMPACT STORAGE tables (CASSANDRA-8264)
 * Fix InvalidRequestException with ORDER BY (CASSANDRA-8286)
 * Disable SSLv3 for POODLE (CASSANDRA-8265)
 * Fix millisecond timestamps in Tracing (CASSANDRA-8297)
 * Include keyspace name in error message when there are insufficient
   live nodes to stream from (CASSANDRA-8221)
 * Avoid overlap in L1 when L0 contains many nonoverlapping
   sstables (CASSANDRA-8211)
 * Improve PropertyFileSnitch logging (CASSANDRA-8183)
 * Add DC-aware sequential repair (CASSANDRA-8193)
 * Use live sstables in snapshot repair if possible (CASSANDRA-8312)
 * Fix hints serialized size calculation (CASSANDRA-8587)


2.1.2
 * (cqlsh) parse_for_table_meta errors out on queries with undefined
   grammars (CASSANDRA-8262)
 * (cqlsh) Fix SELECT ... TOKEN() function broken in C* 2.1.1 (CASSANDRA-8258)
 * Fix Cassandra crash when running on JDK8 update 40 (CASSANDRA-8209)
 * Optimize partitioner tokens (CASSANDRA-8230)
 * Improve compaction of repaired/unrepaired sstables (CASSANDRA-8004)
 * Make cache serializers pluggable (CASSANDRA-8096)
 * Fix issues with CONTAINS (KEY) queries on secondary indexes
   (CASSANDRA-8147)
 * Fix read-rate tracking of sstables for some queries (CASSANDRA-8239)
 * Fix default timestamp in QueryOptions (CASSANDRA-8246)
 * Set socket timeout when reading remote version (CASSANDRA-8188)
 * Refactor how we track live size (CASSANDRA-7852)
 * Make sure unfinished compaction files are removed (CASSANDRA-8124)
 * Fix shutdown when run as Windows service (CASSANDRA-8136)
 * Fix DESCRIBE TABLE with custom indexes (CASSANDRA-8031)
 * Fix race in RecoveryManagerTest (CASSANDRA-8176)
 * Avoid IllegalArgumentException while sorting sstables in
   IndexSummaryManager (CASSANDRA-8182)
 * Shutdown JVM on file descriptor exhaustion (CASSANDRA-7579)
 * Add 'die' policy for commit log and disk failure (CASSANDRA-7927)
 * Fix installing as service on Windows (CASSANDRA-8115)
 * Fix CREATE TABLE for CQL2 (CASSANDRA-8144)
 * Avoid boxing in ColumnStats min/max trackers (CASSANDRA-8109)
Merged from 2.0:
 * Correctly handle non-text column names in cql3 (CASSANDRA-8178)
 * Fix deletion for indexes on primary key columns (CASSANDRA-8206)
 * Add 'nodetool statusgossip' (CASSANDRA-8125)
 * Improve client notification that nodes are ready for requests (CASSANDRA-7510)
 * Handle negative timestamp in writetime method (CASSANDRA-8139)
 * Pig: Remove errant LIMIT clause in CqlNativeStorage (CASSANDRA-8166)
 * Throw ConfigurationException when hsha is used with the default
   rpc_max_threads setting of 'unlimited' (CASSANDRA-8116)
 * Allow concurrent writing of the same table in the same JVM using
   CQLSSTableWriter (CASSANDRA-7463)
 * Fix totalDiskSpaceUsed calculation (CASSANDRA-8205)


2.1.1
 * Fix spin loop in AtomicSortedColumns (CASSANDRA-7546)
 * Dont notify when replacing tmplink files (CASSANDRA-8157)
 * Fix validation with multiple CONTAINS clause (CASSANDRA-8131)
 * Fix validation of collections in TriggerExecutor (CASSANDRA-8146)
 * Fix IllegalArgumentException when a list of IN values containing tuples
   is passed as a single arg to a prepared statement with the v1 or v2
   protocol (CASSANDRA-8062)
 * Fix ClassCastException in DISTINCT query on static columns with
   query paging (CASSANDRA-8108)
 * Fix NPE on null nested UDT inside a set (CASSANDRA-8105)
 * Fix exception when querying secondary index on set items or map keys
   when some clustering columns are specified (CASSANDRA-8073)
 * Send proper error response when there is an error during native
   protocol message decode (CASSANDRA-8118)
 * Gossip should ignore generation numbers too far in the future (CASSANDRA-8113)
 * Fix NPE when creating a table with frozen sets, lists (CASSANDRA-8104)
 * Fix high memory use due to tracking reads on incrementally opened sstable
   readers (CASSANDRA-8066)
 * Fix EXECUTE request with skipMetadata=false returning no metadata
   (CASSANDRA-8054)
 * Allow concurrent use of CQLBulkOutputFormat (CASSANDRA-7776)
 * Shutdown JVM on OOM (CASSANDRA-7507)
 * Upgrade netty version and enable epoll event loop (CASSANDRA-7761)
 * Don't duplicate sstables smaller than split size when using
   the sstablesplitter tool (CASSANDRA-7616)
 * Avoid re-parsing already prepared statements (CASSANDRA-7923)
 * Fix some Thrift slice deletions and updates of COMPACT STORAGE
   tables with some clustering columns omitted (CASSANDRA-7990)
 * Fix filtering for CONTAINS on sets (CASSANDRA-8033)
 * Properly track added size (CASSANDRA-7239)
 * Allow compilation in java 8 (CASSANDRA-7208)
 * Fix Assertion error on RangeTombstoneList diff (CASSANDRA-8013)
 * Release references to overlapping sstables during compaction (CASSANDRA-7819)
 * Send notification when opening compaction results early (CASSANDRA-8034)
 * Make native server start block until properly bound (CASSANDRA-7885)
 * (cqlsh) Fix IPv6 support (CASSANDRA-7988)
 * Ignore fat clients when checking for endpoint collision (CASSANDRA-7939)
 * Make sstablerepairedset take a list of files (CASSANDRA-7995)
 * (cqlsh) Tab completeion for indexes on map keys (CASSANDRA-7972)
 * (cqlsh) Fix UDT field selection in select clause (CASSANDRA-7891)
 * Fix resource leak in event of corrupt sstable
 * (cqlsh) Add command line option for cqlshrc file path (CASSANDRA-7131)
 * Provide visibility into prepared statements churn (CASSANDRA-7921, CASSANDRA-7930)
 * Invalidate prepared statements when their keyspace or table is
   dropped (CASSANDRA-7566)
 * cassandra-stress: fix support for NetworkTopologyStrategy (CASSANDRA-7945)
 * Fix saving caches when a table is dropped (CASSANDRA-7784)
 * Add better error checking of new stress profile (CASSANDRA-7716)
 * Use ThreadLocalRandom and remove FBUtilities.threadLocalRandom (CASSANDRA-7934)
 * Prevent operator mistakes due to simultaneous bootstrap (CASSANDRA-7069)
 * cassandra-stress supports whitelist mode for node config (CASSANDRA-7658)
 * GCInspector more closely tracks GC; cassandra-stress and nodetool report it (CASSANDRA-7916)
 * nodetool won't output bogus ownership info without a keyspace (CASSANDRA-7173)
 * Add human readable option to nodetool commands (CASSANDRA-5433)
 * Don't try to set repairedAt on old sstables (CASSANDRA-7913)
 * Add metrics for tracking PreparedStatement use (CASSANDRA-7719)
 * (cqlsh) tab-completion for triggers (CASSANDRA-7824)
 * (cqlsh) Support for query paging (CASSANDRA-7514)
 * (cqlsh) Show progress of COPY operations (CASSANDRA-7789)
 * Add syntax to remove multiple elements from a map (CASSANDRA-6599)
 * Support non-equals conditions in lightweight transactions (CASSANDRA-6839)
 * Add IF [NOT] EXISTS to create/drop triggers (CASSANDRA-7606)
 * (cqlsh) Display the current logged-in user (CASSANDRA-7785)
 * (cqlsh) Don't ignore CTRL-C during COPY FROM execution (CASSANDRA-7815)
 * (cqlsh) Order UDTs according to cross-type dependencies in DESCRIBE
   output (CASSANDRA-7659)
 * (cqlsh) Fix handling of CAS statement results (CASSANDRA-7671)
 * (cqlsh) COPY TO/FROM improvements (CASSANDRA-7405)
 * Support list index operations with conditions (CASSANDRA-7499)
 * Add max live/tombstoned cells to nodetool cfstats output (CASSANDRA-7731)
 * Validate IPv6 wildcard addresses properly (CASSANDRA-7680)
 * (cqlsh) Error when tracing query (CASSANDRA-7613)
 * Avoid IOOBE when building SyntaxError message snippet (CASSANDRA-7569)
 * SSTableExport uses correct validator to create string representation of partition
   keys (CASSANDRA-7498)
 * Avoid NPEs when receiving type changes for an unknown keyspace (CASSANDRA-7689)
 * Add support for custom 2i validation (CASSANDRA-7575)
 * Pig support for hadoop CqlInputFormat (CASSANDRA-6454)
 * Add duration mode to cassandra-stress (CASSANDRA-7468)
 * Add listen_interface and rpc_interface options (CASSANDRA-7417)
 * Improve schema merge performance (CASSANDRA-7444)
 * Adjust MT depth based on # of partition validating (CASSANDRA-5263)
 * Optimise NativeCell comparisons (CASSANDRA-6755)
 * Configurable client timeout for cqlsh (CASSANDRA-7516)
 * Include snippet of CQL query near syntax error in messages (CASSANDRA-7111)
 * Make repair -pr work with -local (CASSANDRA-7450)
 * Fix error in sstableloader with -cph > 1 (CASSANDRA-8007)
 * Fix snapshot repair error on indexed tables (CASSANDRA-8020)
 * Do not exit nodetool repair when receiving JMX NOTIF_LOST (CASSANDRA-7909)
 * Stream to private IP when available (CASSANDRA-8084)
Merged from 2.0:
 * Reject conditions on DELETE unless full PK is given (CASSANDRA-6430)
 * Properly reject the token function DELETE (CASSANDRA-7747)
 * Force batchlog replay before decommissioning a node (CASSANDRA-7446)
 * Fix hint replay with many accumulated expired hints (CASSANDRA-6998)
 * Fix duplicate results in DISTINCT queries on static columns with query
   paging (CASSANDRA-8108)
 * Add DateTieredCompactionStrategy (CASSANDRA-6602)
 * Properly validate ascii and utf8 string literals in CQL queries (CASSANDRA-8101)
 * (cqlsh) Fix autocompletion for alter keyspace (CASSANDRA-8021)
 * Create backup directories for commitlog archiving during startup (CASSANDRA-8111)
 * Reduce totalBlockFor() for LOCAL_* consistency levels (CASSANDRA-8058)
 * Fix merging schemas with re-dropped keyspaces (CASSANDRA-7256)
 * Fix counters in supercolumns during live upgrades from 1.2 (CASSANDRA-7188)
 * Notify DT subscribers when a column family is truncated (CASSANDRA-8088)
 * Add sanity check of $JAVA on startup (CASSANDRA-7676)
 * Schedule fat client schema pull on join (CASSANDRA-7993)
 * Don't reset nodes' versions when closing IncomingTcpConnections
   (CASSANDRA-7734)
 * Record the real messaging version in all cases in OutboundTcpConnection
   (CASSANDRA-8057)
 * SSL does not work in cassandra-cli (CASSANDRA-7899)
 * Fix potential exception when using ReversedType in DynamicCompositeType
   (CASSANDRA-7898)
 * Better validation of collection values (CASSANDRA-7833)
 * Track min/max timestamps correctly (CASSANDRA-7969)
 * Fix possible overflow while sorting CL segments for replay (CASSANDRA-7992)
 * Increase nodetool Xmx (CASSANDRA-7956)
 * Archive any commitlog segments present at startup (CASSANDRA-6904)
 * CrcCheckChance should adjust based on live CFMetadata not 
   sstable metadata (CASSANDRA-7978)
 * token() should only accept columns in the partitioning
   key order (CASSANDRA-6075)
 * Add method to invalidate permission cache via JMX (CASSANDRA-7977)
 * Allow propagating multiple gossip states atomically (CASSANDRA-6125)
 * Log exceptions related to unclean native protocol client disconnects
   at DEBUG or INFO (CASSANDRA-7849)
 * Allow permissions cache to be set via JMX (CASSANDRA-7698)
 * Include schema_triggers CF in readable system resources (CASSANDRA-7967)
 * Fix RowIndexEntry to report correct serializedSize (CASSANDRA-7948)
 * Make CQLSSTableWriter sync within partitions (CASSANDRA-7360)
 * Potentially use non-local replicas in CqlConfigHelper (CASSANDRA-7906)
 * Explicitly disallow mixing multi-column and single-column
   relations on clustering columns (CASSANDRA-7711)
 * Better error message when condition is set on PK column (CASSANDRA-7804)
 * Don't send schema change responses and events for no-op DDL
   statements (CASSANDRA-7600)
 * (Hadoop) fix cluster initialisation for a split fetching (CASSANDRA-7774)
 * Throw InvalidRequestException when queries contain relations on entire
   collection columns (CASSANDRA-7506)
 * (cqlsh) enable CTRL-R history search with libedit (CASSANDRA-7577)
 * (Hadoop) allow ACFRW to limit nodes to local DC (CASSANDRA-7252)
 * (cqlsh) cqlsh should automatically disable tracing when selecting
   from system_traces (CASSANDRA-7641)
 * (Hadoop) Add CqlOutputFormat (CASSANDRA-6927)
 * Don't depend on cassandra config for nodetool ring (CASSANDRA-7508)
 * (cqlsh) Fix failing cqlsh formatting tests (CASSANDRA-7703)
 * Fix IncompatibleClassChangeError from hadoop2 (CASSANDRA-7229)
 * Add 'nodetool sethintedhandoffthrottlekb' (CASSANDRA-7635)
 * (cqlsh) Add tab-completion for CREATE/DROP USER IF [NOT] EXISTS (CASSANDRA-7611)
 * Catch errors when the JVM pulls the rug out from GCInspector (CASSANDRA-5345)
 * cqlsh fails when version number parts are not int (CASSANDRA-7524)
 * Fix NPE when table dropped during streaming (CASSANDRA-7946)
 * Fix wrong progress when streaming uncompressed (CASSANDRA-7878)
 * Fix possible infinite loop in creating repair range (CASSANDRA-7983)
 * Fix unit in nodetool for streaming throughput (CASSANDRA-7375)
Merged from 1.2:
 * Don't index tombstones (CASSANDRA-7828)
 * Improve PasswordAuthenticator default super user setup (CASSANDRA-7788)


2.1.0
 * (cqlsh) Removed "ALTER TYPE <name> RENAME TO <name>" from tab-completion
   (CASSANDRA-7895)
 * Fixed IllegalStateException in anticompaction (CASSANDRA-7892)
 * cqlsh: DESCRIBE support for frozen UDTs, tuples (CASSANDRA-7863)
 * Avoid exposing internal classes over JMX (CASSANDRA-7879)
 * Add null check for keys when freezing collection (CASSANDRA-7869)
 * Improve stress workload realism (CASSANDRA-7519)
Merged from 2.0:
 * Configure system.paxos with LeveledCompactionStrategy (CASSANDRA-7753)
 * Fix ALTER clustering column type from DateType to TimestampType when
   using DESC clustering order (CASSANRDA-7797)
 * Throw EOFException if we run out of chunks in compressed datafile
   (CASSANDRA-7664)
 * Fix PRSI handling of CQL3 row markers for row cleanup (CASSANDRA-7787)
 * Fix dropping collection when it's the last regular column (CASSANDRA-7744)
 * Make StreamReceiveTask thread safe and gc friendly (CASSANDRA-7795)
 * Validate empty cell names from counter updates (CASSANDRA-7798)
Merged from 1.2:
 * Don't allow compacted sstables to be marked as compacting (CASSANDRA-7145)
 * Track expired tombstones (CASSANDRA-7810)


2.1.0-rc7
 * Add frozen keyword and require UDT to be frozen (CASSANDRA-7857)
 * Track added sstable size correctly (CASSANDRA-7239)
 * (cqlsh) Fix case insensitivity (CASSANDRA-7834)
 * Fix failure to stream ranges when moving (CASSANDRA-7836)
 * Correctly remove tmplink files (CASSANDRA-7803)
 * (cqlsh) Fix column name formatting for functions, CAS operations,
   and UDT field selections (CASSANDRA-7806)
 * (cqlsh) Fix COPY FROM handling of null/empty primary key
   values (CASSANDRA-7792)
 * Fix ordering of static cells (CASSANDRA-7763)
Merged from 2.0:
 * Forbid re-adding dropped counter columns (CASSANDRA-7831)
 * Fix CFMetaData#isThriftCompatible() for PK-only tables (CASSANDRA-7832)
 * Always reject inequality on the partition key without token()
   (CASSANDRA-7722)
 * Always send Paxos commit to all replicas (CASSANDRA-7479)
 * Make disruptor_thrift_server invocation pool configurable (CASSANDRA-7594)
 * Make repair no-op when RF=1 (CASSANDRA-7864)


2.1.0-rc6
 * Fix OOM issue from netty caching over time (CASSANDRA-7743)
 * json2sstable couldn't import JSON for CQL table (CASSANDRA-7477)
 * Invalidate all caches on table drop (CASSANDRA-7561)
 * Skip strict endpoint selection for ranges if RF == nodes (CASSANRA-7765)
 * Fix Thrift range filtering without 2ary index lookups (CASSANDRA-7741)
 * Add tracing entries about concurrent range requests (CASSANDRA-7599)
 * (cqlsh) Fix DESCRIBE for NTS keyspaces (CASSANDRA-7729)
 * Remove netty buffer ref-counting (CASSANDRA-7735)
 * Pass mutated cf to index updater for use by PRSI (CASSANDRA-7742)
 * Include stress yaml example in release and deb (CASSANDRA-7717)
 * workaround for netty issue causing corrupted data off the wire (CASSANDRA-7695)
 * cqlsh DESC CLUSTER fails retrieving ring information (CASSANDRA-7687)
 * Fix binding null values inside UDT (CASSANDRA-7685)
 * Fix UDT field selection with empty fields (CASSANDRA-7670)
 * Bogus deserialization of static cells from sstable (CASSANDRA-7684)
 * Fix NPE on compaction leftover cleanup for dropped table (CASSANDRA-7770)
Merged from 2.0:
 * Fix race condition in StreamTransferTask that could lead to
   infinite loops and premature sstable deletion (CASSANDRA-7704)
 * (cqlsh) Wait up to 10 sec for a tracing session (CASSANDRA-7222)
 * Fix NPE in FileCacheService.sizeInBytes (CASSANDRA-7756)
 * Remove duplicates from StorageService.getJoiningNodes (CASSANDRA-7478)
 * Clone token map outside of hot gossip loops (CASSANDRA-7758)
 * Fix MS expiring map timeout for Paxos messages (CASSANDRA-7752)
 * Do not flush on truncate if durable_writes is false (CASSANDRA-7750)
 * Give CRR a default input_cql Statement (CASSANDRA-7226)
 * Better error message when adding a collection with the same name
   than a previously dropped one (CASSANDRA-6276)
 * Fix validation when adding static columns (CASSANDRA-7730)
 * (Thrift) fix range deletion of supercolumns (CASSANDRA-7733)
 * Fix potential AssertionError in RangeTombstoneList (CASSANDRA-7700)
 * Validate arguments of blobAs* functions (CASSANDRA-7707)
 * Fix potential AssertionError with 2ndary indexes (CASSANDRA-6612)
 * Avoid logging CompactionInterrupted at ERROR (CASSANDRA-7694)
 * Minor leak in sstable2jon (CASSANDRA-7709)
 * Add cassandra.auto_bootstrap system property (CASSANDRA-7650)
 * Update java driver (for hadoop) (CASSANDRA-7618)
 * Remove CqlPagingRecordReader/CqlPagingInputFormat (CASSANDRA-7570)
 * Support connecting to ipv6 jmx with nodetool (CASSANDRA-7669)


2.1.0-rc5
 * Reject counters inside user types (CASSANDRA-7672)
 * Switch to notification-based GCInspector (CASSANDRA-7638)
 * (cqlsh) Handle nulls in UDTs and tuples correctly (CASSANDRA-7656)
 * Don't use strict consistency when replacing (CASSANDRA-7568)
 * Fix min/max cell name collection on 2.0 SSTables with range
   tombstones (CASSANDRA-7593)
 * Tolerate min/max cell names of different lengths (CASSANDRA-7651)
 * Filter cached results correctly (CASSANDRA-7636)
 * Fix tracing on the new SEPExecutor (CASSANDRA-7644)
 * Remove shuffle and taketoken (CASSANDRA-7601)
 * Clean up Windows batch scripts (CASSANDRA-7619)
 * Fix native protocol drop user type notification (CASSANDRA-7571)
 * Give read access to system.schema_usertypes to all authenticated users
   (CASSANDRA-7578)
 * (cqlsh) Fix cqlsh display when zero rows are returned (CASSANDRA-7580)
 * Get java version correctly when JAVA_TOOL_OPTIONS is set (CASSANDRA-7572)
 * Fix NPE when dropping index from non-existent keyspace, AssertionError when
   dropping non-existent index with IF EXISTS (CASSANDRA-7590)
 * Fix sstablelevelresetter hang (CASSANDRA-7614)
 * (cqlsh) Fix deserialization of blobs (CASSANDRA-7603)
 * Use "keyspace updated" schema change message for UDT changes in v1 and
   v2 protocols (CASSANDRA-7617)
 * Fix tracing of range slices and secondary index lookups that are local
   to the coordinator (CASSANDRA-7599)
 * Set -Dcassandra.storagedir for all tool shell scripts (CASSANDRA-7587)
 * Don't swap max/min col names when mutating sstable metadata (CASSANDRA-7596)
 * (cqlsh) Correctly handle paged result sets (CASSANDRA-7625)
 * (cqlsh) Improve waiting for a trace to complete (CASSANDRA-7626)
 * Fix tracing of concurrent range slices and 2ary index queries (CASSANDRA-7626)
 * Fix scrub against collection type (CASSANDRA-7665)
Merged from 2.0:
 * Set gc_grace_seconds to seven days for system schema tables (CASSANDRA-7668)
 * SimpleSeedProvider no longer caches seeds forever (CASSANDRA-7663)
 * Always flush on truncate (CASSANDRA-7511)
 * Fix ReversedType(DateType) mapping to native protocol (CASSANDRA-7576)
 * Always merge ranges owned by a single node (CASSANDRA-6930)
 * Track max/min timestamps for range tombstones (CASSANDRA-7647)
 * Fix NPE when listing saved caches dir (CASSANDRA-7632)


2.1.0-rc4
 * Fix word count hadoop example (CASSANDRA-7200)
 * Updated memtable_cleanup_threshold and memtable_flush_writers defaults 
   (CASSANDRA-7551)
 * (Windows) fix startup when WMI memory query fails (CASSANDRA-7505)
 * Anti-compaction proceeds if any part of the repair failed (CASSANDRA-7521)
 * Add missing table name to DROP INDEX responses and notifications (CASSANDRA-7539)
 * Bump CQL version to 3.2.0 and update CQL documentation (CASSANDRA-7527)
 * Fix configuration error message when running nodetool ring (CASSANDRA-7508)
 * Support conditional updates, tuple type, and the v3 protocol in cqlsh (CASSANDRA-7509)
 * Handle queries on multiple secondary index types (CASSANDRA-7525)
 * Fix cqlsh authentication with v3 native protocol (CASSANDRA-7564)
 * Fix NPE when unknown prepared statement ID is used (CASSANDRA-7454)
Merged from 2.0:
 * (Windows) force range-based repair to non-sequential mode (CASSANDRA-7541)
 * Fix range merging when DES scores are zero (CASSANDRA-7535)
 * Warn when SSL certificates have expired (CASSANDRA-7528)
 * Fix error when doing reversed queries with static columns (CASSANDRA-7490)
Merged from 1.2:
 * Set correct stream ID on responses when non-Exception Throwables
   are thrown while handling native protocol messages (CASSANDRA-7470)


2.1.0-rc3
 * Consider expiry when reconciling otherwise equal cells (CASSANDRA-7403)
 * Introduce CQL support for stress tool (CASSANDRA-6146)
 * Fix ClassCastException processing expired messages (CASSANDRA-7496)
 * Fix prepared marker for collections inside UDT (CASSANDRA-7472)
 * Remove left-over populate_io_cache_on_flush and replicate_on_write
   uses (CASSANDRA-7493)
 * (Windows) handle spaces in path names (CASSANDRA-7451)
 * Ensure writes have completed after dropping a table, before recycling
   commit log segments (CASSANDRA-7437)
 * Remove left-over rows_per_partition_to_cache (CASSANDRA-7493)
 * Fix error when CONTAINS is used with a bind marker (CASSANDRA-7502)
 * Properly reject unknown UDT field (CASSANDRA-7484)
Merged from 2.0:
 * Fix CC#collectTimeOrderedData() tombstone optimisations (CASSANDRA-7394)
 * Support DISTINCT for static columns and fix behaviour when DISTINC is
   not use (CASSANDRA-7305).
 * Workaround JVM NPE on JMX bind failure (CASSANDRA-7254)
 * Fix race in FileCacheService RemovalListener (CASSANDRA-7278)
 * Fix inconsistent use of consistencyForCommit that allowed LOCAL_QUORUM
   operations to incorrect become full QUORUM (CASSANDRA-7345)
 * Properly handle unrecognized opcodes and flags (CASSANDRA-7440)
 * (Hadoop) close CqlRecordWriter clients when finished (CASSANDRA-7459)
 * Commit disk failure policy (CASSANDRA-7429)
 * Make sure high level sstables get compacted (CASSANDRA-7414)
 * Fix AssertionError when using empty clustering columns and static columns
   (CASSANDRA-7455)
 * Add option to disable STCS in L0 (CASSANDRA-6621)
 * Upgrade to snappy-java 1.0.5.2 (CASSANDRA-7476)


2.1.0-rc2
 * Fix heap size calculation for CompoundSparseCellName and 
   CompoundSparseCellName.WithCollection (CASSANDRA-7421)
 * Allow counter mutations in UNLOGGED batches (CASSANDRA-7351)
 * Modify reconcile logic to always pick a tombstone over a counter cell
   (CASSANDRA-7346)
 * Avoid incremental compaction on Windows (CASSANDRA-7365)
 * Fix exception when querying a composite-keyed table with a collection index
   (CASSANDRA-7372)
 * Use node's host id in place of counter ids (CASSANDRA-7366)
 * Fix error when doing reversed queries with static columns (CASSANDRA-7490)
 * Backport CASSANDRA-6747 (CASSANDRA-7560)
 * Track max/min timestamps for range tombstones (CASSANDRA-7647)
 * Fix NPE when listing saved caches dir (CASSANDRA-7632)
 * Fix sstableloader unable to connect encrypted node (CASSANDRA-7585)
Merged from 1.2:
 * Clone token map outside of hot gossip loops (CASSANDRA-7758)
 * Add stop method to EmbeddedCassandraService (CASSANDRA-7595)
 * Support connecting to ipv6 jmx with nodetool (CASSANDRA-7669)
 * Set gc_grace_seconds to seven days for system schema tables (CASSANDRA-7668)
 * SimpleSeedProvider no longer caches seeds forever (CASSANDRA-7663)
 * Set correct stream ID on responses when non-Exception Throwables
   are thrown while handling native protocol messages (CASSANDRA-7470)
 * Fix row size miscalculation in LazilyCompactedRow (CASSANDRA-7543)
 * Fix race in background compaction check (CASSANDRA-7745)
 * Don't clear out range tombstones during compaction (CASSANDRA-7808)


2.1.0-rc1
 * Revert flush directory (CASSANDRA-6357)
 * More efficient executor service for fast operations (CASSANDRA-4718)
 * Move less common tools into a new cassandra-tools package (CASSANDRA-7160)
 * Support more concurrent requests in native protocol (CASSANDRA-7231)
 * Add tab-completion to debian nodetool packaging (CASSANDRA-6421)
 * Change concurrent_compactors defaults (CASSANDRA-7139)
 * Add PowerShell Windows launch scripts (CASSANDRA-7001)
 * Make commitlog archive+restore more robust (CASSANDRA-6974)
 * Fix marking commitlogsegments clean (CASSANDRA-6959)
 * Add snapshot "manifest" describing files included (CASSANDRA-6326)
 * Parallel streaming for sstableloader (CASSANDRA-3668)
 * Fix bugs in supercolumns handling (CASSANDRA-7138)
 * Fix ClassClassException on composite dense tables (CASSANDRA-7112)
 * Cleanup and optimize collation and slice iterators (CASSANDRA-7107)
 * Upgrade NBHM lib (CASSANDRA-7128)
 * Optimize netty server (CASSANDRA-6861)
 * Fix repair hang when given CF does not exist (CASSANDRA-7189)
 * Allow c* to be shutdown in an embedded mode (CASSANDRA-5635)
 * Add server side batching to native transport (CASSANDRA-5663)
 * Make batchlog replay asynchronous (CASSANDRA-6134)
 * remove unused classes (CASSANDRA-7197)
 * Limit user types to the keyspace they are defined in (CASSANDRA-6643)
 * Add validate method to CollectionType (CASSANDRA-7208)
 * New serialization format for UDT values (CASSANDRA-7209, CASSANDRA-7261)
 * Fix nodetool netstats (CASSANDRA-7270)
 * Fix potential ClassCastException in HintedHandoffManager (CASSANDRA-7284)
 * Use prepared statements internally (CASSANDRA-6975)
 * Fix broken paging state with prepared statement (CASSANDRA-7120)
 * Fix IllegalArgumentException in CqlStorage (CASSANDRA-7287)
 * Allow nulls/non-existant fields in UDT (CASSANDRA-7206)
 * Add Thrift MultiSliceRequest (CASSANDRA-6757, CASSANDRA-7027)
 * Handle overlapping MultiSlices (CASSANDRA-7279)
 * Fix DataOutputTest on Windows (CASSANDRA-7265)
 * Embedded sets in user defined data-types are not updating (CASSANDRA-7267)
 * Add tuple type to CQL/native protocol (CASSANDRA-7248)
 * Fix CqlPagingRecordReader on tables with few rows (CASSANDRA-7322)
Merged from 2.0:
 * Copy compaction options to make sure they are reloaded (CASSANDRA-7290)
 * Add option to do more aggressive tombstone compactions (CASSANDRA-6563)
 * Don't try to compact already-compacting files in HHOM (CASSANDRA-7288)
 * Always reallocate buffers in HSHA (CASSANDRA-6285)
 * (Hadoop) support authentication in CqlRecordReader (CASSANDRA-7221)
 * (Hadoop) Close java driver Cluster in CQLRR.close (CASSANDRA-7228)
 * Warn when 'USING TIMESTAMP' is used on a CAS BATCH (CASSANDRA-7067)
 * return all cpu values from BackgroundActivityMonitor.readAndCompute (CASSANDRA-7183)
 * Correctly delete scheduled range xfers (CASSANDRA-7143)
 * return all cpu values from BackgroundActivityMonitor.readAndCompute (CASSANDRA-7183)  
 * reduce garbage creation in calculatePendingRanges (CASSANDRA-7191)
 * fix c* launch issues on Russian os's due to output of linux 'free' cmd (CASSANDRA-6162)
 * Fix disabling autocompaction (CASSANDRA-7187)
 * Fix potential NumberFormatException when deserializing IntegerType (CASSANDRA-7088)
 * cqlsh can't tab-complete disabling compaction (CASSANDRA-7185)
 * cqlsh: Accept and execute CQL statement(s) from command-line parameter (CASSANDRA-7172)
 * Fix IllegalStateException in CqlPagingRecordReader (CASSANDRA-7198)
 * Fix the InvertedIndex trigger example (CASSANDRA-7211)
 * Add --resolve-ip option to 'nodetool ring' (CASSANDRA-7210)
 * reduce garbage on codec flag deserialization (CASSANDRA-7244) 
 * Fix duplicated error messages on directory creation error at startup (CASSANDRA-5818)
 * Proper null handle for IF with map element access (CASSANDRA-7155)
 * Improve compaction visibility (CASSANDRA-7242)
 * Correctly delete scheduled range xfers (CASSANDRA-7143)
 * Make batchlog replica selection rack-aware (CASSANDRA-6551)
 * Fix CFMetaData#getColumnDefinitionFromColumnName() (CASSANDRA-7074)
 * Fix writetime/ttl functions for static columns (CASSANDRA-7081)
 * Suggest CTRL-C or semicolon after three blank lines in cqlsh (CASSANDRA-7142)
 * Fix 2ndary index queries with DESC clustering order (CASSANDRA-6950)
 * Invalid key cache entries on DROP (CASSANDRA-6525)
 * Fix flapping RecoveryManagerTest (CASSANDRA-7084)
 * Add missing iso8601 patterns for date strings (CASSANDRA-6973)
 * Support selecting multiple rows in a partition using IN (CASSANDRA-6875)
 * Add authentication support to shuffle (CASSANDRA-6484)
 * Swap local and global default read repair chances (CASSANDRA-7320)
 * Add conditional CREATE/DROP USER support (CASSANDRA-7264)
 * Cqlsh counts non-empty lines for "Blank lines" warning (CASSANDRA-7325)
Merged from 1.2:
 * Add Cloudstack snitch (CASSANDRA-7147)
 * Update system.peers correctly when relocating tokens (CASSANDRA-7126)
 * Add Google Compute Engine snitch (CASSANDRA-7132)
 * remove duplicate query for local tokens (CASSANDRA-7182)
 * exit CQLSH with error status code if script fails (CASSANDRA-6344)
 * Fix bug with some IN queries missig results (CASSANDRA-7105)
 * Fix availability validation for LOCAL_ONE CL (CASSANDRA-7319)
 * Hint streaming can cause decommission to fail (CASSANDRA-7219)


2.1.0-beta2
 * Increase default CL space to 8GB (CASSANDRA-7031)
 * Add range tombstones to read repair digests (CASSANDRA-6863)
 * Fix BTree.clear for large updates (CASSANDRA-6943)
 * Fail write instead of logging a warning when unable to append to CL
   (CASSANDRA-6764)
 * Eliminate possibility of CL segment appearing twice in active list 
   (CASSANDRA-6557)
 * Apply DONTNEED fadvise to commitlog segments (CASSANDRA-6759)
 * Switch CRC component to Adler and include it for compressed sstables 
   (CASSANDRA-4165)
 * Allow cassandra-stress to set compaction strategy options (CASSANDRA-6451)
 * Add broadcast_rpc_address option to cassandra.yaml (CASSANDRA-5899)
 * Auto reload GossipingPropertyFileSnitch config (CASSANDRA-5897)
 * Fix overflow of memtable_total_space_in_mb (CASSANDRA-6573)
 * Fix ABTC NPE and apply update function correctly (CASSANDRA-6692)
 * Allow nodetool to use a file or prompt for password (CASSANDRA-6660)
 * Fix AIOOBE when concurrently accessing ABSC (CASSANDRA-6742)
 * Fix assertion error in ALTER TYPE RENAME (CASSANDRA-6705)
 * Scrub should not always clear out repaired status (CASSANDRA-5351)
 * Improve handling of range tombstone for wide partitions (CASSANDRA-6446)
 * Fix ClassCastException for compact table with composites (CASSANDRA-6738)
 * Fix potentially repairing with wrong nodes (CASSANDRA-6808)
 * Change caching option syntax (CASSANDRA-6745)
 * Fix stress to do proper counter reads (CASSANDRA-6835)
 * Fix help message for stress counter_write (CASSANDRA-6824)
 * Fix stress smart Thrift client to pick servers correctly (CASSANDRA-6848)
 * Add logging levels (minimal, normal or verbose) to stress tool (CASSANDRA-6849)
 * Fix race condition in Batch CLE (CASSANDRA-6860)
 * Improve cleanup/scrub/upgradesstables failure handling (CASSANDRA-6774)
 * ByteBuffer write() methods for serializing sstables (CASSANDRA-6781)
 * Proper compare function for CollectionType (CASSANDRA-6783)
 * Update native server to Netty 4 (CASSANDRA-6236)
 * Fix off-by-one error in stress (CASSANDRA-6883)
 * Make OpOrder AutoCloseable (CASSANDRA-6901)
 * Remove sync repair JMX interface (CASSANDRA-6900)
 * Add multiple memory allocation options for memtables (CASSANDRA-6689, 6694)
 * Remove adjusted op rate from stress output (CASSANDRA-6921)
 * Add optimized CF.hasColumns() implementations (CASSANDRA-6941)
 * Serialize batchlog mutations with the version of the target node
   (CASSANDRA-6931)
 * Optimize CounterColumn#reconcile() (CASSANDRA-6953)
 * Properly remove 1.2 sstable support in 2.1 (CASSANDRA-6869)
 * Lock counter cells, not partitions (CASSANDRA-6880)
 * Track presence of legacy counter shards in sstables (CASSANDRA-6888)
 * Ensure safe resource cleanup when replacing sstables (CASSANDRA-6912)
 * Add failure handler to async callback (CASSANDRA-6747)
 * Fix AE when closing SSTable without releasing reference (CASSANDRA-7000)
 * Clean up IndexInfo on keyspace/table drops (CASSANDRA-6924)
 * Only snapshot relative SSTables when sequential repair (CASSANDRA-7024)
 * Require nodetool rebuild_index to specify index names (CASSANDRA-7038)
 * fix cassandra stress errors on reads with native protocol (CASSANDRA-7033)
 * Use OpOrder to guard sstable references for reads (CASSANDRA-6919)
 * Preemptive opening of compaction result (CASSANDRA-6916)
 * Multi-threaded scrub/cleanup/upgradesstables (CASSANDRA-5547)
 * Optimize cellname comparison (CASSANDRA-6934)
 * Native protocol v3 (CASSANDRA-6855)
 * Optimize Cell liveness checks and clean up Cell (CASSANDRA-7119)
 * Support consistent range movements (CASSANDRA-2434)
 * Display min timestamp in sstablemetadata viewer (CASSANDRA-6767)
Merged from 2.0:
 * Avoid race-prone second "scrub" of system keyspace (CASSANDRA-6797)
 * Pool CqlRecordWriter clients by inetaddress rather than Range
   (CASSANDRA-6665)
 * Fix compaction_history timestamps (CASSANDRA-6784)
 * Compare scores of full replica ordering in DES (CASSANDRA-6683)
 * fix CME in SessionInfo updateProgress affecting netstats (CASSANDRA-6577)
 * Allow repairing between specific replicas (CASSANDRA-6440)
 * Allow per-dc enabling of hints (CASSANDRA-6157)
 * Add compatibility for Hadoop 0.2.x (CASSANDRA-5201)
 * Fix EstimatedHistogram races (CASSANDRA-6682)
 * Failure detector correctly converts initial value to nanos (CASSANDRA-6658)
 * Add nodetool taketoken to relocate vnodes (CASSANDRA-4445)
 * Expose bulk loading progress over JMX (CASSANDRA-4757)
 * Correctly handle null with IF conditions and TTL (CASSANDRA-6623)
 * Account for range/row tombstones in tombstone drop
   time histogram (CASSANDRA-6522)
 * Stop CommitLogSegment.close() from calling sync() (CASSANDRA-6652)
 * Make commitlog failure handling configurable (CASSANDRA-6364)
 * Avoid overlaps in LCS (CASSANDRA-6688)
 * Improve support for paginating over composites (CASSANDRA-4851)
 * Fix count(*) queries in a mixed cluster (CASSANDRA-6707)
 * Improve repair tasks(snapshot, differencing) concurrency (CASSANDRA-6566)
 * Fix replaying pre-2.0 commit logs (CASSANDRA-6714)
 * Add static columns to CQL3 (CASSANDRA-6561)
 * Optimize single partition batch statements (CASSANDRA-6737)
 * Disallow post-query re-ordering when paging (CASSANDRA-6722)
 * Fix potential paging bug with deleted columns (CASSANDRA-6748)
 * Fix NPE on BulkLoader caused by losing StreamEvent (CASSANDRA-6636)
 * Fix truncating compression metadata (CASSANDRA-6791)
 * Add CMSClassUnloadingEnabled JVM option (CASSANDRA-6541)
 * Catch memtable flush exceptions during shutdown (CASSANDRA-6735)
 * Fix upgradesstables NPE for non-CF-based indexes (CASSANDRA-6645)
 * Fix UPDATE updating PRIMARY KEY columns implicitly (CASSANDRA-6782)
 * Fix IllegalArgumentException when updating from 1.2 with SuperColumns
   (CASSANDRA-6733)
 * FBUtilities.singleton() should use the CF comparator (CASSANDRA-6778)
 * Fix CQLSStableWriter.addRow(Map<String, Object>) (CASSANDRA-6526)
 * Fix HSHA server introducing corrupt data (CASSANDRA-6285)
 * Fix CAS conditions for COMPACT STORAGE tables (CASSANDRA-6813)
 * Starting threads in OutboundTcpConnectionPool constructor causes race conditions (CASSANDRA-7177)
 * Allow overriding cassandra-rackdc.properties file (CASSANDRA-7072)
 * Set JMX RMI port to 7199 (CASSANDRA-7087)
 * Use LOCAL_QUORUM for data reads at LOCAL_SERIAL (CASSANDRA-6939)
 * Log a warning for large batches (CASSANDRA-6487)
 * Put nodes in hibernate when join_ring is false (CASSANDRA-6961)
 * Avoid early loading of non-system keyspaces before compaction-leftovers 
   cleanup at startup (CASSANDRA-6913)
 * Restrict Windows to parallel repairs (CASSANDRA-6907)
 * (Hadoop) Allow manually specifying start/end tokens in CFIF (CASSANDRA-6436)
 * Fix NPE in MeteredFlusher (CASSANDRA-6820)
 * Fix race processing range scan responses (CASSANDRA-6820)
 * Allow deleting snapshots from dropped keyspaces (CASSANDRA-6821)
 * Add uuid() function (CASSANDRA-6473)
 * Omit tombstones from schema digests (CASSANDRA-6862)
 * Include correct consistencyLevel in LWT timeout (CASSANDRA-6884)
 * Lower chances for losing new SSTables during nodetool refresh and
   ColumnFamilyStore.loadNewSSTables (CASSANDRA-6514)
 * Add support for DELETE ... IF EXISTS to CQL3 (CASSANDRA-5708)
 * Update hadoop_cql3_word_count example (CASSANDRA-6793)
 * Fix handling of RejectedExecution in sync Thrift server (CASSANDRA-6788)
 * Log more information when exceeding tombstone_warn_threshold (CASSANDRA-6865)
 * Fix truncate to not abort due to unreachable fat clients (CASSANDRA-6864)
 * Fix schema concurrency exceptions (CASSANDRA-6841)
 * Fix leaking validator FH in StreamWriter (CASSANDRA-6832)
 * Fix saving triggers to schema (CASSANDRA-6789)
 * Fix trigger mutations when base mutation list is immutable (CASSANDRA-6790)
 * Fix accounting in FileCacheService to allow re-using RAR (CASSANDRA-6838)
 * Fix static counter columns (CASSANDRA-6827)
 * Restore expiring->deleted (cell) compaction optimization (CASSANDRA-6844)
 * Fix CompactionManager.needsCleanup (CASSANDRA-6845)
 * Correctly compare BooleanType values other than 0 and 1 (CASSANDRA-6779)
 * Read message id as string from earlier versions (CASSANDRA-6840)
 * Properly use the Paxos consistency for (non-protocol) batch (CASSANDRA-6837)
 * Add paranoid disk failure option (CASSANDRA-6646)
 * Improve PerRowSecondaryIndex performance (CASSANDRA-6876)
 * Extend triggers to support CAS updates (CASSANDRA-6882)
 * Static columns with IF NOT EXISTS don't always work as expected (CASSANDRA-6873)
 * Fix paging with SELECT DISTINCT (CASSANDRA-6857)
 * Fix UnsupportedOperationException on CAS timeout (CASSANDRA-6923)
 * Improve MeteredFlusher handling of MF-unaffected column families
   (CASSANDRA-6867)
 * Add CqlRecordReader using native pagination (CASSANDRA-6311)
 * Add QueryHandler interface (CASSANDRA-6659)
 * Track liveRatio per-memtable, not per-CF (CASSANDRA-6945)
 * Make sure upgradesstables keeps sstable level (CASSANDRA-6958)
 * Fix LIMIT with static columns (CASSANDRA-6956)
 * Fix clash with CQL column name in thrift validation (CASSANDRA-6892)
 * Fix error with super columns in mixed 1.2-2.0 clusters (CASSANDRA-6966)
 * Fix bad skip of sstables on slice query with composite start/finish (CASSANDRA-6825)
 * Fix unintended update with conditional statement (CASSANDRA-6893)
 * Fix map element access in IF (CASSANDRA-6914)
 * Avoid costly range calculations for range queries on system keyspaces
   (CASSANDRA-6906)
 * Fix SSTable not released if stream session fails (CASSANDRA-6818)
 * Avoid build failure due to ANTLR timeout (CASSANDRA-6991)
 * Queries on compact tables can return more rows that requested (CASSANDRA-7052)
 * USING TIMESTAMP for batches does not work (CASSANDRA-7053)
 * Fix performance regression from CASSANDRA-5614 (CASSANDRA-6949)
 * Ensure that batchlog and hint timeouts do not produce hints (CASSANDRA-7058)
 * Merge groupable mutations in TriggerExecutor#execute() (CASSANDRA-7047)
 * Plug holes in resource release when wiring up StreamSession (CASSANDRA-7073)
 * Re-add parameter columns to tracing session (CASSANDRA-6942)
 * Preserves CQL metadata when updating table from thrift (CASSANDRA-6831)
Merged from 1.2:
 * Fix nodetool display with vnodes (CASSANDRA-7082)
 * Add UNLOGGED, COUNTER options to BATCH documentation (CASSANDRA-6816)
 * add extra SSL cipher suites (CASSANDRA-6613)
 * fix nodetool getsstables for blob PK (CASSANDRA-6803)
 * Fix BatchlogManager#deleteBatch() use of millisecond timestamps
   (CASSANDRA-6822)
 * Continue assassinating even if the endpoint vanishes (CASSANDRA-6787)
 * Schedule schema pulls on change (CASSANDRA-6971)
 * Non-droppable verbs shouldn't be dropped from OTC (CASSANDRA-6980)
 * Shutdown batchlog executor in SS#drain() (CASSANDRA-7025)
 * Fix batchlog to account for CF truncation records (CASSANDRA-6999)
 * Fix CQLSH parsing of functions and BLOB literals (CASSANDRA-7018)
 * Properly load trustore in the native protocol (CASSANDRA-6847)
 * Always clean up references in SerializingCache (CASSANDRA-6994)
 * Don't shut MessagingService down when replacing a node (CASSANDRA-6476)
 * fix npe when doing -Dcassandra.fd_initial_value_ms (CASSANDRA-6751)


2.1.0-beta1
 * Add flush directory distinct from compaction directories (CASSANDRA-6357)
 * Require JNA by default (CASSANDRA-6575)
 * add listsnapshots command to nodetool (CASSANDRA-5742)
 * Introduce AtomicBTreeColumns (CASSANDRA-6271, 6692)
 * Multithreaded commitlog (CASSANDRA-3578)
 * allocate fixed index summary memory pool and resample cold index summaries 
   to use less memory (CASSANDRA-5519)
 * Removed multithreaded compaction (CASSANDRA-6142)
 * Parallelize fetching rows for low-cardinality indexes (CASSANDRA-1337)
 * change logging from log4j to logback (CASSANDRA-5883)
 * switch to LZ4 compression for internode communication (CASSANDRA-5887)
 * Stop using Thrift-generated Index* classes internally (CASSANDRA-5971)
 * Remove 1.2 network compatibility code (CASSANDRA-5960)
 * Remove leveled json manifest migration code (CASSANDRA-5996)
 * Remove CFDefinition (CASSANDRA-6253)
 * Use AtomicIntegerFieldUpdater in RefCountedMemory (CASSANDRA-6278)
 * User-defined types for CQL3 (CASSANDRA-5590)
 * Use of o.a.c.metrics in nodetool (CASSANDRA-5871, 6406)
 * Batch read from OTC's queue and cleanup (CASSANDRA-1632)
 * Secondary index support for collections (CASSANDRA-4511, 6383)
 * SSTable metadata(Stats.db) format change (CASSANDRA-6356)
 * Push composites support in the storage engine
   (CASSANDRA-5417, CASSANDRA-6520)
 * Add snapshot space used to cfstats (CASSANDRA-6231)
 * Add cardinality estimator for key count estimation (CASSANDRA-5906)
 * CF id is changed to be non-deterministic. Data dir/key cache are created
   uniquely for CF id (CASSANDRA-5202)
 * New counters implementation (CASSANDRA-6504)
 * Replace UnsortedColumns, EmptyColumns, TreeMapBackedSortedColumns with new
   ArrayBackedSortedColumns (CASSANDRA-6630, CASSANDRA-6662, CASSANDRA-6690)
 * Add option to use row cache with a given amount of rows (CASSANDRA-5357)
 * Avoid repairing already repaired data (CASSANDRA-5351)
 * Reject counter updates with USING TTL/TIMESTAMP (CASSANDRA-6649)
 * Replace index_interval with min/max_index_interval (CASSANDRA-6379)
 * Lift limitation that order by columns must be selected for IN queries (CASSANDRA-4911)


2.0.5
 * Reduce garbage generated by bloom filter lookups (CASSANDRA-6609)
 * Add ks.cf names to tombstone logging (CASSANDRA-6597)
 * Use LOCAL_QUORUM for LWT operations at LOCAL_SERIAL (CASSANDRA-6495)
 * Wait for gossip to settle before accepting client connections (CASSANDRA-4288)
 * Delete unfinished compaction incrementally (CASSANDRA-6086)
 * Allow specifying custom secondary index options in CQL3 (CASSANDRA-6480)
 * Improve replica pinning for cache efficiency in DES (CASSANDRA-6485)
 * Fix LOCAL_SERIAL from thrift (CASSANDRA-6584)
 * Don't special case received counts in CAS timeout exceptions (CASSANDRA-6595)
 * Add support for 2.1 global counter shards (CASSANDRA-6505)
 * Fix NPE when streaming connection is not yet established (CASSANDRA-6210)
 * Avoid rare duplicate read repair triggering (CASSANDRA-6606)
 * Fix paging discardFirst (CASSANDRA-6555)
 * Fix ArrayIndexOutOfBoundsException in 2ndary index query (CASSANDRA-6470)
 * Release sstables upon rebuilding 2i (CASSANDRA-6635)
 * Add AbstractCompactionStrategy.startup() method (CASSANDRA-6637)
 * SSTableScanner may skip rows during cleanup (CASSANDRA-6638)
 * sstables from stalled repair sessions can resurrect deleted data (CASSANDRA-6503)
 * Switch stress to use ITransportFactory (CASSANDRA-6641)
 * Fix IllegalArgumentException during prepare (CASSANDRA-6592)
 * Fix possible loss of 2ndary index entries during compaction (CASSANDRA-6517)
 * Fix direct Memory on architectures that do not support unaligned long access
   (CASSANDRA-6628)
 * Let scrub optionally skip broken counter partitions (CASSANDRA-5930)
Merged from 1.2:
 * fsync compression metadata (CASSANDRA-6531)
 * Validate CF existence on execution for prepared statement (CASSANDRA-6535)
 * Add ability to throttle batchlog replay (CASSANDRA-6550)
 * Fix executing LOCAL_QUORUM with SimpleStrategy (CASSANDRA-6545)
 * Avoid StackOverflow when using large IN queries (CASSANDRA-6567)
 * Nodetool upgradesstables includes secondary indexes (CASSANDRA-6598)
 * Paginate batchlog replay (CASSANDRA-6569)
 * skip blocking on streaming during drain (CASSANDRA-6603)
 * Improve error message when schema doesn't match loaded sstable (CASSANDRA-6262)
 * Add properties to adjust FD initial value and max interval (CASSANDRA-4375)
 * Fix preparing with batch and delete from collection (CASSANDRA-6607)
 * Fix ABSC reverse iterator's remove() method (CASSANDRA-6629)
 * Handle host ID conflicts properly (CASSANDRA-6615)
 * Move handling of migration event source to solve bootstrap race. (CASSANDRA-6648)
 * Make sure compaction throughput value doesn't overflow with int math (CASSANDRA-6647)


2.0.4
 * Allow removing snapshots of no-longer-existing CFs (CASSANDRA-6418)
 * add StorageService.stopDaemon() (CASSANDRA-4268)
 * add IRE for invalid CF supplied to get_count (CASSANDRA-5701)
 * add client encryption support to sstableloader (CASSANDRA-6378)
 * Fix accept() loop for SSL sockets post-shutdown (CASSANDRA-6468)
 * Fix size-tiered compaction in LCS L0 (CASSANDRA-6496)
 * Fix assertion failure in filterColdSSTables (CASSANDRA-6483)
 * Fix row tombstones in larger-than-memory compactions (CASSANDRA-6008)
 * Fix cleanup ClassCastException (CASSANDRA-6462)
 * Reduce gossip memory use by interning VersionedValue strings (CASSANDRA-6410)
 * Allow specifying datacenters to participate in a repair (CASSANDRA-6218)
 * Fix divide-by-zero in PCI (CASSANDRA-6403)
 * Fix setting last compacted key in the wrong level for LCS (CASSANDRA-6284)
 * Add millisecond precision formats to the timestamp parser (CASSANDRA-6395)
 * Expose a total memtable size metric for a CF (CASSANDRA-6391)
 * cqlsh: handle symlinks properly (CASSANDRA-6425)
 * Fix potential infinite loop when paging query with IN (CASSANDRA-6464)
 * Fix assertion error in AbstractQueryPager.discardFirst (CASSANDRA-6447)
 * Fix streaming older SSTable yields unnecessary tombstones (CASSANDRA-6527)
Merged from 1.2:
 * Improved error message on bad properties in DDL queries (CASSANDRA-6453)
 * Randomize batchlog candidates selection (CASSANDRA-6481)
 * Fix thundering herd on endpoint cache invalidation (CASSANDRA-6345, 6485)
 * Improve batchlog write performance with vnodes (CASSANDRA-6488)
 * cqlsh: quote single quotes in strings inside collections (CASSANDRA-6172)
 * Improve gossip performance for typical messages (CASSANDRA-6409)
 * Throw IRE if a prepared statement has more markers than supported 
   (CASSANDRA-5598)
 * Expose Thread metrics for the native protocol server (CASSANDRA-6234)
 * Change snapshot response message verb to INTERNAL to avoid dropping it 
   (CASSANDRA-6415)
 * Warn when collection read has > 65K elements (CASSANDRA-5428)
 * Fix cache persistence when both row and key cache are enabled 
   (CASSANDRA-6413)
 * (Hadoop) add describe_local_ring (CASSANDRA-6268)
 * Fix handling of concurrent directory creation failure (CASSANDRA-6459)
 * Allow executing CREATE statements multiple times (CASSANDRA-6471)
 * Don't send confusing info with timeouts (CASSANDRA-6491)
 * Don't resubmit counter mutation runnables internally (CASSANDRA-6427)
 * Don't drop local mutations without a hint (CASSANDRA-6510)
 * Don't allow null max_hint_window_in_ms (CASSANDRA-6419)
 * Validate SliceRange start and finish lengths (CASSANDRA-6521)


2.0.3
 * Fix FD leak on slice read path (CASSANDRA-6275)
 * Cancel read meter task when closing SSTR (CASSANDRA-6358)
 * free off-heap IndexSummary during bulk (CASSANDRA-6359)
 * Recover from IOException in accept() thread (CASSANDRA-6349)
 * Improve Gossip tolerance of abnormally slow tasks (CASSANDRA-6338)
 * Fix trying to hint timed out counter writes (CASSANDRA-6322)
 * Allow restoring specific columnfamilies from archived CL (CASSANDRA-4809)
 * Avoid flushing compaction_history after each operation (CASSANDRA-6287)
 * Fix repair assertion error when tombstones expire (CASSANDRA-6277)
 * Skip loading corrupt key cache (CASSANDRA-6260)
 * Fixes for compacting larger-than-memory rows (CASSANDRA-6274)
 * Compact hottest sstables first and optionally omit coldest from
   compaction entirely (CASSANDRA-6109)
 * Fix modifying column_metadata from thrift (CASSANDRA-6182)
 * cqlsh: fix LIST USERS output (CASSANDRA-6242)
 * Add IRequestSink interface (CASSANDRA-6248)
 * Update memtable size while flushing (CASSANDRA-6249)
 * Provide hooks around CQL2/CQL3 statement execution (CASSANDRA-6252)
 * Require Permission.SELECT for CAS updates (CASSANDRA-6247)
 * New CQL-aware SSTableWriter (CASSANDRA-5894)
 * Reject CAS operation when the protocol v1 is used (CASSANDRA-6270)
 * Correctly throw error when frame too large (CASSANDRA-5981)
 * Fix serialization bug in PagedRange with 2ndary indexes (CASSANDRA-6299)
 * Fix CQL3 table validation in Thrift (CASSANDRA-6140)
 * Fix bug missing results with IN clauses (CASSANDRA-6327)
 * Fix paging with reversed slices (CASSANDRA-6343)
 * Set minTimestamp correctly to be able to drop expired sstables (CASSANDRA-6337)
 * Support NaN and Infinity as float literals (CASSANDRA-6003)
 * Remove RF from nodetool ring output (CASSANDRA-6289)
 * Fix attempting to flush empty rows (CASSANDRA-6374)
 * Fix potential out of bounds exception when paging (CASSANDRA-6333)
Merged from 1.2:
 * Optimize FD phi calculation (CASSANDRA-6386)
 * Improve initial FD phi estimate when starting up (CASSANDRA-6385)
 * Don't list CQL3 table in CLI describe even if named explicitely 
   (CASSANDRA-5750)
 * Invalidate row cache when dropping CF (CASSANDRA-6351)
 * add non-jamm path for cached statements (CASSANDRA-6293)
 * add windows bat files for shell commands (CASSANDRA-6145)
 * Require logging in for Thrift CQL2/3 statement preparation (CASSANDRA-6254)
 * restrict max_num_tokens to 1536 (CASSANDRA-6267)
 * Nodetool gets default JMX port from cassandra-env.sh (CASSANDRA-6273)
 * make calculatePendingRanges asynchronous (CASSANDRA-6244)
 * Remove blocking flushes in gossip thread (CASSANDRA-6297)
 * Fix potential socket leak in connectionpool creation (CASSANDRA-6308)
 * Allow LOCAL_ONE/LOCAL_QUORUM to work with SimpleStrategy (CASSANDRA-6238)
 * cqlsh: handle 'null' as session duration (CASSANDRA-6317)
 * Fix json2sstable handling of range tombstones (CASSANDRA-6316)
 * Fix missing one row in reverse query (CASSANDRA-6330)
 * Fix reading expired row value from row cache (CASSANDRA-6325)
 * Fix AssertionError when doing set element deletion (CASSANDRA-6341)
 * Make CL code for the native protocol match the one in C* 2.0
   (CASSANDRA-6347)
 * Disallow altering CQL3 table from thrift (CASSANDRA-6370)
 * Fix size computation of prepared statement (CASSANDRA-6369)


2.0.2
 * Update FailureDetector to use nanontime (CASSANDRA-4925)
 * Fix FileCacheService regressions (CASSANDRA-6149)
 * Never return WriteTimeout for CL.ANY (CASSANDRA-6132)
 * Fix race conditions in bulk loader (CASSANDRA-6129)
 * Add configurable metrics reporting (CASSANDRA-4430)
 * drop queries exceeding a configurable number of tombstones (CASSANDRA-6117)
 * Track and persist sstable read activity (CASSANDRA-5515)
 * Fixes for speculative retry (CASSANDRA-5932, CASSANDRA-6194)
 * Improve memory usage of metadata min/max column names (CASSANDRA-6077)
 * Fix thrift validation refusing row markers on CQL3 tables (CASSANDRA-6081)
 * Fix insertion of collections with CAS (CASSANDRA-6069)
 * Correctly send metadata on SELECT COUNT (CASSANDRA-6080)
 * Track clients' remote addresses in ClientState (CASSANDRA-6070)
 * Create snapshot dir if it does not exist when migrating
   leveled manifest (CASSANDRA-6093)
 * make sequential nodetool repair the default (CASSANDRA-5950)
 * Add more hooks for compaction strategy implementations (CASSANDRA-6111)
 * Fix potential NPE on composite 2ndary indexes (CASSANDRA-6098)
 * Delete can potentially be skipped in batch (CASSANDRA-6115)
 * Allow alter keyspace on system_traces (CASSANDRA-6016)
 * Disallow empty column names in cql (CASSANDRA-6136)
 * Use Java7 file-handling APIs and fix file moving on Windows (CASSANDRA-5383)
 * Save compaction history to system keyspace (CASSANDRA-5078)
 * Fix NPE if StorageService.getOperationMode() is executed before full startup (CASSANDRA-6166)
 * CQL3: support pre-epoch longs for TimestampType (CASSANDRA-6212)
 * Add reloadtriggers command to nodetool (CASSANDRA-4949)
 * cqlsh: ignore empty 'value alias' in DESCRIBE (CASSANDRA-6139)
 * Fix sstable loader (CASSANDRA-6205)
 * Reject bootstrapping if the node already exists in gossip (CASSANDRA-5571)
 * Fix NPE while loading paxos state (CASSANDRA-6211)
 * cqlsh: add SHOW SESSION <tracing-session> command (CASSANDRA-6228)
Merged from 1.2:
 * (Hadoop) Require CFRR batchSize to be at least 2 (CASSANDRA-6114)
 * Add a warning for small LCS sstable size (CASSANDRA-6191)
 * Add ability to list specific KS/CF combinations in nodetool cfstats (CASSANDRA-4191)
 * Mark CF clean if a mutation raced the drop and got it marked dirty (CASSANDRA-5946)
 * Add a LOCAL_ONE consistency level (CASSANDRA-6202)
 * Limit CQL prepared statement cache by size instead of count (CASSANDRA-6107)
 * Tracing should log write failure rather than raw exceptions (CASSANDRA-6133)
 * lock access to TM.endpointToHostIdMap (CASSANDRA-6103)
 * Allow estimated memtable size to exceed slab allocator size (CASSANDRA-6078)
 * Start MeteredFlusher earlier to prevent OOM during CL replay (CASSANDRA-6087)
 * Avoid sending Truncate command to fat clients (CASSANDRA-6088)
 * Allow where clause conditions to be in parenthesis (CASSANDRA-6037)
 * Do not open non-ssl storage port if encryption option is all (CASSANDRA-3916)
 * Move batchlog replay to its own executor (CASSANDRA-6079)
 * Add tombstone debug threshold and histogram (CASSANDRA-6042, 6057)
 * Enable tcp keepalive on incoming connections (CASSANDRA-4053)
 * Fix fat client schema pull NPE (CASSANDRA-6089)
 * Fix memtable flushing for indexed tables (CASSANDRA-6112)
 * Fix skipping columns with multiple slices (CASSANDRA-6119)
 * Expose connected thrift + native client counts (CASSANDRA-5084)
 * Optimize auth setup (CASSANDRA-6122)
 * Trace index selection (CASSANDRA-6001)
 * Update sstablesPerReadHistogram to use biased sampling (CASSANDRA-6164)
 * Log UnknownColumnfamilyException when closing socket (CASSANDRA-5725)
 * Properly error out on CREATE INDEX for counters table (CASSANDRA-6160)
 * Handle JMX notification failure for repair (CASSANDRA-6097)
 * (Hadoop) Fetch no more than 128 splits in parallel (CASSANDRA-6169)
 * stress: add username/password authentication support (CASSANDRA-6068)
 * Fix indexed queries with row cache enabled on parent table (CASSANDRA-5732)
 * Fix compaction race during columnfamily drop (CASSANDRA-5957)
 * Fix validation of empty column names for compact tables (CASSANDRA-6152)
 * Skip replaying mutations that pass CRC but fail to deserialize (CASSANDRA-6183)
 * Rework token replacement to use replace_address (CASSANDRA-5916)
 * Fix altering column types (CASSANDRA-6185)
 * cqlsh: fix CREATE/ALTER WITH completion (CASSANDRA-6196)
 * add windows bat files for shell commands (CASSANDRA-6145)
 * Fix potential stack overflow during range tombstones insertion (CASSANDRA-6181)
 * (Hadoop) Make LOCAL_ONE the default consistency level (CASSANDRA-6214)


2.0.1
 * Fix bug that could allow reading deleted data temporarily (CASSANDRA-6025)
 * Improve memory use defaults (CASSANDRA-6059)
 * Make ThriftServer more easlly extensible (CASSANDRA-6058)
 * Remove Hadoop dependency from ITransportFactory (CASSANDRA-6062)
 * add file_cache_size_in_mb setting (CASSANDRA-5661)
 * Improve error message when yaml contains invalid properties (CASSANDRA-5958)
 * Improve leveled compaction's ability to find non-overlapping L0 compactions
   to work on concurrently (CASSANDRA-5921)
 * Notify indexer of columns shadowed by range tombstones (CASSANDRA-5614)
 * Log Merkle tree stats (CASSANDRA-2698)
 * Switch from crc32 to adler32 for compressed sstable checksums (CASSANDRA-5862)
 * Improve offheap memcpy performance (CASSANDRA-5884)
 * Use a range aware scanner for cleanup (CASSANDRA-2524)
 * Cleanup doesn't need to inspect sstables that contain only local data
   (CASSANDRA-5722)
 * Add ability for CQL3 to list partition keys (CASSANDRA-4536)
 * Improve native protocol serialization (CASSANDRA-5664)
 * Upgrade Thrift to 0.9.1 (CASSANDRA-5923)
 * Require superuser status for adding triggers (CASSANDRA-5963)
 * Make standalone scrubber handle old and new style leveled manifest
   (CASSANDRA-6005)
 * Fix paxos bugs (CASSANDRA-6012, 6013, 6023)
 * Fix paged ranges with multiple replicas (CASSANDRA-6004)
 * Fix potential AssertionError during tracing (CASSANDRA-6041)
 * Fix NPE in sstablesplit (CASSANDRA-6027)
 * Migrate pre-2.0 key/value/column aliases to system.schema_columns
   (CASSANDRA-6009)
 * Paging filter empty rows too agressively (CASSANDRA-6040)
 * Support variadic parameters for IN clauses (CASSANDRA-4210)
 * cqlsh: return the result of CAS writes (CASSANDRA-5796)
 * Fix validation of IN clauses with 2ndary indexes (CASSANDRA-6050)
 * Support named bind variables in CQL (CASSANDRA-6033)
Merged from 1.2:
 * Allow cache-keys-to-save to be set at runtime (CASSANDRA-5980)
 * Avoid second-guessing out-of-space state (CASSANDRA-5605)
 * Tuning knobs for dealing with large blobs and many CFs (CASSANDRA-5982)
 * (Hadoop) Fix CQLRW for thrift tables (CASSANDRA-6002)
 * Fix possible divide-by-zero in HHOM (CASSANDRA-5990)
 * Allow local batchlog writes for CL.ANY (CASSANDRA-5967)
 * Upgrade metrics-core to version 2.2.0 (CASSANDRA-5947)
 * Fix CqlRecordWriter with composite keys (CASSANDRA-5949)
 * Add snitch, schema version, cluster, partitioner to JMX (CASSANDRA-5881)
 * Allow disabling SlabAllocator (CASSANDRA-5935)
 * Make user-defined compaction JMX blocking (CASSANDRA-4952)
 * Fix streaming does not transfer wrapped range (CASSANDRA-5948)
 * Fix loading index summary containing empty key (CASSANDRA-5965)
 * Correctly handle limits in CompositesSearcher (CASSANDRA-5975)
 * Pig: handle CQL collections (CASSANDRA-5867)
 * Pass the updated cf to the PRSI index() method (CASSANDRA-5999)
 * Allow empty CQL3 batches (as no-op) (CASSANDRA-5994)
 * Support null in CQL3 functions (CASSANDRA-5910)
 * Replace the deprecated MapMaker with CacheLoader (CASSANDRA-6007)
 * Add SSTableDeletingNotification to DataTracker (CASSANDRA-6010)
 * Fix snapshots in use get deleted during snapshot repair (CASSANDRA-6011)
 * Move hints and exception count to o.a.c.metrics (CASSANDRA-6017)
 * Fix memory leak in snapshot repair (CASSANDRA-6047)
 * Fix sstable2sjon for CQL3 tables (CASSANDRA-5852)


2.0.0
 * Fix thrift validation when inserting into CQL3 tables (CASSANDRA-5138)
 * Fix periodic memtable flushing behavior with clean memtables (CASSANDRA-5931)
 * Fix dateOf() function for pre-2.0 timestamp columns (CASSANDRA-5928)
 * Fix SSTable unintentionally loads BF when opened for batch (CASSANDRA-5938)
 * Add stream session progress to JMX (CASSANDRA-4757)
 * Fix NPE during CAS operation (CASSANDRA-5925)
Merged from 1.2:
 * Fix getBloomFilterDiskSpaceUsed for AlwaysPresentFilter (CASSANDRA-5900)
 * Don't announce schema version until we've loaded the changes locally
   (CASSANDRA-5904)
 * Fix to support off heap bloom filters size greater than 2 GB (CASSANDRA-5903)
 * Properly handle parsing huge map and set literals (CASSANDRA-5893)


2.0.0-rc2
 * enable vnodes by default (CASSANDRA-5869)
 * fix CAS contention timeout (CASSANDRA-5830)
 * fix HsHa to respect max frame size (CASSANDRA-4573)
 * Fix (some) 2i on composite components omissions (CASSANDRA-5851)
 * cqlsh: add DESCRIBE FULL SCHEMA variant (CASSANDRA-5880)
Merged from 1.2:
 * Correctly validate sparse composite cells in scrub (CASSANDRA-5855)
 * Add KeyCacheHitRate metric to CF metrics (CASSANDRA-5868)
 * cqlsh: add support for multiline comments (CASSANDRA-5798)
 * Handle CQL3 SELECT duplicate IN restrictions on clustering columns
   (CASSANDRA-5856)


2.0.0-rc1
 * improve DecimalSerializer performance (CASSANDRA-5837)
 * fix potential spurious wakeup in AsyncOneResponse (CASSANDRA-5690)
 * fix schema-related trigger issues (CASSANDRA-5774)
 * Better validation when accessing CQL3 table from thrift (CASSANDRA-5138)
 * Fix assertion error during repair (CASSANDRA-5801)
 * Fix range tombstone bug (CASSANDRA-5805)
 * DC-local CAS (CASSANDRA-5797)
 * Add a native_protocol_version column to the system.local table (CASSANRDA-5819)
 * Use index_interval from cassandra.yaml when upgraded (CASSANDRA-5822)
 * Fix buffer underflow on socket close (CASSANDRA-5792)
Merged from 1.2:
 * Fix reading DeletionTime from 1.1-format sstables (CASSANDRA-5814)
 * cqlsh: add collections support to COPY (CASSANDRA-5698)
 * retry important messages for any IOException (CASSANDRA-5804)
 * Allow empty IN relations in SELECT/UPDATE/DELETE statements (CASSANDRA-5626)
 * cqlsh: fix crashing on Windows due to libedit detection (CASSANDRA-5812)
 * fix bulk-loading compressed sstables (CASSANDRA-5820)
 * (Hadoop) fix quoting in CqlPagingRecordReader and CqlRecordWriter 
   (CASSANDRA-5824)
 * update default LCS sstable size to 160MB (CASSANDRA-5727)
 * Allow compacting 2Is via nodetool (CASSANDRA-5670)
 * Hex-encode non-String keys in OPP (CASSANDRA-5793)
 * nodetool history logging (CASSANDRA-5823)
 * (Hadoop) fix support for Thrift tables in CqlPagingRecordReader 
   (CASSANDRA-5752)
 * add "all time blocked" to StatusLogger output (CASSANDRA-5825)
 * Future-proof inter-major-version schema migrations (CASSANDRA-5845)
 * (Hadoop) add CqlPagingRecordReader support for ReversedType in Thrift table
   (CASSANDRA-5718)
 * Add -no-snapshot option to scrub (CASSANDRA-5891)
 * Fix to support off heap bloom filters size greater than 2 GB (CASSANDRA-5903)
 * Properly handle parsing huge map and set literals (CASSANDRA-5893)
 * Fix LCS L0 compaction may overlap in L1 (CASSANDRA-5907)
 * New sstablesplit tool to split large sstables offline (CASSANDRA-4766)
 * Fix potential deadlock in native protocol server (CASSANDRA-5926)
 * Disallow incompatible type change in CQL3 (CASSANDRA-5882)
Merged from 1.1:
 * Correctly validate sparse composite cells in scrub (CASSANDRA-5855)


2.0.0-beta2
 * Replace countPendingHints with Hints Created metric (CASSANDRA-5746)
 * Allow nodetool with no args, and with help to run without a server (CASSANDRA-5734)
 * Cleanup AbstractType/TypeSerializer classes (CASSANDRA-5744)
 * Remove unimplemented cli option schema-mwt (CASSANDRA-5754)
 * Support range tombstones in thrift (CASSANDRA-5435)
 * Normalize table-manipulating CQL3 statements' class names (CASSANDRA-5759)
 * cqlsh: add missing table options to DESCRIBE output (CASSANDRA-5749)
 * Fix assertion error during repair (CASSANDRA-5757)
 * Fix bulkloader (CASSANDRA-5542)
 * Add LZ4 compression to the native protocol (CASSANDRA-5765)
 * Fix bugs in the native protocol v2 (CASSANDRA-5770)
 * CAS on 'primary key only' table (CASSANDRA-5715)
 * Support streaming SSTables of old versions (CASSANDRA-5772)
 * Always respect protocol version in native protocol (CASSANDRA-5778)
 * Fix ConcurrentModificationException during streaming (CASSANDRA-5782)
 * Update deletion timestamp in Commit#updatesWithPaxosTime (CASSANDRA-5787)
 * Thrift cas() method crashes if input columns are not sorted (CASSANDRA-5786)
 * Order columns names correctly when querying for CAS (CASSANDRA-5788)
 * Fix streaming retry (CASSANDRA-5775)
Merged from 1.2:
 * if no seeds can be a reached a node won't start in a ring by itself (CASSANDRA-5768)
 * add cassandra.unsafesystem property (CASSANDRA-5704)
 * (Hadoop) quote identifiers in CqlPagingRecordReader (CASSANDRA-5763)
 * Add replace_node functionality for vnodes (CASSANDRA-5337)
 * Add timeout events to query traces (CASSANDRA-5520)
 * Fix serialization of the LEFT gossip value (CASSANDRA-5696)
 * Pig: support for cql3 tables (CASSANDRA-5234)
 * Fix skipping range tombstones with reverse queries (CASSANDRA-5712)
 * Expire entries out of ThriftSessionManager (CASSANDRA-5719)
 * Don't keep ancestor information in memory (CASSANDRA-5342)
 * Expose native protocol server status in nodetool info (CASSANDRA-5735)
 * Fix pathetic performance of range tombstones (CASSANDRA-5677)
 * Fix querying with an empty (impossible) range (CASSANDRA-5573)
 * cqlsh: handle CUSTOM 2i in DESCRIBE output (CASSANDRA-5760)
 * Fix minor bug in Range.intersects(Bound) (CASSANDRA-5771)
 * cqlsh: handle disabled compression in DESCRIBE output (CASSANDRA-5766)
 * Ensure all UP events are notified on the native protocol (CASSANDRA-5769)
 * Fix formatting of sstable2json with multiple -k arguments (CASSANDRA-5781)
 * Don't rely on row marker for queries in general to hide lost markers
   after TTL expires (CASSANDRA-5762)
 * Sort nodetool help output (CASSANDRA-5776)
 * Fix column expiring during 2 phases compaction (CASSANDRA-5799)
 * now() is being rejected in INSERTs when inside collections (CASSANDRA-5795)


2.0.0-beta1
 * Add support for indexing clustered columns (CASSANDRA-5125)
 * Removed on-heap row cache (CASSANDRA-5348)
 * use nanotime consistently for node-local timeouts (CASSANDRA-5581)
 * Avoid unnecessary second pass on name-based queries (CASSANDRA-5577)
 * Experimental triggers (CASSANDRA-1311)
 * JEMalloc support for off-heap allocation (CASSANDRA-3997)
 * Single-pass compaction (CASSANDRA-4180)
 * Removed token range bisection (CASSANDRA-5518)
 * Removed compatibility with pre-1.2.5 sstables and network messages
   (CASSANDRA-5511)
 * removed PBSPredictor (CASSANDRA-5455)
 * CAS support (CASSANDRA-5062, 5441, 5442, 5443, 5619, 5667)
 * Leveled compaction performs size-tiered compactions in L0 
   (CASSANDRA-5371, 5439)
 * Add yaml network topology snitch for mixed ec2/other envs (CASSANDRA-5339)
 * Log when a node is down longer than the hint window (CASSANDRA-4554)
 * Optimize tombstone creation for ExpiringColumns (CASSANDRA-4917)
 * Improve LeveledScanner work estimation (CASSANDRA-5250, 5407)
 * Replace compaction lock with runWithCompactionsDisabled (CASSANDRA-3430)
 * Change Message IDs to ints (CASSANDRA-5307)
 * Move sstable level information into the Stats component, removing the
   need for a separate Manifest file (CASSANDRA-4872)
 * avoid serializing to byte[] on commitlog append (CASSANDRA-5199)
 * make index_interval configurable per columnfamily (CASSANDRA-3961, CASSANDRA-5650)
 * add default_time_to_live (CASSANDRA-3974)
 * add memtable_flush_period_in_ms (CASSANDRA-4237)
 * replace supercolumns internally by composites (CASSANDRA-3237, 5123)
 * upgrade thrift to 0.9.0 (CASSANDRA-3719)
 * drop unnecessary keyspace parameter from user-defined compaction API 
   (CASSANDRA-5139)
 * more robust solution to incomplete compactions + counters (CASSANDRA-5151)
 * Change order of directory searching for c*.in.sh (CASSANDRA-3983)
 * Add tool to reset SSTable compaction level for LCS (CASSANDRA-5271)
 * Allow custom configuration loader (CASSANDRA-5045)
 * Remove memory emergency pressure valve logic (CASSANDRA-3534)
 * Reduce request latency with eager retry (CASSANDRA-4705)
 * cqlsh: Remove ASSUME command (CASSANDRA-5331)
 * Rebuild BF when loading sstables if bloom_filter_fp_chance
   has changed since compaction (CASSANDRA-5015)
 * remove row-level bloom filters (CASSANDRA-4885)
 * Change Kernel Page Cache skipping into row preheating (disabled by default)
   (CASSANDRA-4937)
 * Improve repair by deciding on a gcBefore before sending
   out TreeRequests (CASSANDRA-4932)
 * Add an official way to disable compactions (CASSANDRA-5074)
 * Reenable ALTER TABLE DROP with new semantics (CASSANDRA-3919)
 * Add binary protocol versioning (CASSANDRA-5436)
 * Swap THshaServer for TThreadedSelectorServer (CASSANDRA-5530)
 * Add alias support to SELECT statement (CASSANDRA-5075)
 * Don't create empty RowMutations in CommitLogReplayer (CASSANDRA-5541)
 * Use range tombstones when dropping cfs/columns from schema (CASSANDRA-5579)
 * cqlsh: drop CQL2/CQL3-beta support (CASSANDRA-5585)
 * Track max/min column names in sstables to be able to optimize slice
   queries (CASSANDRA-5514, CASSANDRA-5595, CASSANDRA-5600)
 * Binary protocol: allow batching already prepared statements (CASSANDRA-4693)
 * Allow preparing timestamp, ttl and limit in CQL3 queries (CASSANDRA-4450)
 * Support native link w/o JNA in Java7 (CASSANDRA-3734)
 * Use SASL authentication in binary protocol v2 (CASSANDRA-5545)
 * Replace Thrift HsHa with LMAX Disruptor based implementation (CASSANDRA-5582)
 * cqlsh: Add row count to SELECT output (CASSANDRA-5636)
 * Include a timestamp with all read commands to determine column expiration
   (CASSANDRA-5149)
 * Streaming 2.0 (CASSANDRA-5286, 5699)
 * Conditional create/drop ks/table/index statements in CQL3 (CASSANDRA-2737)
 * more pre-table creation property validation (CASSANDRA-5693)
 * Redesign repair messages (CASSANDRA-5426)
 * Fix ALTER RENAME post-5125 (CASSANDRA-5702)
 * Disallow renaming a 2ndary indexed column (CASSANDRA-5705)
 * Rename Table to Keyspace (CASSANDRA-5613)
 * Ensure changing column_index_size_in_kb on different nodes don't corrupt the
   sstable (CASSANDRA-5454)
 * Move resultset type information into prepare, not execute (CASSANDRA-5649)
 * Auto paging in binary protocol (CASSANDRA-4415, 5714)
 * Don't tie client side use of AbstractType to JDBC (CASSANDRA-4495)
 * Adds new TimestampType to replace DateType (CASSANDRA-5723, CASSANDRA-5729)
Merged from 1.2:
 * make starting native protocol server idempotent (CASSANDRA-5728)
 * Fix loading key cache when a saved entry is no longer valid (CASSANDRA-5706)
 * Fix serialization of the LEFT gossip value (CASSANDRA-5696)
 * cqlsh: Don't show 'null' in place of empty values (CASSANDRA-5675)
 * Race condition in detecting version on a mixed 1.1/1.2 cluster
   (CASSANDRA-5692)
 * Fix skipping range tombstones with reverse queries (CASSANDRA-5712)
 * Expire entries out of ThriftSessionManager (CASSANRDA-5719)
 * Don't keep ancestor information in memory (CASSANDRA-5342)
 * cqlsh: fix handling of semicolons inside BATCH queries (CASSANDRA-5697)


1.2.6
 * Fix tracing when operation completes before all responses arrive 
   (CASSANDRA-5668)
 * Fix cross-DC mutation forwarding (CASSANDRA-5632)
 * Reduce SSTableLoader memory usage (CASSANDRA-5555)
 * Scale hinted_handoff_throttle_in_kb to cluster size (CASSANDRA-5272)
 * (Hadoop) Add CQL3 input/output formats (CASSANDRA-4421, 5622)
 * (Hadoop) Fix InputKeyRange in CFIF (CASSANDRA-5536)
 * Fix dealing with ridiculously large max sstable sizes in LCS (CASSANDRA-5589)
 * Ignore pre-truncate hints (CASSANDRA-4655)
 * Move System.exit on OOM into a separate thread (CASSANDRA-5273)
 * Write row markers when serializing schema (CASSANDRA-5572)
 * Check only SSTables for the requested range when streaming (CASSANDRA-5569)
 * Improve batchlog replay behavior and hint ttl handling (CASSANDRA-5314)
 * Exclude localTimestamp from validation for tombstones (CASSANDRA-5398)
 * cqlsh: add custom prompt support (CASSANDRA-5539)
 * Reuse prepared statements in hot auth queries (CASSANDRA-5594)
 * cqlsh: add vertical output option (see EXPAND) (CASSANDRA-5597)
 * Add a rate limit option to stress (CASSANDRA-5004)
 * have BulkLoader ignore snapshots directories (CASSANDRA-5587) 
 * fix SnitchProperties logging context (CASSANDRA-5602)
 * Expose whether jna is enabled and memory is locked via JMX (CASSANDRA-5508)
 * cqlsh: fix COPY FROM with ReversedType (CASSANDRA-5610)
 * Allow creating CUSTOM indexes on collections (CASSANDRA-5615)
 * Evaluate now() function at execution time (CASSANDRA-5616)
 * Expose detailed read repair metrics (CASSANDRA-5618)
 * Correct blob literal + ReversedType parsing (CASSANDRA-5629)
 * Allow GPFS to prefer the internal IP like EC2MRS (CASSANDRA-5630)
 * fix help text for -tspw cassandra-cli (CASSANDRA-5643)
 * don't throw away initial causes exceptions for internode encryption issues 
   (CASSANDRA-5644)
 * Fix message spelling errors for cql select statements (CASSANDRA-5647)
 * Suppress custom exceptions thru jmx (CASSANDRA-5652)
 * Update CREATE CUSTOM INDEX syntax (CASSANDRA-5639)
 * Fix PermissionDetails.equals() method (CASSANDRA-5655)
 * Never allow partition key ranges in CQL3 without token() (CASSANDRA-5666)
 * Gossiper incorrectly drops AppState for an upgrading node (CASSANDRA-5660)
 * Connection thrashing during multi-region ec2 during upgrade, due to 
   messaging version (CASSANDRA-5669)
 * Avoid over reconnecting in EC2MRS (CASSANDRA-5678)
 * Fix ReadResponseSerializer.serializedSize() for digest reads (CASSANDRA-5476)
 * allow sstable2json on 2i CFs (CASSANDRA-5694)
Merged from 1.1:
 * Remove buggy thrift max message length option (CASSANDRA-5529)
 * Fix NPE in Pig's widerow mode (CASSANDRA-5488)
 * Add split size parameter to Pig and disable split combination (CASSANDRA-5544)


1.2.5
 * make BytesToken.toString only return hex bytes (CASSANDRA-5566)
 * Ensure that submitBackground enqueues at least one task (CASSANDRA-5554)
 * fix 2i updates with identical values and timestamps (CASSANDRA-5540)
 * fix compaction throttling bursty-ness (CASSANDRA-4316)
 * reduce memory consumption of IndexSummary (CASSANDRA-5506)
 * remove per-row column name bloom filters (CASSANDRA-5492)
 * Include fatal errors in trace events (CASSANDRA-5447)
 * Ensure that PerRowSecondaryIndex is notified of row-level deletes
   (CASSANDRA-5445)
 * Allow empty blob literals in CQL3 (CASSANDRA-5452)
 * Fix streaming RangeTombstones at column index boundary (CASSANDRA-5418)
 * Fix preparing statements when current keyspace is not set (CASSANDRA-5468)
 * Fix SemanticVersion.isSupportedBy minor/patch handling (CASSANDRA-5496)
 * Don't provide oldCfId for post-1.1 system cfs (CASSANDRA-5490)
 * Fix primary range ignores replication strategy (CASSANDRA-5424)
 * Fix shutdown of binary protocol server (CASSANDRA-5507)
 * Fix repair -snapshot not working (CASSANDRA-5512)
 * Set isRunning flag later in binary protocol server (CASSANDRA-5467)
 * Fix use of CQL3 functions with descending clustering order (CASSANDRA-5472)
 * Disallow renaming columns one at a time for thrift table in CQL3
   (CASSANDRA-5531)
 * cqlsh: add CLUSTERING ORDER BY support to DESCRIBE (CASSANDRA-5528)
 * Add custom secondary index support to CQL3 (CASSANDRA-5484)
 * Fix repair hanging silently on unexpected error (CASSANDRA-5229)
 * Fix Ec2Snitch regression introduced by CASSANDRA-5171 (CASSANDRA-5432)
 * Add nodetool enablebackup/disablebackup (CASSANDRA-5556)
 * cqlsh: fix DESCRIBE after case insensitive USE (CASSANDRA-5567)
Merged from 1.1
 * Add retry mechanism to OTC for non-droppable_verbs (CASSANDRA-5393)
 * Use allocator information to improve memtable memory usage estimate
   (CASSANDRA-5497)
 * Fix trying to load deleted row into row cache on startup (CASSANDRA-4463)
 * fsync leveled manifest to avoid corruption (CASSANDRA-5535)
 * Fix Bound intersection computation (CASSANDRA-5551)
 * sstablescrub now respects max memory size in cassandra.in.sh (CASSANDRA-5562)


1.2.4
 * Ensure that PerRowSecondaryIndex updates see the most recent values
   (CASSANDRA-5397)
 * avoid duplicate index entries ind PrecompactedRow and 
   ParallelCompactionIterable (CASSANDRA-5395)
 * remove the index entry on oldColumn when new column is a tombstone 
   (CASSANDRA-5395)
 * Change default stream throughput from 400 to 200 mbps (CASSANDRA-5036)
 * Gossiper logs DOWN for symmetry with UP (CASSANDRA-5187)
 * Fix mixing prepared statements between keyspaces (CASSANDRA-5352)
 * Fix consistency level during bootstrap - strike 3 (CASSANDRA-5354)
 * Fix transposed arguments in AlreadyExistsException (CASSANDRA-5362)
 * Improve asynchronous hint delivery (CASSANDRA-5179)
 * Fix Guava dependency version (12.0 -> 13.0.1) for Maven (CASSANDRA-5364)
 * Validate that provided CQL3 collection value are < 64K (CASSANDRA-5355)
 * Make upgradeSSTable skip current version sstables by default (CASSANDRA-5366)
 * Optimize min/max timestamp collection (CASSANDRA-5373)
 * Invalid streamId in cql binary protocol when using invalid CL 
   (CASSANDRA-5164)
 * Fix validation for IN where clauses with collections (CASSANDRA-5376)
 * Copy resultSet on count query to avoid ConcurrentModificationException 
   (CASSANDRA-5382)
 * Correctly typecheck in CQL3 even with ReversedType (CASSANDRA-5386)
 * Fix streaming compressed files when using encryption (CASSANDRA-5391)
 * cassandra-all 1.2.0 pom missing netty dependency (CASSANDRA-5392)
 * Fix writetime/ttl functions on null values (CASSANDRA-5341)
 * Fix NPE during cql3 select with token() (CASSANDRA-5404)
 * IndexHelper.skipBloomFilters won't skip non-SHA filters (CASSANDRA-5385)
 * cqlsh: Print maps ordered by key, sort sets (CASSANDRA-5413)
 * Add null syntax support in CQL3 for inserts (CASSANDRA-3783)
 * Allow unauthenticated set_keyspace() calls (CASSANDRA-5423)
 * Fix potential incremental backups race (CASSANDRA-5410)
 * Fix prepared BATCH statements with batch-level timestamps (CASSANDRA-5415)
 * Allow overriding superuser setup delay (CASSANDRA-5430)
 * cassandra-shuffle with JMX usernames and passwords (CASSANDRA-5431)
Merged from 1.1:
 * cli: Quote ks and cf names in schema output when needed (CASSANDRA-5052)
 * Fix bad default for min/max timestamp in SSTableMetadata (CASSANDRA-5372)
 * Fix cf name extraction from manifest in Directories.migrateFile() 
   (CASSANDRA-5242)
 * Support pluggable internode authentication (CASSANDRA-5401)


1.2.3
 * add check for sstable overlap within a level on startup (CASSANDRA-5327)
 * replace ipv6 colons in jmx object names (CASSANDRA-5298, 5328)
 * Avoid allocating SSTableBoundedScanner during repair when the range does 
   not intersect the sstable (CASSANDRA-5249)
 * Don't lowercase property map keys (this breaks NTS) (CASSANDRA-5292)
 * Fix composite comparator with super columns (CASSANDRA-5287)
 * Fix insufficient validation of UPDATE queries against counter cfs
   (CASSANDRA-5300)
 * Fix PropertyFileSnitch default DC/Rack behavior (CASSANDRA-5285)
 * Handle null values when executing prepared statement (CASSANDRA-5081)
 * Add netty to pom dependencies (CASSANDRA-5181)
 * Include type arguments in Thrift CQLPreparedResult (CASSANDRA-5311)
 * Fix compaction not removing columns when bf_fp_ratio is 1 (CASSANDRA-5182)
 * cli: Warn about missing CQL3 tables in schema descriptions (CASSANDRA-5309)
 * Re-enable unknown option in replication/compaction strategies option for
   backward compatibility (CASSANDRA-4795)
 * Add binary protocol support to stress (CASSANDRA-4993)
 * cqlsh: Fix COPY FROM value quoting and null handling (CASSANDRA-5305)
 * Fix repair -pr for vnodes (CASSANDRA-5329)
 * Relax CL for auth queries for non-default users (CASSANDRA-5310)
 * Fix AssertionError during repair (CASSANDRA-5245)
 * Don't announce migrations to pre-1.2 nodes (CASSANDRA-5334)
Merged from 1.1:
 * Update offline scrub for 1.0 -> 1.1 directory structure (CASSANDRA-5195)
 * add tmp flag to Descriptor hashcode (CASSANDRA-4021)
 * fix logging of "Found table data in data directories" when only system tables
   are present (CASSANDRA-5289)
 * cli: Add JMX authentication support (CASSANDRA-5080)
 * nodetool: ability to repair specific range (CASSANDRA-5280)
 * Fix possible assertion triggered in SliceFromReadCommand (CASSANDRA-5284)
 * cqlsh: Add inet type support on Windows (ipv4-only) (CASSANDRA-4801)
 * Fix race when initializing ColumnFamilyStore (CASSANDRA-5350)
 * Add UseTLAB JVM flag (CASSANDRA-5361)


1.2.2
 * fix potential for multiple concurrent compactions of the same sstables
   (CASSANDRA-5256)
 * avoid no-op caching of byte[] on commitlog append (CASSANDRA-5199)
 * fix symlinks under data dir not working (CASSANDRA-5185)
 * fix bug in compact storage metadata handling (CASSANDRA-5189)
 * Validate login for USE queries (CASSANDRA-5207)
 * cli: remove default username and password (CASSANDRA-5208)
 * configure populate_io_cache_on_flush per-CF (CASSANDRA-4694)
 * allow configuration of internode socket buffer (CASSANDRA-3378)
 * Make sstable directory picking blacklist-aware again (CASSANDRA-5193)
 * Correctly expire gossip states for edge cases (CASSANDRA-5216)
 * Improve handling of directory creation failures (CASSANDRA-5196)
 * Expose secondary indicies to the rest of nodetool (CASSANDRA-4464)
 * Binary protocol: avoid sending notification for 0.0.0.0 (CASSANDRA-5227)
 * add UseCondCardMark XX jvm settings on jdk 1.7 (CASSANDRA-4366)
 * CQL3 refactor to allow conversion function (CASSANDRA-5226)
 * Fix drop of sstables in some circumstance (CASSANDRA-5232)
 * Implement caching of authorization results (CASSANDRA-4295)
 * Add support for LZ4 compression (CASSANDRA-5038)
 * Fix missing columns in wide rows queries (CASSANDRA-5225)
 * Simplify auth setup and make system_auth ks alterable (CASSANDRA-5112)
 * Stop compactions from hanging during bootstrap (CASSANDRA-5244)
 * fix compressed streaming sending extra chunk (CASSANDRA-5105)
 * Add CQL3-based implementations of IAuthenticator and IAuthorizer
   (CASSANDRA-4898)
 * Fix timestamp-based tomstone removal logic (CASSANDRA-5248)
 * cli: Add JMX authentication support (CASSANDRA-5080)
 * Fix forceFlush behavior (CASSANDRA-5241)
 * cqlsh: Add username autocompletion (CASSANDRA-5231)
 * Fix CQL3 composite partition key error (CASSANDRA-5240)
 * Allow IN clause on last clustering key (CASSANDRA-5230)
Merged from 1.1:
 * fix start key/end token validation for wide row iteration (CASSANDRA-5168)
 * add ConfigHelper support for Thrift frame and max message sizes (CASSANDRA-5188)
 * fix nodetool repair not fail on node down (CASSANDRA-5203)
 * always collect tombstone hints (CASSANDRA-5068)
 * Fix error when sourcing file in cqlsh (CASSANDRA-5235)


1.2.1
 * stream undelivered hints on decommission (CASSANDRA-5128)
 * GossipingPropertyFileSnitch loads saved dc/rack info if needed (CASSANDRA-5133)
 * drain should flush system CFs too (CASSANDRA-4446)
 * add inter_dc_tcp_nodelay setting (CASSANDRA-5148)
 * re-allow wrapping ranges for start_token/end_token range pairitspwng (CASSANDRA-5106)
 * fix validation compaction of empty rows (CASSANDRA-5136)
 * nodetool methods to enable/disable hint storage/delivery (CASSANDRA-4750)
 * disallow bloom filter false positive chance of 0 (CASSANDRA-5013)
 * add threadpool size adjustment methods to JMXEnabledThreadPoolExecutor and 
   CompactionManagerMBean (CASSANDRA-5044)
 * fix hinting for dropped local writes (CASSANDRA-4753)
 * off-heap cache doesn't need mutable column container (CASSANDRA-5057)
 * apply disk_failure_policy to bad disks on initial directory creation 
   (CASSANDRA-4847)
 * Optimize name-based queries to use ArrayBackedSortedColumns (CASSANDRA-5043)
 * Fall back to old manifest if most recent is unparseable (CASSANDRA-5041)
 * pool [Compressed]RandomAccessReader objects on the partitioned read path
   (CASSANDRA-4942)
 * Add debug logging to list filenames processed by Directories.migrateFile 
   method (CASSANDRA-4939)
 * Expose black-listed directories via JMX (CASSANDRA-4848)
 * Log compaction merge counts (CASSANDRA-4894)
 * Minimize byte array allocation by AbstractData{Input,Output} (CASSANDRA-5090)
 * Add SSL support for the binary protocol (CASSANDRA-5031)
 * Allow non-schema system ks modification for shuffle to work (CASSANDRA-5097)
 * cqlsh: Add default limit to SELECT statements (CASSANDRA-4972)
 * cqlsh: fix DESCRIBE for 1.1 cfs in CQL3 (CASSANDRA-5101)
 * Correctly gossip with nodes >= 1.1.7 (CASSANDRA-5102)
 * Ensure CL guarantees on digest mismatch (CASSANDRA-5113)
 * Validate correctly selects on composite partition key (CASSANDRA-5122)
 * Fix exception when adding collection (CASSANDRA-5117)
 * Handle states for non-vnode clusters correctly (CASSANDRA-5127)
 * Refuse unrecognized replication and compaction strategy options (CASSANDRA-4795)
 * Pick the correct value validator in sstable2json for cql3 tables (CASSANDRA-5134)
 * Validate login for describe_keyspace, describe_keyspaces and set_keyspace
   (CASSANDRA-5144)
 * Fix inserting empty maps (CASSANDRA-5141)
 * Don't remove tokens from System table for node we know (CASSANDRA-5121)
 * fix streaming progress report for compresed files (CASSANDRA-5130)
 * Coverage analysis for low-CL queries (CASSANDRA-4858)
 * Stop interpreting dates as valid timeUUID value (CASSANDRA-4936)
 * Adds E notation for floating point numbers (CASSANDRA-4927)
 * Detect (and warn) unintentional use of the cql2 thrift methods when cql3 was
   intended (CASSANDRA-5172)
 * cli: Quote ks and cf names in schema output when needed (CASSANDRA-5052)
 * Fix cf name extraction from manifest in Directories.migrateFile() (CASSANDRA-5242)
 * Replace mistaken usage of commons-logging with slf4j (CASSANDRA-5464)
 * Ensure Jackson dependency matches lib (CASSANDRA-5126)
 * Expose droppable tombstone ratio stats over JMX (CASSANDRA-5159)
Merged from 1.1:
 * Simplify CompressedRandomAccessReader to work around JDK FD bug (CASSANDRA-5088)
 * Improve handling a changing target throttle rate mid-compaction (CASSANDRA-5087)
 * Pig: correctly decode row keys in widerow mode (CASSANDRA-5098)
 * nodetool repair command now prints progress (CASSANDRA-4767)
 * fix user defined compaction to run against 1.1 data directory (CASSANDRA-5118)
 * Fix CQL3 BATCH authorization caching (CASSANDRA-5145)
 * fix get_count returns incorrect value with TTL (CASSANDRA-5099)
 * better handling for mid-compaction failure (CASSANDRA-5137)
 * convert default marshallers list to map for better readability (CASSANDRA-5109)
 * fix ConcurrentModificationException in getBootstrapSource (CASSANDRA-5170)
 * fix sstable maxtimestamp for row deletes and pre-1.1.1 sstables (CASSANDRA-5153)
 * Fix thread growth on node removal (CASSANDRA-5175)
 * Make Ec2Region's datacenter name configurable (CASSANDRA-5155)


1.2.0
 * Disallow counters in collections (CASSANDRA-5082)
 * cqlsh: add unit tests (CASSANDRA-3920)
 * fix default bloom_filter_fp_chance for LeveledCompactionStrategy (CASSANDRA-5093)
Merged from 1.1:
 * add validation for get_range_slices with start_key and end_token (CASSANDRA-5089)


1.2.0-rc2
 * fix nodetool ownership display with vnodes (CASSANDRA-5065)
 * cqlsh: add DESCRIBE KEYSPACES command (CASSANDRA-5060)
 * Fix potential infinite loop when reloading CFS (CASSANDRA-5064)
 * Fix SimpleAuthorizer example (CASSANDRA-5072)
 * cqlsh: force CL.ONE for tracing and system.schema* queries (CASSANDRA-5070)
 * Includes cassandra-shuffle in the debian package (CASSANDRA-5058)
Merged from 1.1:
 * fix multithreaded compaction deadlock (CASSANDRA-4492)
 * fix temporarily missing schema after upgrade from pre-1.1.5 (CASSANDRA-5061)
 * Fix ALTER TABLE overriding compression options with defaults
   (CASSANDRA-4996, 5066)
 * fix specifying and altering crc_check_chance (CASSANDRA-5053)
 * fix Murmur3Partitioner ownership% calculation (CASSANDRA-5076)
 * Don't expire columns sooner than they should in 2ndary indexes (CASSANDRA-5079)


1.2-rc1
 * rename rpc_timeout settings to request_timeout (CASSANDRA-5027)
 * add BF with 0.1 FP to LCS by default (CASSANDRA-5029)
 * Fix preparing insert queries (CASSANDRA-5016)
 * Fix preparing queries with counter increment (CASSANDRA-5022)
 * Fix preparing updates with collections (CASSANDRA-5017)
 * Don't generate UUID based on other node address (CASSANDRA-5002)
 * Fix message when trying to alter a clustering key type (CASSANDRA-5012)
 * Update IAuthenticator to match the new IAuthorizer (CASSANDRA-5003)
 * Fix inserting only a key in CQL3 (CASSANDRA-5040)
 * Fix CQL3 token() function when used with strings (CASSANDRA-5050)
Merged from 1.1:
 * reduce log spam from invalid counter shards (CASSANDRA-5026)
 * Improve schema propagation performance (CASSANDRA-5025)
 * Fix for IndexHelper.IndexFor throws OOB Exception (CASSANDRA-5030)
 * cqlsh: make it possible to describe thrift CFs (CASSANDRA-4827)
 * cqlsh: fix timestamp formatting on some platforms (CASSANDRA-5046)


1.2-beta3
 * make consistency level configurable in cqlsh (CASSANDRA-4829)
 * fix cqlsh rendering of blob fields (CASSANDRA-4970)
 * fix cqlsh DESCRIBE command (CASSANDRA-4913)
 * save truncation position in system table (CASSANDRA-4906)
 * Move CompressionMetadata off-heap (CASSANDRA-4937)
 * allow CLI to GET cql3 columnfamily data (CASSANDRA-4924)
 * Fix rare race condition in getExpireTimeForEndpoint (CASSANDRA-4402)
 * acquire references to overlapping sstables during compaction so bloom filter
   doesn't get free'd prematurely (CASSANDRA-4934)
 * Don't share slice query filter in CQL3 SelectStatement (CASSANDRA-4928)
 * Separate tracing from Log4J (CASSANDRA-4861)
 * Exclude gcable tombstones from merkle-tree computation (CASSANDRA-4905)
 * Better printing of AbstractBounds for tracing (CASSANDRA-4931)
 * Optimize mostRecentTombstone check in CC.collectAllData (CASSANDRA-4883)
 * Change stream session ID to UUID to avoid collision from same node (CASSANDRA-4813)
 * Use Stats.db when bulk loading if present (CASSANDRA-4957)
 * Skip repair on system_trace and keyspaces with RF=1 (CASSANDRA-4956)
 * (cql3) Remove arbitrary SELECT limit (CASSANDRA-4918)
 * Correctly handle prepared operation on collections (CASSANDRA-4945)
 * Fix CQL3 LIMIT (CASSANDRA-4877)
 * Fix Stress for CQL3 (CASSANDRA-4979)
 * Remove cassandra specific exceptions from JMX interface (CASSANDRA-4893)
 * (CQL3) Force using ALLOW FILTERING on potentially inefficient queries (CASSANDRA-4915)
 * (cql3) Fix adding column when the table has collections (CASSANDRA-4982)
 * (cql3) Fix allowing collections with compact storage (CASSANDRA-4990)
 * (cql3) Refuse ttl/writetime function on collections (CASSANDRA-4992)
 * Replace IAuthority with new IAuthorizer (CASSANDRA-4874)
 * clqsh: fix KEY pseudocolumn escaping when describing Thrift tables
   in CQL3 mode (CASSANDRA-4955)
 * add basic authentication support for Pig CassandraStorage (CASSANDRA-3042)
 * fix CQL2 ALTER TABLE compaction_strategy_class altering (CASSANDRA-4965)
Merged from 1.1:
 * Fall back to old describe_splits if d_s_ex is not available (CASSANDRA-4803)
 * Improve error reporting when streaming ranges fail (CASSANDRA-5009)
 * Fix cqlsh timestamp formatting of timezone info (CASSANDRA-4746)
 * Fix assertion failure with leveled compaction (CASSANDRA-4799)
 * Check for null end_token in get_range_slice (CASSANDRA-4804)
 * Remove all remnants of removed nodes (CASSANDRA-4840)
 * Add aut-reloading of the log4j file in debian package (CASSANDRA-4855)
 * Fix estimated row cache entry size (CASSANDRA-4860)
 * reset getRangeSlice filter after finishing a row for get_paged_slice
   (CASSANDRA-4919)
 * expunge row cache post-truncate (CASSANDRA-4940)
 * Allow static CF definition with compact storage (CASSANDRA-4910)
 * Fix endless loop/compaction of schema_* CFs due to broken timestamps (CASSANDRA-4880)
 * Fix 'wrong class type' assertion in CounterColumn (CASSANDRA-4976)


1.2-beta2
 * fp rate of 1.0 disables BF entirely; LCS defaults to 1.0 (CASSANDRA-4876)
 * off-heap bloom filters for row keys (CASSANDRA_4865)
 * add extension point for sstable components (CASSANDRA-4049)
 * improve tracing output (CASSANDRA-4852, 4862)
 * make TRACE verb droppable (CASSANDRA-4672)
 * fix BulkLoader recognition of CQL3 columnfamilies (CASSANDRA-4755)
 * Sort commitlog segments for replay by id instead of mtime (CASSANDRA-4793)
 * Make hint delivery asynchronous (CASSANDRA-4761)
 * Pluggable Thrift transport factories for CLI and cqlsh (CASSANDRA-4609, 4610)
 * cassandra-cli: allow Double value type to be inserted to a column (CASSANDRA-4661)
 * Add ability to use custom TServerFactory implementations (CASSANDRA-4608)
 * optimize batchlog flushing to skip successful batches (CASSANDRA-4667)
 * include metadata for system keyspace itself in schema tables (CASSANDRA-4416)
 * add check to PropertyFileSnitch to verify presence of location for
   local node (CASSANDRA-4728)
 * add PBSPredictor consistency modeler (CASSANDRA-4261)
 * remove vestiges of Thrift unframed mode (CASSANDRA-4729)
 * optimize single-row PK lookups (CASSANDRA-4710)
 * adjust blockFor calculation to account for pending ranges due to node 
   movement (CASSANDRA-833)
 * Change CQL version to 3.0.0 and stop accepting 3.0.0-beta1 (CASSANDRA-4649)
 * (CQL3) Make prepared statement global instead of per connection 
   (CASSANDRA-4449)
 * Fix scrubbing of CQL3 created tables (CASSANDRA-4685)
 * (CQL3) Fix validation when using counter and regular columns in the same 
   table (CASSANDRA-4706)
 * Fix bug starting Cassandra with simple authentication (CASSANDRA-4648)
 * Add support for batchlog in CQL3 (CASSANDRA-4545, 4738)
 * Add support for multiple column family outputs in CFOF (CASSANDRA-4208)
 * Support repairing only the local DC nodes (CASSANDRA-4747)
 * Use rpc_address for binary protocol and change default port (CASSANDRA-4751)
 * Fix use of collections in prepared statements (CASSANDRA-4739)
 * Store more information into peers table (CASSANDRA-4351, 4814)
 * Configurable bucket size for size tiered compaction (CASSANDRA-4704)
 * Run leveled compaction in parallel (CASSANDRA-4310)
 * Fix potential NPE during CFS reload (CASSANDRA-4786)
 * Composite indexes may miss results (CASSANDRA-4796)
 * Move consistency level to the protocol level (CASSANDRA-4734, 4824)
 * Fix Subcolumn slice ends not respected (CASSANDRA-4826)
 * Fix Assertion error in cql3 select (CASSANDRA-4783)
 * Fix list prepend logic (CQL3) (CASSANDRA-4835)
 * Add booleans as literals in CQL3 (CASSANDRA-4776)
 * Allow renaming PK columns in CQL3 (CASSANDRA-4822)
 * Fix binary protocol NEW_NODE event (CASSANDRA-4679)
 * Fix potential infinite loop in tombstone compaction (CASSANDRA-4781)
 * Remove system tables accounting from schema (CASSANDRA-4850)
 * (cql3) Force provided columns in clustering key order in 
   'CLUSTERING ORDER BY' (CASSANDRA-4881)
 * Fix composite index bug (CASSANDRA-4884)
 * Fix short read protection for CQL3 (CASSANDRA-4882)
 * Add tracing support to the binary protocol (CASSANDRA-4699)
 * (cql3) Don't allow prepared marker inside collections (CASSANDRA-4890)
 * Re-allow order by on non-selected columns (CASSANDRA-4645)
 * Bug when composite index is created in a table having collections (CASSANDRA-4909)
 * log index scan subject in CompositesSearcher (CASSANDRA-4904)
Merged from 1.1:
 * add get[Row|Key]CacheEntries to CacheServiceMBean (CASSANDRA-4859)
 * fix get_paged_slice to wrap to next row correctly (CASSANDRA-4816)
 * fix indexing empty column values (CASSANDRA-4832)
 * allow JdbcDate to compose null Date objects (CASSANDRA-4830)
 * fix possible stackoverflow when compacting 1000s of sstables
   (CASSANDRA-4765)
 * fix wrong leveled compaction progress calculation (CASSANDRA-4807)
 * add a close() method to CRAR to prevent leaking file descriptors (CASSANDRA-4820)
 * fix potential infinite loop in get_count (CASSANDRA-4833)
 * fix compositeType.{get/from}String methods (CASSANDRA-4842)
 * (CQL) fix CREATE COLUMNFAMILY permissions check (CASSANDRA-4864)
 * Fix DynamicCompositeType same type comparison (CASSANDRA-4711)
 * Fix duplicate SSTable reference when stream session failed (CASSANDRA-3306)
 * Allow static CF definition with compact storage (CASSANDRA-4910)
 * Fix endless loop/compaction of schema_* CFs due to broken timestamps (CASSANDRA-4880)
 * Fix 'wrong class type' assertion in CounterColumn (CASSANDRA-4976)


1.2-beta1
 * add atomic_batch_mutate (CASSANDRA-4542, -4635)
 * increase default max_hint_window_in_ms to 3h (CASSANDRA-4632)
 * include message initiation time to replicas so they can more
   accurately drop timed-out requests (CASSANDRA-2858)
 * fix clientutil.jar dependencies (CASSANDRA-4566)
 * optimize WriteResponse (CASSANDRA-4548)
 * new metrics (CASSANDRA-4009)
 * redesign KEYS indexes to avoid read-before-write (CASSANDRA-2897)
 * debug tracing (CASSANDRA-1123)
 * parallelize row cache loading (CASSANDRA-4282)
 * Make compaction, flush JBOD-aware (CASSANDRA-4292)
 * run local range scans on the read stage (CASSANDRA-3687)
 * clean up ioexceptions (CASSANDRA-2116)
 * add disk_failure_policy (CASSANDRA-2118)
 * Introduce new json format with row level deletion (CASSANDRA-4054)
 * remove redundant "name" column from schema_keyspaces (CASSANDRA-4433)
 * improve "nodetool ring" handling of multi-dc clusters (CASSANDRA-3047)
 * update NTS calculateNaturalEndpoints to be O(N log N) (CASSANDRA-3881)
 * split up rpc timeout by operation type (CASSANDRA-2819)
 * rewrite key cache save/load to use only sequential i/o (CASSANDRA-3762)
 * update MS protocol with a version handshake + broadcast address id
   (CASSANDRA-4311)
 * multithreaded hint replay (CASSANDRA-4189)
 * add inter-node message compression (CASSANDRA-3127)
 * remove COPP (CASSANDRA-2479)
 * Track tombstone expiration and compact when tombstone content is
   higher than a configurable threshold, default 20% (CASSANDRA-3442, 4234)
 * update MurmurHash to version 3 (CASSANDRA-2975)
 * (CLI) track elapsed time for `delete' operation (CASSANDRA-4060)
 * (CLI) jline version is bumped to 1.0 to properly  support
   'delete' key function (CASSANDRA-4132)
 * Save IndexSummary into new SSTable 'Summary' component (CASSANDRA-2392, 4289)
 * Add support for range tombstones (CASSANDRA-3708)
 * Improve MessagingService efficiency (CASSANDRA-3617)
 * Avoid ID conflicts from concurrent schema changes (CASSANDRA-3794)
 * Set thrift HSHA server thread limit to unlimited by default (CASSANDRA-4277)
 * Avoids double serialization of CF id in RowMutation messages
   (CASSANDRA-4293)
 * stream compressed sstables directly with java nio (CASSANDRA-4297)
 * Support multiple ranges in SliceQueryFilter (CASSANDRA-3885)
 * Add column metadata to system column families (CASSANDRA-4018)
 * (cql3) Always use composite types by default (CASSANDRA-4329)
 * (cql3) Add support for set, map and list (CASSANDRA-3647)
 * Validate date type correctly (CASSANDRA-4441)
 * (cql3) Allow definitions with only a PK (CASSANDRA-4361)
 * (cql3) Add support for row key composites (CASSANDRA-4179)
 * improve DynamicEndpointSnitch by using reservoir sampling (CASSANDRA-4038)
 * (cql3) Add support for 2ndary indexes (CASSANDRA-3680)
 * (cql3) fix defining more than one PK to be invalid (CASSANDRA-4477)
 * remove schema agreement checking from all external APIs (Thrift, CQL and CQL3) (CASSANDRA-4487)
 * add Murmur3Partitioner and make it default for new installations (CASSANDRA-3772, 4621)
 * (cql3) update pseudo-map syntax to use map syntax (CASSANDRA-4497)
 * Finer grained exceptions hierarchy and provides error code with exceptions (CASSANDRA-3979)
 * Adds events push to binary protocol (CASSANDRA-4480)
 * Rewrite nodetool help (CASSANDRA-2293)
 * Make CQL3 the default for CQL (CASSANDRA-4640)
 * update stress tool to be able to use CQL3 (CASSANDRA-4406)
 * Accept all thrift update on CQL3 cf but don't expose their metadata (CASSANDRA-4377)
 * Replace Throttle with Guava's RateLimiter for HintedHandOff (CASSANDRA-4541)
 * fix counter add/get using CQL2 and CQL3 in stress tool (CASSANDRA-4633)
 * Add sstable count per level to cfstats (CASSANDRA-4537)
 * (cql3) Add ALTER KEYSPACE statement (CASSANDRA-4611)
 * (cql3) Allow defining default consistency levels (CASSANDRA-4448)
 * (cql3) Fix queries using LIMIT missing results (CASSANDRA-4579)
 * fix cross-version gossip messaging (CASSANDRA-4576)
 * added inet data type (CASSANDRA-4627)


1.1.6
 * Wait for writes on synchronous read digest mismatch (CASSANDRA-4792)
 * fix commitlog replay for nanotime-infected sstables (CASSANDRA-4782)
 * preflight check ttl for maximum of 20 years (CASSANDRA-4771)
 * (Pig) fix widerow input with single column rows (CASSANDRA-4789)
 * Fix HH to compact with correct gcBefore, which avoids wiping out
   undelivered hints (CASSANDRA-4772)
 * LCS will merge up to 32 L0 sstables as intended (CASSANDRA-4778)
 * NTS will default unconfigured DC replicas to zero (CASSANDRA-4675)
 * use default consistency level in counter validation if none is
   explicitly provide (CASSANDRA-4700)
 * Improve IAuthority interface by introducing fine-grained
   access permissions and grant/revoke commands (CASSANDRA-4490, 4644)
 * fix assumption error in CLI when updating/describing keyspace 
   (CASSANDRA-4322)
 * Adds offline sstablescrub to debian packaging (CASSANDRA-4642)
 * Automatic fixing of overlapping leveled sstables (CASSANDRA-4644)
 * fix error when using ORDER BY with extended selections (CASSANDRA-4689)
 * (CQL3) Fix validation for IN queries for non-PK cols (CASSANDRA-4709)
 * fix re-created keyspace disappering after 1.1.5 upgrade 
   (CASSANDRA-4698, 4752)
 * (CLI) display elapsed time in 2 fraction digits (CASSANDRA-3460)
 * add authentication support to sstableloader (CASSANDRA-4712)
 * Fix CQL3 'is reversed' logic (CASSANDRA-4716, 4759)
 * (CQL3) Don't return ReversedType in result set metadata (CASSANDRA-4717)
 * Backport adding AlterKeyspace statement (CASSANDRA-4611)
 * (CQL3) Correcty accept upper-case data types (CASSANDRA-4770)
 * Add binary protocol events for schema changes (CASSANDRA-4684)
Merged from 1.0:
 * Switch from NBHM to CHM in MessagingService's callback map, which
   prevents OOM in long-running instances (CASSANDRA-4708)


1.1.5
 * add SecondaryIndex.reload API (CASSANDRA-4581)
 * use millis + atomicint for commitlog segment creation instead of
   nanotime, which has issues under some hypervisors (CASSANDRA-4601)
 * fix FD leak in slice queries (CASSANDRA-4571)
 * avoid recursion in leveled compaction (CASSANDRA-4587)
 * increase stack size under Java7 to 180K
 * Log(info) schema changes (CASSANDRA-4547)
 * Change nodetool setcachecapcity to manipulate global caches (CASSANDRA-4563)
 * (cql3) fix setting compaction strategy (CASSANDRA-4597)
 * fix broken system.schema_* timestamps on system startup (CASSANDRA-4561)
 * fix wrong skip of cache saving (CASSANDRA-4533)
 * Avoid NPE when lost+found is in data dir (CASSANDRA-4572)
 * Respect five-minute flush moratorium after initial CL replay (CASSANDRA-4474)
 * Adds ntp as recommended in debian packaging (CASSANDRA-4606)
 * Configurable transport in CF Record{Reader|Writer} (CASSANDRA-4558)
 * (cql3) fix potential NPE with both equal and unequal restriction (CASSANDRA-4532)
 * (cql3) improves ORDER BY validation (CASSANDRA-4624)
 * Fix potential deadlock during counter writes (CASSANDRA-4578)
 * Fix cql error with ORDER BY when using IN (CASSANDRA-4612)
Merged from 1.0:
 * increase Xss to 160k to accomodate latest 1.6 JVMs (CASSANDRA-4602)
 * fix toString of hint destination tokens (CASSANDRA-4568)
 * Fix multiple values for CurrentLocal NodeID (CASSANDRA-4626)


1.1.4
 * fix offline scrub to catch >= out of order rows (CASSANDRA-4411)
 * fix cassandra-env.sh on RHEL and other non-dash-based systems 
   (CASSANDRA-4494)
Merged from 1.0:
 * (Hadoop) fix setting key length for old-style mapred api (CASSANDRA-4534)
 * (Hadoop) fix iterating through a resultset consisting entirely
   of tombstoned rows (CASSANDRA-4466)


1.1.3
 * (cqlsh) add COPY TO (CASSANDRA-4434)
 * munmap commitlog segments before rename (CASSANDRA-4337)
 * (JMX) rename getRangeKeySample to sampleKeyRange to avoid returning
   multi-MB results as an attribute (CASSANDRA-4452)
 * flush based on data size, not throughput; overwritten columns no 
   longer artificially inflate liveRatio (CASSANDRA-4399)
 * update default commitlog segment size to 32MB and total commitlog
   size to 32/1024 MB for 32/64 bit JVMs, respectively (CASSANDRA-4422)
 * avoid using global partitioner to estimate ranges in index sstables
   (CASSANDRA-4403)
 * restore pre-CASSANDRA-3862 approach to removing expired tombstones
   from row cache during compaction (CASSANDRA-4364)
 * (stress) support for CQL prepared statements (CASSANDRA-3633)
 * Correctly catch exception when Snappy cannot be loaded (CASSANDRA-4400)
 * (cql3) Support ORDER BY when IN condition is given in WHERE clause (CASSANDRA-4327)
 * (cql3) delete "component_index" column on DROP TABLE call (CASSANDRA-4420)
 * change nanoTime() to currentTimeInMillis() in schema related code (CASSANDRA-4432)
 * add a token generation tool (CASSANDRA-3709)
 * Fix LCS bug with sstable containing only 1 row (CASSANDRA-4411)
 * fix "Can't Modify Index Name" problem on CF update (CASSANDRA-4439)
 * Fix assertion error in getOverlappingSSTables during repair (CASSANDRA-4456)
 * fix nodetool's setcompactionthreshold command (CASSANDRA-4455)
 * Ensure compacted files are never used, to avoid counter overcount (CASSANDRA-4436)
Merged from 1.0:
 * Push the validation of secondary index values to the SecondaryIndexManager (CASSANDRA-4240)
 * allow dropping columns shadowed by not-yet-expired supercolumn or row
   tombstones in PrecompactedRow (CASSANDRA-4396)


1.1.2
 * Fix cleanup not deleting index entries (CASSANDRA-4379)
 * Use correct partitioner when saving + loading caches (CASSANDRA-4331)
 * Check schema before trying to export sstable (CASSANDRA-2760)
 * Raise a meaningful exception instead of NPE when PFS encounters
   an unconfigured node + no default (CASSANDRA-4349)
 * fix bug in sstable blacklisting with LCS (CASSANDRA-4343)
 * LCS no longer promotes tiny sstables out of L0 (CASSANDRA-4341)
 * skip tombstones during hint replay (CASSANDRA-4320)
 * fix NPE in compactionstats (CASSANDRA-4318)
 * enforce 1m min keycache for auto (CASSANDRA-4306)
 * Have DeletedColumn.isMFD always return true (CASSANDRA-4307)
 * (cql3) exeption message for ORDER BY constraints said primary filter can be
    an IN clause, which is misleading (CASSANDRA-4319)
 * (cql3) Reject (not yet supported) creation of 2ndardy indexes on tables with
   composite primary keys (CASSANDRA-4328)
 * Set JVM stack size to 160k for java 7 (CASSANDRA-4275)
 * cqlsh: add COPY command to load data from CSV flat files (CASSANDRA-4012)
 * CFMetaData.fromThrift to throw ConfigurationException upon error (CASSANDRA-4353)
 * Use CF comparator to sort indexed columns in SecondaryIndexManager
   (CASSANDRA-4365)
 * add strategy_options to the KSMetaData.toString() output (CASSANDRA-4248)
 * (cql3) fix range queries containing unqueried results (CASSANDRA-4372)
 * (cql3) allow updating column_alias types (CASSANDRA-4041)
 * (cql3) Fix deletion bug (CASSANDRA-4193)
 * Fix computation of overlapping sstable for leveled compaction (CASSANDRA-4321)
 * Improve scrub and allow to run it offline (CASSANDRA-4321)
 * Fix assertionError in StorageService.bulkLoad (CASSANDRA-4368)
 * (cqlsh) add option to authenticate to a keyspace at startup (CASSANDRA-4108)
 * (cqlsh) fix ASSUME functionality (CASSANDRA-4352)
 * Fix ColumnFamilyRecordReader to not return progress > 100% (CASSANDRA-3942)
Merged from 1.0:
 * Set gc_grace on index CF to 0 (CASSANDRA-4314)


1.1.1
 * add populate_io_cache_on_flush option (CASSANDRA-2635)
 * allow larger cache capacities than 2GB (CASSANDRA-4150)
 * add getsstables command to nodetool (CASSANDRA-4199)
 * apply parent CF compaction settings to secondary index CFs (CASSANDRA-4280)
 * preserve commitlog size cap when recycling segments at startup
   (CASSANDRA-4201)
 * (Hadoop) fix split generation regression (CASSANDRA-4259)
 * ignore min/max compactions settings in LCS, while preserving
   behavior that min=max=0 disables autocompaction (CASSANDRA-4233)
 * log number of rows read from saved cache (CASSANDRA-4249)
 * calculate exact size required for cleanup operations (CASSANDRA-1404)
 * avoid blocking additional writes during flush when the commitlog
   gets behind temporarily (CASSANDRA-1991)
 * enable caching on index CFs based on data CF cache setting (CASSANDRA-4197)
 * warn on invalid replication strategy creation options (CASSANDRA-4046)
 * remove [Freeable]Memory finalizers (CASSANDRA-4222)
 * include tombstone size in ColumnFamily.size, which can prevent OOM
   during sudden mass delete operations by yielding a nonzero liveRatio
   (CASSANDRA-3741)
 * Open 1 sstableScanner per level for leveled compaction (CASSANDRA-4142)
 * Optimize reads when row deletion timestamps allow us to restrict
   the set of sstables we check (CASSANDRA-4116)
 * add support for commitlog archiving and point-in-time recovery
   (CASSANDRA-3690)
 * avoid generating redundant compaction tasks during streaming
   (CASSANDRA-4174)
 * add -cf option to nodetool snapshot, and takeColumnFamilySnapshot to
   StorageService mbean (CASSANDRA-556)
 * optimize cleanup to drop entire sstables where possible (CASSANDRA-4079)
 * optimize truncate when autosnapshot is disabled (CASSANDRA-4153)
 * update caches to use byte[] keys to reduce memory overhead (CASSANDRA-3966)
 * add column limit to cli (CASSANDRA-3012, 4098)
 * clean up and optimize DataOutputBuffer, used by CQL compression and
   CompositeType (CASSANDRA-4072)
 * optimize commitlog checksumming (CASSANDRA-3610)
 * identify and blacklist corrupted SSTables from future compactions 
   (CASSANDRA-2261)
 * Move CfDef and KsDef validation out of thrift (CASSANDRA-4037)
 * Expose API to repair a user provided range (CASSANDRA-3912)
 * Add way to force the cassandra-cli to refresh its schema (CASSANDRA-4052)
 * Avoid having replicate on write tasks stacking up at CL.ONE (CASSANDRA-2889)
 * (cql3) Backwards compatibility for composite comparators in non-cql3-aware
   clients (CASSANDRA-4093)
 * (cql3) Fix order by for reversed queries (CASSANDRA-4160)
 * (cql3) Add ReversedType support (CASSANDRA-4004)
 * (cql3) Add timeuuid type (CASSANDRA-4194)
 * (cql3) Minor fixes (CASSANDRA-4185)
 * (cql3) Fix prepared statement in BATCH (CASSANDRA-4202)
 * (cql3) Reduce the list of reserved keywords (CASSANDRA-4186)
 * (cql3) Move max/min compaction thresholds to compaction strategy options
   (CASSANDRA-4187)
 * Fix exception during move when localhost is the only source (CASSANDRA-4200)
 * (cql3) Allow paging through non-ordered partitioner results (CASSANDRA-3771)
 * (cql3) Fix drop index (CASSANDRA-4192)
 * (cql3) Don't return range ghosts anymore (CASSANDRA-3982)
 * fix re-creating Keyspaces/ColumnFamilies with the same name as dropped
   ones (CASSANDRA-4219)
 * fix SecondaryIndex LeveledManifest save upon snapshot (CASSANDRA-4230)
 * fix missing arrayOffset in FBUtilities.hash (CASSANDRA-4250)
 * (cql3) Add name of parameters in CqlResultSet (CASSANDRA-4242)
 * (cql3) Correctly validate order by queries (CASSANDRA-4246)
 * rename stress to cassandra-stress for saner packaging (CASSANDRA-4256)
 * Fix exception on colum metadata with non-string comparator (CASSANDRA-4269)
 * Check for unknown/invalid compression options (CASSANDRA-4266)
 * (cql3) Adds simple access to column timestamp and ttl (CASSANDRA-4217)
 * (cql3) Fix range queries with secondary indexes (CASSANDRA-4257)
 * Better error messages from improper input in cli (CASSANDRA-3865)
 * Try to stop all compaction upon Keyspace or ColumnFamily drop (CASSANDRA-4221)
 * (cql3) Allow keyspace properties to contain hyphens (CASSANDRA-4278)
 * (cql3) Correctly validate keyspace access in create table (CASSANDRA-4296)
 * Avoid deadlock in migration stage (CASSANDRA-3882)
 * Take supercolumn names and deletion info into account in memtable throughput
   (CASSANDRA-4264)
 * Add back backward compatibility for old style replication factor (CASSANDRA-4294)
 * Preserve compatibility with pre-1.1 index queries (CASSANDRA-4262)
Merged from 1.0:
 * Fix super columns bug where cache is not updated (CASSANDRA-4190)
 * fix maxTimestamp to include row tombstones (CASSANDRA-4116)
 * (CLI) properly handle quotes in create/update keyspace commands (CASSANDRA-4129)
 * Avoids possible deadlock during bootstrap (CASSANDRA-4159)
 * fix stress tool that hangs forever on timeout or error (CASSANDRA-4128)
 * stress tool to return appropriate exit code on failure (CASSANDRA-4188)
 * fix compaction NPE when out of disk space and assertions disabled
   (CASSANDRA-3985)
 * synchronize LCS getEstimatedTasks to avoid CME (CASSANDRA-4255)
 * ensure unique streaming session id's (CASSANDRA-4223)
 * kick off background compaction when min/max thresholds change 
   (CASSANDRA-4279)
 * improve ability of STCS.getBuckets to deal with 100s of 1000s of
   sstables, such as when convertinb back from LCS (CASSANDRA-4287)
 * Oversize integer in CQL throws NumberFormatException (CASSANDRA-4291)
 * fix 1.0.x node join to mixed version cluster, other nodes >= 1.1 (CASSANDRA-4195)
 * Fix LCS splitting sstable base on uncompressed size (CASSANDRA-4419)
 * Push the validation of secondary index values to the SecondaryIndexManager (CASSANDRA-4240)
 * Don't purge columns during upgradesstables (CASSANDRA-4462)
 * Make cqlsh work with piping (CASSANDRA-4113)
 * Validate arguments for nodetool decommission (CASSANDRA-4061)
 * Report thrift status in nodetool info (CASSANDRA-4010)


1.1.0-final
 * average a reduced liveRatio estimate with the previous one (CASSANDRA-4065)
 * Allow KS and CF names up to 48 characters (CASSANDRA-4157)
 * fix stress build (CASSANDRA-4140)
 * add time remaining estimate to nodetool compactionstats (CASSANDRA-4167)
 * (cql) fix NPE in cql3 ALTER TABLE (CASSANDRA-4163)
 * (cql) Add support for CL.TWO and CL.THREE in CQL (CASSANDRA-4156)
 * (cql) Fix type in CQL3 ALTER TABLE preventing update (CASSANDRA-4170)
 * (cql) Throw invalid exception from CQL3 on obsolete options (CASSANDRA-4171)
 * (cqlsh) fix recognizing uppercase SELECT keyword (CASSANDRA-4161)
 * Pig: wide row support (CASSANDRA-3909)
Merged from 1.0:
 * avoid streaming empty files with bulk loader if sstablewriter errors out
   (CASSANDRA-3946)


1.1-rc1
 * Include stress tool in binary builds (CASSANDRA-4103)
 * (Hadoop) fix wide row iteration when last row read was deleted
   (CASSANDRA-4154)
 * fix read_repair_chance to really default to 0.1 in the cli (CASSANDRA-4114)
 * Adds caching and bloomFilterFpChange to CQL options (CASSANDRA-4042)
 * Adds posibility to autoconfigure size of the KeyCache (CASSANDRA-4087)
 * fix KEYS index from skipping results (CASSANDRA-3996)
 * Remove sliced_buffer_size_in_kb dead option (CASSANDRA-4076)
 * make loadNewSStable preserve sstable version (CASSANDRA-4077)
 * Respect 1.0 cache settings as much as possible when upgrading 
   (CASSANDRA-4088)
 * relax path length requirement for sstable files when upgrading on 
   non-Windows platforms (CASSANDRA-4110)
 * fix terminination of the stress.java when errors were encountered
   (CASSANDRA-4128)
 * Move CfDef and KsDef validation out of thrift (CASSANDRA-4037)
 * Fix get_paged_slice (CASSANDRA-4136)
 * CQL3: Support slice with exclusive start and stop (CASSANDRA-3785)
Merged from 1.0:
 * support PropertyFileSnitch in bulk loader (CASSANDRA-4145)
 * add auto_snapshot option allowing disabling snapshot before drop/truncate
   (CASSANDRA-3710)
 * allow short snitch names (CASSANDRA-4130)


1.1-beta2
 * rename loaded sstables to avoid conflicts with local snapshots
   (CASSANDRA-3967)
 * start hint replay as soon as FD notifies that the target is back up
   (CASSANDRA-3958)
 * avoid unproductive deserializing of cached rows during compaction
   (CASSANDRA-3921)
 * fix concurrency issues with CQL keyspace creation (CASSANDRA-3903)
 * Show Effective Owership via Nodetool ring <keyspace> (CASSANDRA-3412)
 * Update ORDER BY syntax for CQL3 (CASSANDRA-3925)
 * Fix BulkRecordWriter to not throw NPE if reducer gets no map data from Hadoop (CASSANDRA-3944)
 * Fix bug with counters in super columns (CASSANDRA-3821)
 * Remove deprecated merge_shard_chance (CASSANDRA-3940)
 * add a convenient way to reset a node's schema (CASSANDRA-2963)
 * fix for intermittent SchemaDisagreementException (CASSANDRA-3884)
 * CLI `list <CF>` to limit number of columns and their order (CASSANDRA-3012)
 * ignore deprecated KsDef/CfDef/ColumnDef fields in native schema (CASSANDRA-3963)
 * CLI to report when unsupported column_metadata pair was given (CASSANDRA-3959)
 * reincarnate removed and deprecated KsDef/CfDef attributes (CASSANDRA-3953)
 * Fix race between writes and read for cache (CASSANDRA-3862)
 * perform static initialization of StorageProxy on start-up (CASSANDRA-3797)
 * support trickling fsync() on writes (CASSANDRA-3950)
 * expose counters for unavailable/timeout exceptions given to thrift clients (CASSANDRA-3671)
 * avoid quadratic startup time in LeveledManifest (CASSANDRA-3952)
 * Add type information to new schema_ columnfamilies and remove thrift
   serialization for schema (CASSANDRA-3792)
 * add missing column validator options to the CLI help (CASSANDRA-3926)
 * skip reading saved key cache if CF's caching strategy is NONE or ROWS_ONLY (CASSANDRA-3954)
 * Unify migration code (CASSANDRA-4017)
Merged from 1.0:
 * cqlsh: guess correct version of Python for Arch Linux (CASSANDRA-4090)
 * (CLI) properly handle quotes in create/update keyspace commands (CASSANDRA-4129)
 * Avoids possible deadlock during bootstrap (CASSANDRA-4159)
 * fix stress tool that hangs forever on timeout or error (CASSANDRA-4128)
 * Fix super columns bug where cache is not updated (CASSANDRA-4190)
 * stress tool to return appropriate exit code on failure (CASSANDRA-4188)


1.0.9
 * improve index sampling performance (CASSANDRA-4023)
 * always compact away deleted hints immediately after handoff (CASSANDRA-3955)
 * delete hints from dropped ColumnFamilies on handoff instead of
   erroring out (CASSANDRA-3975)
 * add CompositeType ref to the CLI doc for create/update column family (CASSANDRA-3980)
 * Pig: support Counter ColumnFamilies (CASSANDRA-3973)
 * Pig: Composite column support (CASSANDRA-3684)
 * Avoid NPE during repair when a keyspace has no CFs (CASSANDRA-3988)
 * Fix division-by-zero error on get_slice (CASSANDRA-4000)
 * don't change manifest level for cleanup, scrub, and upgradesstables
   operations under LeveledCompactionStrategy (CASSANDRA-3989, 4112)
 * fix race leading to super columns assertion failure (CASSANDRA-3957)
 * fix NPE on invalid CQL delete command (CASSANDRA-3755)
 * allow custom types in CLI's assume command (CASSANDRA-4081)
 * fix totalBytes count for parallel compactions (CASSANDRA-3758)
 * fix intermittent NPE in get_slice (CASSANDRA-4095)
 * remove unnecessary asserts in native code interfaces (CASSANDRA-4096)
 * Validate blank keys in CQL to avoid assertion errors (CASSANDRA-3612)
 * cqlsh: fix bad decoding of some column names (CASSANDRA-4003)
 * cqlsh: fix incorrect padding with unicode chars (CASSANDRA-4033)
 * Fix EC2 snitch incorrectly reporting region (CASSANDRA-4026)
 * Shut down thrift during decommission (CASSANDRA-4086)
 * Expose nodetool cfhistograms for 2ndary indexes (CASSANDRA-4063)
Merged from 0.8:
 * Fix ConcurrentModificationException in gossiper (CASSANDRA-4019)


1.1-beta1
 * (cqlsh)
   + add SOURCE and CAPTURE commands, and --file option (CASSANDRA-3479)
   + add ALTER COLUMNFAMILY WITH (CASSANDRA-3523)
   + bundle Python dependencies with Cassandra (CASSANDRA-3507)
   + added to Debian package (CASSANDRA-3458)
   + display byte data instead of erroring out on decode failure 
     (CASSANDRA-3874)
 * add nodetool rebuild_index (CASSANDRA-3583)
 * add nodetool rangekeysample (CASSANDRA-2917)
 * Fix streaming too much data during move operations (CASSANDRA-3639)
 * Nodetool and CLI connect to localhost by default (CASSANDRA-3568)
 * Reduce memory used by primary index sample (CASSANDRA-3743)
 * (Hadoop) separate input/output configurations (CASSANDRA-3197, 3765)
 * avoid returning internal Cassandra classes over JMX (CASSANDRA-2805)
 * add row-level isolation via SnapTree (CASSANDRA-2893)
 * Optimize key count estimation when opening sstable on startup
   (CASSANDRA-2988)
 * multi-dc replication optimization supporting CL > ONE (CASSANDRA-3577)
 * add command to stop compactions (CASSANDRA-1740, 3566, 3582)
 * multithreaded streaming (CASSANDRA-3494)
 * removed in-tree redhat spec (CASSANDRA-3567)
 * "defragment" rows for name-based queries under STCS, again (CASSANDRA-2503)
 * Recycle commitlog segments for improved performance 
   (CASSANDRA-3411, 3543, 3557, 3615)
 * update size-tiered compaction to prioritize small tiers (CASSANDRA-2407)
 * add message expiration logic to OutboundTcpConnection (CASSANDRA-3005)
 * off-heap cache to use sun.misc.Unsafe instead of JNA (CASSANDRA-3271)
 * EACH_QUORUM is only supported for writes (CASSANDRA-3272)
 * replace compactionlock use in schema migration by checking CFS.isValid
   (CASSANDRA-3116)
 * recognize that "SELECT first ... *" isn't really "SELECT *" (CASSANDRA-3445)
 * Use faster bytes comparison (CASSANDRA-3434)
 * Bulk loader is no longer a fat client, (HADOOP) bulk load output format
   (CASSANDRA-3045)
 * (Hadoop) add support for KeyRange.filter
 * remove assumption that keys and token are in bijection
   (CASSANDRA-1034, 3574, 3604)
 * always remove endpoints from delevery queue in HH (CASSANDRA-3546)
 * fix race between cf flush and its 2ndary indexes flush (CASSANDRA-3547)
 * fix potential race in AES when a repair fails (CASSANDRA-3548)
 * Remove columns shadowed by a deleted container even when we cannot purge
   (CASSANDRA-3538)
 * Improve memtable slice iteration performance (CASSANDRA-3545)
 * more efficient allocation of small bloom filters (CASSANDRA-3618)
 * Use separate writer thread in SSTableSimpleUnsortedWriter (CASSANDRA-3619)
 * fsync the directory after new sstable or commitlog segment are created (CASSANDRA-3250)
 * fix minor issues reported by FindBugs (CASSANDRA-3658)
 * global key/row caches (CASSANDRA-3143, 3849)
 * optimize memtable iteration during range scan (CASSANDRA-3638)
 * introduce 'crc_check_chance' in CompressionParameters to support
   a checksum percentage checking chance similarly to read-repair (CASSANDRA-3611)
 * a way to deactivate global key/row cache on per-CF basis (CASSANDRA-3667)
 * fix LeveledCompactionStrategy broken because of generation pre-allocation
   in LeveledManifest (CASSANDRA-3691)
 * finer-grained control over data directories (CASSANDRA-2749)
 * Fix ClassCastException during hinted handoff (CASSANDRA-3694)
 * Upgrade Thrift to 0.7 (CASSANDRA-3213)
 * Make stress.java insert operation to use microseconds (CASSANDRA-3725)
 * Allows (internally) doing a range query with a limit of columns instead of
   rows (CASSANDRA-3742)
 * Allow rangeSlice queries to be start/end inclusive/exclusive (CASSANDRA-3749)
 * Fix BulkLoader to support new SSTable layout and add stream
   throttling to prevent an NPE when there is no yaml config (CASSANDRA-3752)
 * Allow concurrent schema migrations (CASSANDRA-1391, 3832)
 * Add SnapshotCommand to trigger snapshot on remote node (CASSANDRA-3721)
 * Make CFMetaData conversions to/from thrift/native schema inverses
   (CASSANDRA_3559)
 * Add initial code for CQL 3.0-beta (CASSANDRA-2474, 3781, 3753)
 * Add wide row support for ColumnFamilyInputFormat (CASSANDRA-3264)
 * Allow extending CompositeType comparator (CASSANDRA-3657)
 * Avoids over-paging during get_count (CASSANDRA-3798)
 * Add new command to rebuild a node without (repair) merkle tree calculations
   (CASSANDRA-3483, 3922)
 * respect not only row cache capacity but caching mode when
   trying to read data (CASSANDRA-3812)
 * fix system tests (CASSANDRA-3827)
 * CQL support for altering row key type in ALTER TABLE (CASSANDRA-3781)
 * turn compression on by default (CASSANDRA-3871)
 * make hexToBytes refuse invalid input (CASSANDRA-2851)
 * Make secondary indexes CF inherit compression and compaction from their
   parent CF (CASSANDRA-3877)
 * Finish cleanup up tombstone purge code (CASSANDRA-3872)
 * Avoid NPE on aboarted stream-out sessions (CASSANDRA-3904)
 * BulkRecordWriter throws NPE for counter columns (CASSANDRA-3906)
 * Support compression using BulkWriter (CASSANDRA-3907)


1.0.8
 * fix race between cleanup and flush on secondary index CFSes (CASSANDRA-3712)
 * avoid including non-queried nodes in rangeslice read repair
   (CASSANDRA-3843)
 * Only snapshot CF being compacted for snapshot_before_compaction 
   (CASSANDRA-3803)
 * Log active compactions in StatusLogger (CASSANDRA-3703)
 * Compute more accurate compaction score per level (CASSANDRA-3790)
 * Return InvalidRequest when using a keyspace that doesn't exist
   (CASSANDRA-3764)
 * disallow user modification of System keyspace (CASSANDRA-3738)
 * allow using sstable2json on secondary index data (CASSANDRA-3738)
 * (cqlsh) add DESCRIBE COLUMNFAMILIES (CASSANDRA-3586)
 * (cqlsh) format blobs correctly and use colors to improve output
   readability (CASSANDRA-3726)
 * synchronize BiMap of bootstrapping tokens (CASSANDRA-3417)
 * show index options in CLI (CASSANDRA-3809)
 * add optional socket timeout for streaming (CASSANDRA-3838)
 * fix truncate not to leave behind non-CFS backed secondary indexes
   (CASSANDRA-3844)
 * make CLI `show schema` to use output stream directly instead
   of StringBuilder (CASSANDRA-3842)
 * remove the wait on hint future during write (CASSANDRA-3870)
 * (cqlsh) ignore missing CfDef opts (CASSANDRA-3933)
 * (cqlsh) look for cqlshlib relative to realpath (CASSANDRA-3767)
 * Fix short read protection (CASSANDRA-3934)
 * Make sure infered and actual schema match (CASSANDRA-3371)
 * Fix NPE during HH delivery (CASSANDRA-3677)
 * Don't put boostrapping node in 'hibernate' status (CASSANDRA-3737)
 * Fix double quotes in windows bat files (CASSANDRA-3744)
 * Fix bad validator lookup (CASSANDRA-3789)
 * Fix soft reset in EC2MultiRegionSnitch (CASSANDRA-3835)
 * Don't leave zombie connections with THSHA thrift server (CASSANDRA-3867)
 * (cqlsh) fix deserialization of data (CASSANDRA-3874)
 * Fix removetoken force causing an inconsistent state (CASSANDRA-3876)
 * Fix ahndling of some types with Pig (CASSANDRA-3886)
 * Don't allow to drop the system keyspace (CASSANDRA-3759)
 * Make Pig deletes disabled by default and configurable (CASSANDRA-3628)
Merged from 0.8:
 * (Pig) fix CassandraStorage to use correct comparator in Super ColumnFamily
   case (CASSANDRA-3251)
 * fix thread safety issues in commitlog replay, primarily affecting
   systems with many (100s) of CF definitions (CASSANDRA-3751)
 * Fix relevant tombstone ignored with super columns (CASSANDRA-3875)


1.0.7
 * fix regression in HH page size calculation (CASSANDRA-3624)
 * retry failed stream on IOException (CASSANDRA-3686)
 * allow configuring bloom_filter_fp_chance (CASSANDRA-3497)
 * attempt hint delivery every ten minutes, or when failure detector
   notifies us that a node is back up, whichever comes first.  hint
   handoff throttle delay default changed to 1ms, from 50 (CASSANDRA-3554)
 * add nodetool setstreamthroughput (CASSANDRA-3571)
 * fix assertion when dropping a columnfamily with no sstables (CASSANDRA-3614)
 * more efficient allocation of small bloom filters (CASSANDRA-3618)
 * CLibrary.createHardLinkWithExec() to check for errors (CASSANDRA-3101)
 * Avoid creating empty and non cleaned writer during compaction (CASSANDRA-3616)
 * stop thrift service in shutdown hook so we can quiesce MessagingService
   (CASSANDRA-3335)
 * (CQL) compaction_strategy_options and compression_parameters for
   CREATE COLUMNFAMILY statement (CASSANDRA-3374)
 * Reset min/max compaction threshold when creating size tiered compaction
   strategy (CASSANDRA-3666)
 * Don't ignore IOException during compaction (CASSANDRA-3655)
 * Fix assertion error for CF with gc_grace=0 (CASSANDRA-3579)
 * Shutdown ParallelCompaction reducer executor after use (CASSANDRA-3711)
 * Avoid < 0 value for pending tasks in leveled compaction (CASSANDRA-3693)
 * (Hadoop) Support TimeUUID in Pig CassandraStorage (CASSANDRA-3327)
 * Check schema is ready before continuing boostrapping (CASSANDRA-3629)
 * Catch overflows during parsing of chunk_length_kb (CASSANDRA-3644)
 * Improve stream protocol mismatch errors (CASSANDRA-3652)
 * Avoid multiple thread doing HH to the same target (CASSANDRA-3681)
 * Add JMX property for rp_timeout_in_ms (CASSANDRA-2940)
 * Allow DynamicCompositeType to compare component of different types
   (CASSANDRA-3625)
 * Flush non-cfs backed secondary indexes (CASSANDRA-3659)
 * Secondary Indexes should report memory consumption (CASSANDRA-3155)
 * fix for SelectStatement start/end key are not set correctly
   when a key alias is involved (CASSANDRA-3700)
 * fix CLI `show schema` command insert of an extra comma in
   column_metadata (CASSANDRA-3714)
Merged from 0.8:
 * avoid logging (harmless) exception when GC takes < 1ms (CASSANDRA-3656)
 * prevent new nodes from thinking down nodes are up forever (CASSANDRA-3626)
 * use correct list of replicas for LOCAL_QUORUM reads when read repair
   is disabled (CASSANDRA-3696)
 * block on flush before compacting hints (may prevent OOM) (CASSANDRA-3733)


1.0.6
 * (CQL) fix cqlsh support for replicate_on_write (CASSANDRA-3596)
 * fix adding to leveled manifest after streaming (CASSANDRA-3536)
 * filter out unavailable cipher suites when using encryption (CASSANDRA-3178)
 * (HADOOP) add old-style api support for CFIF and CFRR (CASSANDRA-2799)
 * Support TimeUUIDType column names in Stress.java tool (CASSANDRA-3541)
 * (CQL) INSERT/UPDATE/DELETE/TRUNCATE commands should allow CF names to
   be qualified by keyspace (CASSANDRA-3419)
 * always remove endpoints from delevery queue in HH (CASSANDRA-3546)
 * fix race between cf flush and its 2ndary indexes flush (CASSANDRA-3547)
 * fix potential race in AES when a repair fails (CASSANDRA-3548)
 * fix default value validation usage in CLI SET command (CASSANDRA-3553)
 * Optimize componentsFor method for compaction and startup time
   (CASSANDRA-3532)
 * (CQL) Proper ColumnFamily metadata validation on CREATE COLUMNFAMILY 
   (CASSANDRA-3565)
 * fix compression "chunk_length_kb" option to set correct kb value for 
   thrift/avro (CASSANDRA-3558)
 * fix missing response during range slice repair (CASSANDRA-3551)
 * 'describe ring' moved from CLI to nodetool and available through JMX (CASSANDRA-3220)
 * add back partitioner to sstable metadata (CASSANDRA-3540)
 * fix NPE in get_count for counters (CASSANDRA-3601)
Merged from 0.8:
 * remove invalid assertion that table was opened before dropping it
   (CASSANDRA-3580)
 * range and index scans now only send requests to enough replicas to
   satisfy requested CL + RR (CASSANDRA-3598)
 * use cannonical host for local node in nodetool info (CASSANDRA-3556)
 * remove nonlocal DC write optimization since it only worked with
   CL.ONE or CL.LOCAL_QUORUM (CASSANDRA-3577, 3585)
 * detect misuses of CounterColumnType (CASSANDRA-3422)
 * turn off string interning in json2sstable, take 2 (CASSANDRA-2189)
 * validate compression parameters on add/update of the ColumnFamily 
   (CASSANDRA-3573)
 * Check for 0.0.0.0 is incorrect in CFIF (CASSANDRA-3584)
 * Increase vm.max_map_count in debian packaging (CASSANDRA-3563)
 * gossiper will never add itself to saved endpoints (CASSANDRA-3485)


1.0.5
 * revert CASSANDRA-3407 (see CASSANDRA-3540)
 * fix assertion error while forwarding writes to local nodes (CASSANDRA-3539)


1.0.4
 * fix self-hinting of timed out read repair updates and make hinted handoff
   less prone to OOMing a coordinator (CASSANDRA-3440)
 * expose bloom filter sizes via JMX (CASSANDRA-3495)
 * enforce RP tokens 0..2**127 (CASSANDRA-3501)
 * canonicalize paths exposed through JMX (CASSANDRA-3504)
 * fix "liveSize" stat when sstables are removed (CASSANDRA-3496)
 * add bloom filter FP rates to nodetool cfstats (CASSANDRA-3347)
 * record partitioner in sstable metadata component (CASSANDRA-3407)
 * add new upgradesstables nodetool command (CASSANDRA-3406)
 * skip --debug requirement to see common exceptions in CLI (CASSANDRA-3508)
 * fix incorrect query results due to invalid max timestamp (CASSANDRA-3510)
 * make sstableloader recognize compressed sstables (CASSANDRA-3521)
 * avoids race in OutboundTcpConnection in multi-DC setups (CASSANDRA-3530)
 * use SETLOCAL in cassandra.bat (CASSANDRA-3506)
 * fix ConcurrentModificationException in Table.all() (CASSANDRA-3529)
Merged from 0.8:
 * fix concurrence issue in the FailureDetector (CASSANDRA-3519)
 * fix array out of bounds error in counter shard removal (CASSANDRA-3514)
 * avoid dropping tombstones when they might still be needed to shadow
   data in a different sstable (CASSANDRA-2786)


1.0.3
 * revert name-based query defragmentation aka CASSANDRA-2503 (CASSANDRA-3491)
 * fix invalidate-related test failures (CASSANDRA-3437)
 * add next-gen cqlsh to bin/ (CASSANDRA-3188, 3131, 3493)
 * (CQL) fix handling of rows with no columns (CASSANDRA-3424, 3473)
 * fix querying supercolumns by name returning only a subset of
   subcolumns or old subcolumn versions (CASSANDRA-3446)
 * automatically compute sha1 sum for uncompressed data files (CASSANDRA-3456)
 * fix reading metadata/statistics component for version < h (CASSANDRA-3474)
 * add sstable forward-compatibility (CASSANDRA-3478)
 * report compression ratio in CFSMBean (CASSANDRA-3393)
 * fix incorrect size exception during streaming of counters (CASSANDRA-3481)
 * (CQL) fix for counter decrement syntax (CASSANDRA-3418)
 * Fix race introduced by CASSANDRA-2503 (CASSANDRA-3482)
 * Fix incomplete deletion of delivered hints (CASSANDRA-3466)
 * Avoid rescheduling compactions when no compaction was executed 
   (CASSANDRA-3484)
 * fix handling of the chunk_length_kb compression options (CASSANDRA-3492)
Merged from 0.8:
 * fix updating CF row_cache_provider (CASSANDRA-3414)
 * CFMetaData.convertToThrift method to set RowCacheProvider (CASSANDRA-3405)
 * acquire compactionlock during truncate (CASSANDRA-3399)
 * fix displaying cfdef entries for super columnfamilies (CASSANDRA-3415)
 * Make counter shard merging thread safe (CASSANDRA-3178)
 * Revert CASSANDRA-2855
 * Fix bug preventing the use of efficient cross-DC writes (CASSANDRA-3472)
 * `describe ring` command for CLI (CASSANDRA-3220)
 * (Hadoop) skip empty rows when entire row is requested, redux (CASSANDRA-2855)


1.0.2
 * "defragment" rows for name-based queries under STCS (CASSANDRA-2503)
 * Add timing information to cassandra-cli GET/SET/LIST queries (CASSANDRA-3326)
 * Only create one CompressionMetadata object per sstable (CASSANDRA-3427)
 * cleanup usage of StorageService.setMode() (CASSANDRA-3388)
 * Avoid large array allocation for compressed chunk offsets (CASSANDRA-3432)
 * fix DecimalType bytebuffer marshalling (CASSANDRA-3421)
 * fix bug that caused first column in per row indexes to be ignored 
   (CASSANDRA-3441)
 * add JMX call to clean (failed) repair sessions (CASSANDRA-3316)
 * fix sstableloader reference acquisition bug (CASSANDRA-3438)
 * fix estimated row size regression (CASSANDRA-3451)
 * make sure we don't return more columns than asked (CASSANDRA-3303, 3395)
Merged from 0.8:
 * acquire compactionlock during truncate (CASSANDRA-3399)
 * fix displaying cfdef entries for super columnfamilies (CASSANDRA-3415)


1.0.1
 * acquire references during index build to prevent delete problems
   on Windows (CASSANDRA-3314)
 * describe_ring should include datacenter/topology information (CASSANDRA-2882)
 * Thrift sockets are not properly buffered (CASSANDRA-3261)
 * performance improvement for bytebufferutil compare function (CASSANDRA-3286)
 * add system.versions ColumnFamily (CASSANDRA-3140)
 * reduce network copies (CASSANDRA-3333, 3373)
 * limit nodetool to 32MB of heap (CASSANDRA-3124)
 * (CQL) update parser to accept "timestamp" instead of "date" (CASSANDRA-3149)
 * Fix CLI `show schema` to include "compression_options" (CASSANDRA-3368)
 * Snapshot to include manifest under LeveledCompactionStrategy (CASSANDRA-3359)
 * (CQL) SELECT query should allow CF name to be qualified by keyspace (CASSANDRA-3130)
 * (CQL) Fix internal application error specifying 'using consistency ...'
   in lower case (CASSANDRA-3366)
 * fix Deflate compression when compression actually makes the data bigger
   (CASSANDRA-3370)
 * optimize UUIDGen to avoid lock contention on InetAddress.getLocalHost 
   (CASSANDRA-3387)
 * tolerate index being dropped mid-mutation (CASSANDRA-3334, 3313)
 * CompactionManager is now responsible for checking for new candidates
   post-task execution, enabling more consistent leveled compaction 
   (CASSANDRA-3391)
 * Cache HSHA threads (CASSANDRA-3372)
 * use CF/KS names as snapshot prefix for drop + truncate operations
   (CASSANDRA-2997)
 * Break bloom filters up to avoid heap fragmentation (CASSANDRA-2466)
 * fix cassandra hanging on jsvc stop (CASSANDRA-3302)
 * Avoid leveled compaction getting blocked on errors (CASSANDRA-3408)
 * Make reloading the compaction strategy safe (CASSANDRA-3409)
 * ignore 0.8 hints even if compaction begins before we try to purge
   them (CASSANDRA-3385)
 * remove procrun (bin\daemon) from Cassandra source tree and 
   artifacts (CASSANDRA-3331)
 * make cassandra compile under JDK7 (CASSANDRA-3275)
 * remove dependency of clientutil.jar to FBUtilities (CASSANDRA-3299)
 * avoid truncation errors by using long math on long values (CASSANDRA-3364)
 * avoid clock drift on some Windows machine (CASSANDRA-3375)
 * display cache provider in cli 'describe keyspace' command (CASSANDRA-3384)
 * fix incomplete topology information in describe_ring (CASSANDRA-3403)
 * expire dead gossip states based on time (CASSANDRA-2961)
 * improve CompactionTask extensibility (CASSANDRA-3330)
 * Allow one leveled compaction task to kick off another (CASSANDRA-3363)
 * allow encryption only between datacenters (CASSANDRA-2802)
Merged from 0.8:
 * fix truncate allowing data to be replayed post-restart (CASSANDRA-3297)
 * make iwriter final in IndexWriter to avoid NPE (CASSANDRA-2863)
 * (CQL) update grammar to require key clause in DELETE statement
   (CASSANDRA-3349)
 * (CQL) allow numeric keyspace names in USE statement (CASSANDRA-3350)
 * (Hadoop) skip empty rows when slicing the entire row (CASSANDRA-2855)
 * Fix handling of tombstone by SSTableExport/Import (CASSANDRA-3357)
 * fix ColumnIndexer to use long offsets (CASSANDRA-3358)
 * Improved CLI exceptions (CASSANDRA-3312)
 * Fix handling of tombstone by SSTableExport/Import (CASSANDRA-3357)
 * Only count compaction as active (for throttling) when they have
   successfully acquired the compaction lock (CASSANDRA-3344)
 * Display CLI version string on startup (CASSANDRA-3196)
 * (Hadoop) make CFIF try rpc_address or fallback to listen_address
   (CASSANDRA-3214)
 * (Hadoop) accept comma delimited lists of initial thrift connections
   (CASSANDRA-3185)
 * ColumnFamily min_compaction_threshold should be >= 2 (CASSANDRA-3342)
 * (Pig) add 0.8+ types and key validation type in schema (CASSANDRA-3280)
 * Fix completely removing column metadata using CLI (CASSANDRA-3126)
 * CLI `describe cluster;` output should be on separate lines for separate versions
   (CASSANDRA-3170)
 * fix changing durable_writes keyspace option during CF creation
   (CASSANDRA-3292)
 * avoid locking on update when no indexes are involved (CASSANDRA-3386)
 * fix assertionError during repair with ordered partitioners (CASSANDRA-3369)
 * correctly serialize key_validation_class for avro (CASSANDRA-3391)
 * don't expire counter tombstone after streaming (CASSANDRA-3394)
 * prevent nodes that failed to join from hanging around forever 
   (CASSANDRA-3351)
 * remove incorrect optimization from slice read path (CASSANDRA-3390)
 * Fix race in AntiEntropyService (CASSANDRA-3400)


1.0.0-final
 * close scrubbed sstable fd before deleting it (CASSANDRA-3318)
 * fix bug preventing obsolete commitlog segments from being removed
   (CASSANDRA-3269)
 * tolerate whitespace in seed CDL (CASSANDRA-3263)
 * Change default heap thresholds to max(min(1/2 ram, 1G), min(1/4 ram, 8GB))
   (CASSANDRA-3295)
 * Fix broken CompressedRandomAccessReaderTest (CASSANDRA-3298)
 * (CQL) fix type information returned for wildcard queries (CASSANDRA-3311)
 * add estimated tasks to LeveledCompactionStrategy (CASSANDRA-3322)
 * avoid including compaction cache-warming in keycache stats (CASSANDRA-3325)
 * run compaction and hinted handoff threads at MIN_PRIORITY (CASSANDRA-3308)
 * default hsha thrift server to cpu core count in rpc pool (CASSANDRA-3329)
 * add bin\daemon to binary tarball for Windows service (CASSANDRA-3331)
 * Fix places where uncompressed size of sstables was use in place of the
   compressed one (CASSANDRA-3338)
 * Fix hsha thrift server (CASSANDRA-3346)
 * Make sure repair only stream needed sstables (CASSANDRA-3345)


1.0.0-rc2
 * Log a meaningful warning when a node receives a message for a repair session
   that doesn't exist anymore (CASSANDRA-3256)
 * test for NUMA policy support as well as numactl presence (CASSANDRA-3245)
 * Fix FD leak when internode encryption is enabled (CASSANDRA-3257)
 * Remove incorrect assertion in mergeIterator (CASSANDRA-3260)
 * FBUtilities.hexToBytes(String) to throw NumberFormatException when string
   contains non-hex characters (CASSANDRA-3231)
 * Keep SimpleSnitch proximity ordering unchanged from what the Strategy
   generates, as intended (CASSANDRA-3262)
 * remove Scrub from compactionstats when finished (CASSANDRA-3255)
 * fix counter entry in jdbc TypesMap (CASSANDRA-3268)
 * fix full queue scenario for ParallelCompactionIterator (CASSANDRA-3270)
 * fix bootstrap process (CASSANDRA-3285)
 * don't try delivering hints if when there isn't any (CASSANDRA-3176)
 * CLI documentation change for ColumnFamily `compression_options` (CASSANDRA-3282)
 * ignore any CF ids sent by client for adding CF/KS (CASSANDRA-3288)
 * remove obsolete hints on first startup (CASSANDRA-3291)
 * use correct ISortedColumns for time-optimized reads (CASSANDRA-3289)
 * Evict gossip state immediately when a token is taken over by a new IP 
   (CASSANDRA-3259)


1.0.0-rc1
 * Update CQL to generate microsecond timestamps by default (CASSANDRA-3227)
 * Fix counting CFMetadata towards Memtable liveRatio (CASSANDRA-3023)
 * Kill server on wrapped OOME such as from FileChannel.map (CASSANDRA-3201)
 * remove unnecessary copy when adding to row cache (CASSANDRA-3223)
 * Log message when a full repair operation completes (CASSANDRA-3207)
 * Fix streamOutSession keeping sstables references forever if the remote end
   dies (CASSANDRA-3216)
 * Remove dynamic_snitch boolean from example configuration (defaulting to 
   true) and set default badness threshold to 0.1 (CASSANDRA-3229)
 * Base choice of random or "balanced" token on bootstrap on whether
   schema definitions were found (CASSANDRA-3219)
 * Fixes for LeveledCompactionStrategy score computation, prioritization,
   scheduling, and performance (CASSANDRA-3224, 3234)
 * parallelize sstable open at server startup (CASSANDRA-2988)
 * fix handling of exceptions writing to OutboundTcpConnection (CASSANDRA-3235)
 * Allow using quotes in "USE <keyspace>;" CLI command (CASSANDRA-3208)
 * Don't allow any cache loading exceptions to halt startup (CASSANDRA-3218)
 * Fix sstableloader --ignores option (CASSANDRA-3247)
 * File descriptor limit increased in packaging (CASSANDRA-3206)
 * Fix deadlock in commit log during flush (CASSANDRA-3253) 


1.0.0-beta1
 * removed binarymemtable (CASSANDRA-2692)
 * add commitlog_total_space_in_mb to prevent fragmented logs (CASSANDRA-2427)
 * removed commitlog_rotation_threshold_in_mb configuration (CASSANDRA-2771)
 * make AbstractBounds.normalize de-overlapp overlapping ranges (CASSANDRA-2641)
 * replace CollatingIterator, ReducingIterator with MergeIterator 
   (CASSANDRA-2062)
 * Fixed the ability to set compaction strategy in cli using create column 
   family command (CASSANDRA-2778)
 * clean up tmp files after failed compaction (CASSANDRA-2468)
 * restrict repair streaming to specific columnfamilies (CASSANDRA-2280)
 * don't bother persisting columns shadowed by a row tombstone (CASSANDRA-2589)
 * reset CF and SC deletion times after gc_grace (CASSANDRA-2317)
 * optimize away seek when compacting wide rows (CASSANDRA-2879)
 * single-pass streaming (CASSANDRA-2677, 2906, 2916, 3003)
 * use reference counting for deleting sstables instead of relying on GC
   (CASSANDRA-2521, 3179)
 * store hints as serialized mutations instead of pointers to data row
   (CASSANDRA-2045)
 * store hints in the coordinator node instead of in the closest replica 
   (CASSANDRA-2914)
 * add row_cache_keys_to_save CF option (CASSANDRA-1966)
 * check column family validity in nodetool repair (CASSANDRA-2933)
 * use lazy initialization instead of class initialization in NodeId
   (CASSANDRA-2953)
 * add paging to get_count (CASSANDRA-2894)
 * fix "short reads" in [multi]get (CASSANDRA-2643, 3157, 3192)
 * add optional compression for sstables (CASSANDRA-47, 2994, 3001, 3128)
 * add scheduler JMX metrics (CASSANDRA-2962)
 * add block level checksum for compressed data (CASSANDRA-1717)
 * make column family backed column map pluggable and introduce unsynchronized
   ArrayList backed one to speedup reads (CASSANDRA-2843, 3165, 3205)
 * refactoring of the secondary index api (CASSANDRA-2982)
 * make CL > ONE reads wait for digest reconciliation before returning
   (CASSANDRA-2494)
 * fix missing logging for some exceptions (CASSANDRA-2061)
 * refactor and optimize ColumnFamilyStore.files(...) and Descriptor.fromFilename(String)
   and few other places responsible for work with SSTable files (CASSANDRA-3040)
 * Stop reading from sstables once we know we have the most recent columns,
   for query-by-name requests (CASSANDRA-2498)
 * Add query-by-column mode to stress.java (CASSANDRA-3064)
 * Add "install" command to cassandra.bat (CASSANDRA-292)
 * clean up KSMetadata, CFMetadata from unnecessary
   Thrift<->Avro conversion methods (CASSANDRA-3032)
 * Add timeouts to client request schedulers (CASSANDRA-3079, 3096)
 * Cli to use hashes rather than array of hashes for strategy options (CASSANDRA-3081)
 * LeveledCompactionStrategy (CASSANDRA-1608, 3085, 3110, 3087, 3145, 3154, 3182)
 * Improvements of the CLI `describe` command (CASSANDRA-2630)
 * reduce window where dropped CF sstables may not be deleted (CASSANDRA-2942)
 * Expose gossip/FD info to JMX (CASSANDRA-2806)
 * Fix streaming over SSL when compressed SSTable involved (CASSANDRA-3051)
 * Add support for pluggable secondary index implementations (CASSANDRA-3078)
 * remove compaction_thread_priority setting (CASSANDRA-3104)
 * generate hints for replicas that timeout, not just replicas that are known
   to be down before starting (CASSANDRA-2034)
 * Add throttling for internode streaming (CASSANDRA-3080)
 * make the repair of a range repair all replica (CASSANDRA-2610, 3194)
 * expose the ability to repair the first range (as returned by the
   partitioner) of a node (CASSANDRA-2606)
 * Streams Compression (CASSANDRA-3015)
 * add ability to use multiple threads during a single compaction
   (CASSANDRA-2901)
 * make AbstractBounds.normalize support overlapping ranges (CASSANDRA-2641)
 * fix of the CQL count() behavior (CASSANDRA-3068)
 * use TreeMap backed column families for the SSTable simple writers
   (CASSANDRA-3148)
 * fix inconsistency of the CLI syntax when {} should be used instead of [{}]
   (CASSANDRA-3119)
 * rename CQL type names to match expected SQL behavior (CASSANDRA-3149, 3031)
 * Arena-based allocation for memtables (CASSANDRA-2252, 3162, 3163, 3168)
 * Default RR chance to 0.1 (CASSANDRA-3169)
 * Add RowLevel support to secondary index API (CASSANDRA-3147)
 * Make SerializingCacheProvider the default if JNA is available (CASSANDRA-3183)
 * Fix backwards compatibilty for CQL memtable properties (CASSANDRA-3190)
 * Add five-minute delay before starting compactions on a restarted server
   (CASSANDRA-3181)
 * Reduce copies done for intra-host messages (CASSANDRA-1788, 3144)
 * support of compaction strategy option for stress.java (CASSANDRA-3204)
 * make memtable throughput and column count thresholds no-ops (CASSANDRA-2449)
 * Return schema information along with the resultSet in CQL (CASSANDRA-2734)
 * Add new DecimalType (CASSANDRA-2883)
 * Fix assertion error in RowRepairResolver (CASSANDRA-3156)
 * Reduce unnecessary high buffer sizes (CASSANDRA-3171)
 * Pluggable compaction strategy (CASSANDRA-1610)
 * Add new broadcast_address config option (CASSANDRA-2491)


0.8.7
 * Kill server on wrapped OOME such as from FileChannel.map (CASSANDRA-3201)
 * Allow using quotes in "USE <keyspace>;" CLI command (CASSANDRA-3208)
 * Log message when a full repair operation completes (CASSANDRA-3207)
 * Don't allow any cache loading exceptions to halt startup (CASSANDRA-3218)
 * Fix sstableloader --ignores option (CASSANDRA-3247)
 * File descriptor limit increased in packaging (CASSANDRA-3206)
 * Log a meaningfull warning when a node receive a message for a repair session
   that doesn't exist anymore (CASSANDRA-3256)
 * Fix FD leak when internode encryption is enabled (CASSANDRA-3257)
 * FBUtilities.hexToBytes(String) to throw NumberFormatException when string
   contains non-hex characters (CASSANDRA-3231)
 * Keep SimpleSnitch proximity ordering unchanged from what the Strategy
   generates, as intended (CASSANDRA-3262)
 * remove Scrub from compactionstats when finished (CASSANDRA-3255)
 * Fix tool .bat files when CASSANDRA_HOME contains spaces (CASSANDRA-3258)
 * Force flush of status table when removing/updating token (CASSANDRA-3243)
 * Evict gossip state immediately when a token is taken over by a new IP (CASSANDRA-3259)
 * Fix bug where the failure detector can take too long to mark a host
   down (CASSANDRA-3273)
 * (Hadoop) allow wrapping ranges in queries (CASSANDRA-3137)
 * (Hadoop) check all interfaces for a match with split location
   before falling back to random replica (CASSANDRA-3211)
 * (Hadoop) Make Pig storage handle implements LoadMetadata (CASSANDRA-2777)
 * (Hadoop) Fix exception during PIG 'dump' (CASSANDRA-2810)
 * Fix stress COUNTER_GET option (CASSANDRA-3301)
 * Fix missing fields in CLI `show schema` output (CASSANDRA-3304)
 * Nodetool no longer leaks threads and closes JMX connections (CASSANDRA-3309)
 * fix truncate allowing data to be replayed post-restart (CASSANDRA-3297)
 * Move SimpleAuthority and SimpleAuthenticator to examples (CASSANDRA-2922)
 * Fix handling of tombstone by SSTableExport/Import (CASSANDRA-3357)
 * Fix transposition in cfHistograms (CASSANDRA-3222)
 * Allow using number as DC name when creating keyspace in CQL (CASSANDRA-3239)
 * Force flush of system table after updating/removing a token (CASSANDRA-3243)


0.8.6
 * revert CASSANDRA-2388
 * change TokenRange.endpoints back to listen/broadcast address to match
   pre-1777 behavior, and add TokenRange.rpc_endpoints instead (CASSANDRA-3187)
 * avoid trying to watch cassandra-topology.properties when loaded from jar
   (CASSANDRA-3138)
 * prevent users from creating keyspaces with LocalStrategy replication
   (CASSANDRA-3139)
 * fix CLI `show schema;` to output correct keyspace definition statement
   (CASSANDRA-3129)
 * CustomTThreadPoolServer to log TTransportException at DEBUG level
   (CASSANDRA-3142)
 * allow topology sort to work with non-unique rack names between 
   datacenters (CASSANDRA-3152)
 * Improve caching of same-version Messages on digest and repair paths
   (CASSANDRA-3158)
 * Randomize choice of first replica for counter increment (CASSANDRA-2890)
 * Fix using read_repair_chance instead of merge_shard_change (CASSANDRA-3202)
 * Avoid streaming data to nodes that already have it, on move as well as
   decommission (CASSANDRA-3041)
 * Fix divide by zero error in GCInspector (CASSANDRA-3164)
 * allow quoting of the ColumnFamily name in CLI `create column family`
   statement (CASSANDRA-3195)
 * Fix rolling upgrade from 0.7 to 0.8 problem (CASSANDRA-3166)
 * Accomodate missing encryption_options in IncomingTcpConnection.stream
   (CASSANDRA-3212)


0.8.5
 * fix NPE when encryption_options is unspecified (CASSANDRA-3007)
 * include column name in validation failure exceptions (CASSANDRA-2849)
 * make sure truncate clears out the commitlog so replay won't re-
   populate with truncated data (CASSANDRA-2950)
 * fix NPE when debug logging is enabled and dropped CF is present
   in a commitlog segment (CASSANDRA-3021)
 * fix cassandra.bat when CASSANDRA_HOME contains spaces (CASSANDRA-2952)
 * fix to SSTableSimpleUnsortedWriter bufferSize calculation (CASSANDRA-3027)
 * make cleanup and normal compaction able to skip empty rows
   (rows containing nothing but expired tombstones) (CASSANDRA-3039)
 * work around native memory leak in com.sun.management.GarbageCollectorMXBean
   (CASSANDRA-2868)
 * validate that column names in column_metadata are not equal to key_alias
   on create/update of the ColumnFamily and CQL 'ALTER' statement (CASSANDRA-3036)
 * return an InvalidRequestException if an indexed column is assigned
   a value larger than 64KB (CASSANDRA-3057)
 * fix of numeric-only and string column names handling in CLI "drop index" 
   (CASSANDRA-3054)
 * prune index scan resultset back to original request for lazy
   resultset expansion case (CASSANDRA-2964)
 * (Hadoop) fail jobs when Cassandra node has failed but TaskTracker
   has not (CASSANDRA-2388)
 * fix dynamic snitch ignoring nodes when read_repair_chance is zero
   (CASSANDRA-2662)
 * avoid retaining references to dropped CFS objects in 
   CompactionManager.estimatedCompactions (CASSANDRA-2708)
 * expose rpc timeouts per host in MessagingServiceMBean (CASSANDRA-2941)
 * avoid including cwd in classpath for deb and rpm packages (CASSANDRA-2881)
 * remove gossip state when a new IP takes over a token (CASSANDRA-3071)
 * allow sstable2json to work on index sstable files (CASSANDRA-3059)
 * always hint counters (CASSANDRA-3099)
 * fix log4j initialization in EmbeddedCassandraService (CASSANDRA-2857)
 * remove gossip state when a new IP takes over a token (CASSANDRA-3071)
 * work around native memory leak in com.sun.management.GarbageCollectorMXBean
    (CASSANDRA-2868)
 * fix UnavailableException with writes at CL.EACH_QUORM (CASSANDRA-3084)
 * fix parsing of the Keyspace and ColumnFamily names in numeric
   and string representations in CLI (CASSANDRA-3075)
 * fix corner cases in Range.differenceToFetch (CASSANDRA-3084)
 * fix ip address String representation in the ring cache (CASSANDRA-3044)
 * fix ring cache compatibility when mixing pre-0.8.4 nodes with post-
   in the same cluster (CASSANDRA-3023)
 * make repair report failure when a node participating dies (instead of
   hanging forever) (CASSANDRA-2433)
 * fix handling of the empty byte buffer by ReversedType (CASSANDRA-3111)
 * Add validation that Keyspace names are case-insensitively unique (CASSANDRA-3066)
 * catch invalid key_validation_class before instantiating UpdateColumnFamily (CASSANDRA-3102)
 * make Range and Bounds objects client-safe (CASSANDRA-3108)
 * optionally skip log4j configuration (CASSANDRA-3061)
 * bundle sstableloader with the debian package (CASSANDRA-3113)
 * don't try to build secondary indexes when there is none (CASSANDRA-3123)
 * improve SSTableSimpleUnsortedWriter speed for large rows (CASSANDRA-3122)
 * handle keyspace arguments correctly in nodetool snapshot (CASSANDRA-3038)
 * Fix SSTableImportTest on windows (CASSANDRA-3043)
 * expose compactionThroughputMbPerSec through JMX (CASSANDRA-3117)
 * log keyspace and CF of large rows being compacted


0.8.4
 * change TokenRing.endpoints to be a list of rpc addresses instead of 
   listen/broadcast addresses (CASSANDRA-1777)
 * include files-to-be-streamed in StreamInSession.getSources (CASSANDRA-2972)
 * use JAVA env var in cassandra-env.sh (CASSANDRA-2785, 2992)
 * avoid doing read for no-op replicate-on-write at CL=1 (CASSANDRA-2892)
 * refuse counter write for CL.ANY (CASSANDRA-2990)
 * switch back to only logging recent dropped messages (CASSANDRA-3004)
 * always deserialize RowMutation for counters (CASSANDRA-3006)
 * ignore saved replication_factor strategy_option for NTS (CASSANDRA-3011)
 * make sure pre-truncate CL segments are discarded (CASSANDRA-2950)


0.8.3
 * add ability to drop local reads/writes that are going to timeout
   (CASSANDRA-2943)
 * revamp token removal process, keep gossip states for 3 days (CASSANDRA-2496)
 * don't accept extra args for 0-arg nodetool commands (CASSANDRA-2740)
 * log unavailableexception details at debug level (CASSANDRA-2856)
 * expose data_dir though jmx (CASSANDRA-2770)
 * don't include tmp files as sstable when create cfs (CASSANDRA-2929)
 * log Java classpath on startup (CASSANDRA-2895)
 * keep gossipped version in sync with actual on migration coordinator 
   (CASSANDRA-2946)
 * use lazy initialization instead of class initialization in NodeId
   (CASSANDRA-2953)
 * check column family validity in nodetool repair (CASSANDRA-2933)
 * speedup bytes to hex conversions dramatically (CASSANDRA-2850)
 * Flush memtables on shutdown when durable writes are disabled 
   (CASSANDRA-2958)
 * improved POSIX compatibility of start scripts (CASsANDRA-2965)
 * add counter support to Hadoop InputFormat (CASSANDRA-2981)
 * fix bug where dirty commitlog segments were removed (and avoid keeping 
   segments with no post-flush activity permanently dirty) (CASSANDRA-2829)
 * fix throwing exception with batch mutation of counter super columns
   (CASSANDRA-2949)
 * ignore system tables during repair (CASSANDRA-2979)
 * throw exception when NTS is given replication_factor as an option
   (CASSANDRA-2960)
 * fix assertion error during compaction of counter CFs (CASSANDRA-2968)
 * avoid trying to create index names, when no index exists (CASSANDRA-2867)
 * don't sample the system table when choosing a bootstrap token
   (CASSANDRA-2825)
 * gossiper notifies of local state changes (CASSANDRA-2948)
 * add asynchronous and half-sync/half-async (hsha) thrift servers 
   (CASSANDRA-1405)
 * fix potential use of free'd native memory in SerializingCache 
   (CASSANDRA-2951)
 * prune index scan resultset back to original request for lazy
   resultset expansion case (CASSANDRA-2964)
 * (Hadoop) fail jobs when Cassandra node has failed but TaskTracker
    has not (CASSANDRA-2388)


0.8.2
 * CQL: 
   - include only one row per unique key for IN queries (CASSANDRA-2717)
   - respect client timestamp on full row deletions (CASSANDRA-2912)
 * improve thread-safety in StreamOutSession (CASSANDRA-2792)
 * allow deleting a row and updating indexed columns in it in the
   same mutation (CASSANDRA-2773)
 * Expose number of threads blocked on submitting memtable to flush
   in JMX (CASSANDRA-2817)
 * add ability to return "endpoints" to nodetool (CASSANDRA-2776)
 * Add support for multiple (comma-delimited) coordinator addresses
   to ColumnFamilyInputFormat (CASSANDRA-2807)
 * fix potential NPE while scheduling read repair for range slice
   (CASSANDRA-2823)
 * Fix race in SystemTable.getCurrentLocalNodeId (CASSANDRA-2824)
 * Correctly set default for replicate_on_write (CASSANDRA-2835)
 * improve nodetool compactionstats formatting (CASSANDRA-2844)
 * fix index-building status display (CASSANDRA-2853)
 * fix CLI perpetuating obsolete KsDef.replication_factor (CASSANDRA-2846)
 * improve cli treatment of multiline comments (CASSANDRA-2852)
 * handle row tombstones correctly in EchoedRow (CASSANDRA-2786)
 * add MessagingService.get[Recently]DroppedMessages and
   StorageService.getExceptionCount (CASSANDRA-2804)
 * fix possibility of spurious UnavailableException for LOCAL_QUORUM
   reads with dynamic snitch + read repair disabled (CASSANDRA-2870)
 * add ant-optional as dependence for the debian package (CASSANDRA-2164)
 * add option to specify limit for get_slice in the CLI (CASSANDRA-2646)
 * decrease HH page size (CASSANDRA-2832)
 * reset cli keyspace after dropping the current one (CASSANDRA-2763)
 * add KeyRange option to Hadoop inputformat (CASSANDRA-1125)
 * fix protocol versioning (CASSANDRA-2818, 2860)
 * support spaces in path to log4j configuration (CASSANDRA-2383)
 * avoid including inferred types in CF update (CASSANDRA-2809)
 * fix JMX bulkload call (CASSANDRA-2908)
 * fix updating KS with durable_writes=false (CASSANDRA-2907)
 * add simplified facade to SSTableWriter for bulk loading use
   (CASSANDRA-2911)
 * fix re-using index CF sstable names after drop/recreate (CASSANDRA-2872)
 * prepend CF to default index names (CASSANDRA-2903)
 * fix hint replay (CASSANDRA-2928)
 * Properly synchronize repair's merkle tree computation (CASSANDRA-2816)


0.8.1
 * CQL:
   - support for insert, delete in BATCH (CASSANDRA-2537)
   - support for IN to SELECT, UPDATE (CASSANDRA-2553)
   - timestamp support for INSERT, UPDATE, and BATCH (CASSANDRA-2555)
   - TTL support (CASSANDRA-2476)
   - counter support (CASSANDRA-2473)
   - ALTER COLUMNFAMILY (CASSANDRA-1709)
   - DROP INDEX (CASSANDRA-2617)
   - add SCHEMA/TABLE as aliases for KS/CF (CASSANDRA-2743)
   - server handles wait-for-schema-agreement (CASSANDRA-2756)
   - key alias support (CASSANDRA-2480)
 * add support for comparator parameters and a generic ReverseType
   (CASSANDRA-2355)
 * add CompositeType and DynamicCompositeType (CASSANDRA-2231)
 * optimize batches containing multiple updates to the same row
   (CASSANDRA-2583)
 * adjust hinted handoff page size to avoid OOM with large columns 
   (CASSANDRA-2652)
 * mark BRAF buffer invalid post-flush so we don't re-flush partial
   buffers again, especially on CL writes (CASSANDRA-2660)
 * add DROP INDEX support to CLI (CASSANDRA-2616)
 * don't perform HH to client-mode [storageproxy] nodes (CASSANDRA-2668)
 * Improve forceDeserialize/getCompactedRow encapsulation (CASSANDRA-2659)
 * Don't write CounterUpdateColumn to disk in tests (CASSANDRA-2650)
 * Add sstable bulk loading utility (CASSANDRA-1278)
 * avoid replaying hints to dropped columnfamilies (CASSANDRA-2685)
 * add placeholders for missing rows in range query pseudo-RR (CASSANDRA-2680)
 * remove no-op HHOM.renameHints (CASSANDRA-2693)
 * clone super columns to avoid modifying them during flush (CASSANDRA-2675)
 * allow writes to bypass the commitlog for certain keyspaces (CASSANDRA-2683)
 * avoid NPE when bypassing commitlog during memtable flush (CASSANDRA-2781)
 * Added support for making bootstrap retry if nodes flap (CASSANDRA-2644)
 * Added statusthrift to nodetool to report if thrift server is running (CASSANDRA-2722)
 * Fixed rows being cached if they do not exist (CASSANDRA-2723)
 * Support passing tableName and cfName to RowCacheProviders (CASSANDRA-2702)
 * close scrub file handles (CASSANDRA-2669)
 * throttle migration replay (CASSANDRA-2714)
 * optimize column serializer creation (CASSANDRA-2716)
 * Added support for making bootstrap retry if nodes flap (CASSANDRA-2644)
 * Added statusthrift to nodetool to report if thrift server is running
   (CASSANDRA-2722)
 * Fixed rows being cached if they do not exist (CASSANDRA-2723)
 * fix truncate/compaction race (CASSANDRA-2673)
 * workaround large resultsets causing large allocation retention
   by nio sockets (CASSANDRA-2654)
 * fix nodetool ring use with Ec2Snitch (CASSANDRA-2733)
 * fix removing columns and subcolumns that are supressed by a row or
   supercolumn tombstone during replica resolution (CASSANDRA-2590)
 * support sstable2json against snapshot sstables (CASSANDRA-2386)
 * remove active-pull schema requests (CASSANDRA-2715)
 * avoid marking entire list of sstables as actively being compacted
   in multithreaded compaction (CASSANDRA-2765)
 * seek back after deserializing a row to update cache with (CASSANDRA-2752)
 * avoid skipping rows in scrub for counter column family (CASSANDRA-2759)
 * fix ConcurrentModificationException in repair when dealing with 0.7 node
   (CASSANDRA-2767)
 * use threadsafe collections for StreamInSession (CASSANDRA-2766)
 * avoid infinite loop when creating merkle tree (CASSANDRA-2758)
 * avoids unmarking compacting sstable prematurely in cleanup (CASSANDRA-2769)
 * fix NPE when the commit log is bypassed (CASSANDRA-2718)
 * don't throw an exception in SS.isRPCServerRunning (CASSANDRA-2721)
 * make stress.jar executable (CASSANDRA-2744)
 * add daemon mode to java stress (CASSANDRA-2267)
 * expose the DC and rack of a node through JMX and nodetool ring (CASSANDRA-2531)
 * fix cache mbean getSize (CASSANDRA-2781)
 * Add Date, Float, Double, and Boolean types (CASSANDRA-2530)
 * Add startup flag to renew counter node id (CASSANDRA-2788)
 * add jamm agent to cassandra.bat (CASSANDRA-2787)
 * fix repair hanging if a neighbor has nothing to send (CASSANDRA-2797)
 * purge tombstone even if row is in only one sstable (CASSANDRA-2801)
 * Fix wrong purge of deleted cf during compaction (CASSANDRA-2786)
 * fix race that could result in Hadoop writer failing to throw an
   exception encountered after close() (CASSANDRA-2755)
 * fix scan wrongly throwing assertion error (CASSANDRA-2653)
 * Always use even distribution for merkle tree with RandomPartitionner
   (CASSANDRA-2841)
 * fix describeOwnership for OPP (CASSANDRA-2800)
 * ensure that string tokens do not contain commas (CASSANDRA-2762)


0.8.0-final
 * fix CQL grammar warning and cqlsh regression from CASSANDRA-2622
 * add ant generate-cql-html target (CASSANDRA-2526)
 * update CQL consistency levels (CASSANDRA-2566)
 * debian packaging fixes (CASSANDRA-2481, 2647)
 * fix UUIDType, IntegerType for direct buffers (CASSANDRA-2682, 2684)
 * switch to native Thrift for Hadoop map/reduce (CASSANDRA-2667)
 * fix StackOverflowError when building from eclipse (CASSANDRA-2687)
 * only provide replication_factor to strategy_options "help" for
   SimpleStrategy, OldNetworkTopologyStrategy (CASSANDRA-2678, 2713)
 * fix exception adding validators to non-string columns (CASSANDRA-2696)
 * avoid instantiating DatabaseDescriptor in JDBC (CASSANDRA-2694)
 * fix potential stack overflow during compaction (CASSANDRA-2626)
 * clone super columns to avoid modifying them during flush (CASSANDRA-2675)
 * reset underlying iterator in EchoedRow constructor (CASSANDRA-2653)


0.8.0-rc1
 * faster flushes and compaction from fixing excessively pessimistic 
   rebuffering in BRAF (CASSANDRA-2581)
 * fix returning null column values in the python cql driver (CASSANDRA-2593)
 * fix merkle tree splitting exiting early (CASSANDRA-2605)
 * snapshot_before_compaction directory name fix (CASSANDRA-2598)
 * Disable compaction throttling during bootstrap (CASSANDRA-2612) 
 * fix CQL treatment of > and < operators in range slices (CASSANDRA-2592)
 * fix potential double-application of counter updates on commitlog replay
   by moving replay position from header to sstable metadata (CASSANDRA-2419)
 * JDBC CQL driver exposes getColumn for access to timestamp
 * JDBC ResultSetMetadata properties added to AbstractType
 * r/m clustertool (CASSANDRA-2607)
 * add support for presenting row key as a column in CQL result sets 
   (CASSANDRA-2622)
 * Don't allow {LOCAL|EACH}_QUORUM unless strategy is NTS (CASSANDRA-2627)
 * validate keyspace strategy_options during CQL create (CASSANDRA-2624)
 * fix empty Result with secondary index when limit=1 (CASSANDRA-2628)
 * Fix regression where bootstrapping a node with no schema fails
   (CASSANDRA-2625)
 * Allow removing LocationInfo sstables (CASSANDRA-2632)
 * avoid attempting to replay mutations from dropped keyspaces (CASSANDRA-2631)
 * avoid using cached position of a key when GT is requested (CASSANDRA-2633)
 * fix counting bloom filter true positives (CASSANDRA-2637)
 * initialize local ep state prior to gossip startup if needed (CASSANDRA-2638)
 * fix counter increment lost after restart (CASSANDRA-2642)
 * add quote-escaping via backslash to CLI (CASSANDRA-2623)
 * fix pig example script (CASSANDRA-2487)
 * fix dynamic snitch race in adding latencies (CASSANDRA-2618)
 * Start/stop cassandra after more important services such as mdadm in
   debian packaging (CASSANDRA-2481)


0.8.0-beta2
 * fix NPE compacting index CFs (CASSANDRA-2528)
 * Remove checking all column families on startup for compaction candidates 
   (CASSANDRA-2444)
 * validate CQL create keyspace options (CASSANDRA-2525)
 * fix nodetool setcompactionthroughput (CASSANDRA-2550)
 * move	gossip heartbeat back to its own thread (CASSANDRA-2554)
 * validate cql TRUNCATE columnfamily before truncating (CASSANDRA-2570)
 * fix batch_mutate for mixed standard-counter mutations (CASSANDRA-2457)
 * disallow making schema changes to system keyspace (CASSANDRA-2563)
 * fix sending mutation messages multiple times (CASSANDRA-2557)
 * fix incorrect use of NBHM.size in ReadCallback that could cause
   reads to time out even when responses were received (CASSANDRA-2552)
 * trigger read repair correctly for LOCAL_QUORUM reads (CASSANDRA-2556)
 * Allow configuring the number of compaction thread (CASSANDRA-2558)
 * forceUserDefinedCompaction will attempt to compact what it is given
   even if the pessimistic estimate is that there is not enough disk space;
   automatic compactions will only compact 2 or more sstables (CASSANDRA-2575)
 * refuse to apply migrations with older timestamps than the current 
   schema (CASSANDRA-2536)
 * remove unframed Thrift transport option
 * include indexes in snapshots (CASSANDRA-2596)
 * improve ignoring of obsolete mutations in index maintenance (CASSANDRA-2401)
 * recognize attempt to drop just the index while leaving the column
   definition alone (CASSANDRA-2619)
  

0.8.0-beta1
 * remove Avro RPC support (CASSANDRA-926)
 * support for columns that act as incr/decr counters 
   (CASSANDRA-1072, 1937, 1944, 1936, 2101, 2093, 2288, 2105, 2384, 2236, 2342,
   2454)
 * CQL (CASSANDRA-1703, 1704, 1705, 1706, 1707, 1708, 1710, 1711, 1940, 
   2124, 2302, 2277, 2493)
 * avoid double RowMutation serialization on write path (CASSANDRA-1800)
 * make NetworkTopologyStrategy the default (CASSANDRA-1960)
 * configurable internode encryption (CASSANDRA-1567, 2152)
 * human readable column names in sstable2json output (CASSANDRA-1933)
 * change default JMX port to 7199 (CASSANDRA-2027)
 * backwards compatible internal messaging (CASSANDRA-1015)
 * atomic switch of memtables and sstables (CASSANDRA-2284)
 * add pluggable SeedProvider (CASSANDRA-1669)
 * Fix clustertool to not throw exception when calling get_endpoints (CASSANDRA-2437)
 * upgrade to thrift 0.6 (CASSANDRA-2412) 
 * repair works on a token range instead of full ring (CASSANDRA-2324)
 * purge tombstones from row cache (CASSANDRA-2305)
 * push replication_factor into strategy_options (CASSANDRA-1263)
 * give snapshots the same name on each node (CASSANDRA-1791)
 * remove "nodetool loadbalance" (CASSANDRA-2448)
 * multithreaded compaction (CASSANDRA-2191)
 * compaction throttling (CASSANDRA-2156)
 * add key type information and alias (CASSANDRA-2311, 2396)
 * cli no longer divides read_repair_chance by 100 (CASSANDRA-2458)
 * made CompactionInfo.getTaskType return an enum (CASSANDRA-2482)
 * add a server-wide cap on measured memtable memory usage and aggressively
   flush to keep under that threshold (CASSANDRA-2006)
 * add unified UUIDType (CASSANDRA-2233)
 * add off-heap row cache support (CASSANDRA-1969)


0.7.5
 * improvements/fixes to PIG driver (CASSANDRA-1618, CASSANDRA-2387,
   CASSANDRA-2465, CASSANDRA-2484)
 * validate index names (CASSANDRA-1761)
 * reduce contention on Table.flusherLock (CASSANDRA-1954)
 * try harder to detect failures during streaming, cleaning up temporary
   files more reliably (CASSANDRA-2088)
 * shut down server for OOM on a Thrift thread (CASSANDRA-2269)
 * fix tombstone handling in repair and sstable2json (CASSANDRA-2279)
 * preserve version when streaming data from old sstables (CASSANDRA-2283)
 * don't start repair if a neighboring node is marked as dead (CASSANDRA-2290)
 * purge tombstones from row cache (CASSANDRA-2305)
 * Avoid seeking when sstable2json exports the entire file (CASSANDRA-2318)
 * clear Built flag in system table when dropping an index (CASSANDRA-2320)
 * don't allow arbitrary argument for stress.java (CASSANDRA-2323)
 * validate values for index predicates in get_indexed_slice (CASSANDRA-2328)
 * queue secondary indexes for flush before the parent (CASSANDRA-2330)
 * allow job configuration to set the CL used in Hadoop jobs (CASSANDRA-2331)
 * add memtable_flush_queue_size defaulting to 4 (CASSANDRA-2333)
 * Allow overriding of initial_token, storage_port and rpc_port from system
   properties (CASSANDRA-2343)
 * fix comparator used for non-indexed secondary expressions in index scan
   (CASSANDRA-2347)
 * ensure size calculation and write phase of large-row compaction use
   the same threshold for TTL expiration (CASSANDRA-2349)
 * fix race when iterating CFs during add/drop (CASSANDRA-2350)
 * add ConsistencyLevel command to CLI (CASSANDRA-2354)
 * allow negative numbers in the cli (CASSANDRA-2358)
 * hard code serialVersionUID for tokens class (CASSANDRA-2361)
 * fix potential infinite loop in ByteBufferUtil.inputStream (CASSANDRA-2365)
 * fix encoding bugs in HintedHandoffManager, SystemTable when default
   charset is not UTF8 (CASSANDRA-2367)
 * avoids having removed node reappearing in Gossip (CASSANDRA-2371)
 * fix incorrect truncation of long to int when reading columns via block
   index (CASSANDRA-2376)
 * fix NPE during stream session (CASSANDRA-2377)
 * fix race condition that could leave orphaned data files when dropping CF or
   KS (CASSANDRA-2381)
 * fsync statistics component on write (CASSANDRA-2382)
 * fix duplicate results from CFS.scan (CASSANDRA-2406)
 * add IntegerType to CLI help (CASSANDRA-2414)
 * avoid caching token-only decoratedkeys (CASSANDRA-2416)
 * convert mmap assertion to if/throw so scrub can catch it (CASSANDRA-2417)
 * don't overwrite gc log (CASSANDR-2418)
 * invalidate row cache for streamed row to avoid inconsitencies
   (CASSANDRA-2420)
 * avoid copies in range/index scans (CASSANDRA-2425)
 * make sure we don't wipe data during cleanup if the node has not join
   the ring (CASSANDRA-2428)
 * Try harder to close files after compaction (CASSANDRA-2431)
 * re-set bootstrapped flag after move finishes (CASSANDRA-2435)
 * display validation_class in CLI 'describe keyspace' (CASSANDRA-2442)
 * make cleanup compactions cleanup the row cache (CASSANDRA-2451)
 * add column fields validation to scrub (CASSANDRA-2460)
 * use 64KB flush buffer instead of in_memory_compaction_limit (CASSANDRA-2463)
 * fix backslash substitutions in CLI (CASSANDRA-2492)
 * disable cache saving for system CFS (CASSANDRA-2502)
 * fixes for verifying destination availability under hinted conditions
   so UE can be thrown intead of timing out (CASSANDRA-2514)
 * fix update of validation class in column metadata (CASSANDRA-2512)
 * support LOCAL_QUORUM, EACH_QUORUM CLs outside of NTS (CASSANDRA-2516)
 * preserve version when streaming data from old sstables (CASSANDRA-2283)
 * fix backslash substitutions in CLI (CASSANDRA-2492)
 * count a row deletion as one operation towards memtable threshold 
   (CASSANDRA-2519)
 * support LOCAL_QUORUM, EACH_QUORUM CLs outside of NTS (CASSANDRA-2516)


0.7.4
 * add nodetool join command (CASSANDRA-2160)
 * fix secondary indexes on pre-existing or streamed data (CASSANDRA-2244)
 * initialize endpoint in gossiper earlier (CASSANDRA-2228)
 * add ability to write to Cassandra from Pig (CASSANDRA-1828)
 * add rpc_[min|max]_threads (CASSANDRA-2176)
 * add CL.TWO, CL.THREE (CASSANDRA-2013)
 * avoid exporting an un-requested row in sstable2json, when exporting 
   a key that does not exist (CASSANDRA-2168)
 * add incremental_backups option (CASSANDRA-1872)
 * add configurable row limit to Pig loadfunc (CASSANDRA-2276)
 * validate column values in batches as well as single-Column inserts
   (CASSANDRA-2259)
 * move sample schema from cassandra.yaml to schema-sample.txt,
   a cli scripts (CASSANDRA-2007)
 * avoid writing empty rows when scrubbing tombstoned rows (CASSANDRA-2296)
 * fix assertion error in range and index scans for CL < ALL
   (CASSANDRA-2282)
 * fix commitlog replay when flush position refers to data that didn't
   get synced before server died (CASSANDRA-2285)
 * fix fd leak in sstable2json with non-mmap'd i/o (CASSANDRA-2304)
 * reduce memory use during streaming of multiple sstables (CASSANDRA-2301)
 * purge tombstoned rows from cache after GCGraceSeconds (CASSANDRA-2305)
 * allow zero replicas in a NTS datacenter (CASSANDRA-1924)
 * make range queries respect snitch for local replicas (CASSANDRA-2286)
 * fix HH delivery when column index is larger than 2GB (CASSANDRA-2297)
 * make 2ary indexes use parent CF flush thresholds during initial build
   (CASSANDRA-2294)
 * update memtable_throughput to be a long (CASSANDRA-2158)


0.7.3
 * Keep endpoint state until aVeryLongTime (CASSANDRA-2115)
 * lower-latency read repair (CASSANDRA-2069)
 * add hinted_handoff_throttle_delay_in_ms option (CASSANDRA-2161)
 * fixes for cache save/load (CASSANDRA-2172, -2174)
 * Handle whole-row deletions in CFOutputFormat (CASSANDRA-2014)
 * Make memtable_flush_writers flush in parallel (CASSANDRA-2178)
 * Add compaction_preheat_key_cache option (CASSANDRA-2175)
 * refactor stress.py to have only one copy of the format string 
   used for creating row keys (CASSANDRA-2108)
 * validate index names for \w+ (CASSANDRA-2196)
 * Fix Cassandra cli to respect timeout if schema does not settle 
   (CASSANDRA-2187)
 * fix for compaction and cleanup writing old-format data into new-version 
   sstable (CASSANDRA-2211, -2216)
 * add nodetool scrub (CASSANDRA-2217, -2240)
 * fix sstable2json large-row pagination (CASSANDRA-2188)
 * fix EOFing on requests for the last bytes in a file (CASSANDRA-2213)
 * fix BufferedRandomAccessFile bugs (CASSANDRA-2218, -2241)
 * check for memtable flush_after_mins exceeded every 10s (CASSANDRA-2183)
 * fix cache saving on Windows (CASSANDRA-2207)
 * add validateSchemaAgreement call + synchronization to schema
   modification operations (CASSANDRA-2222)
 * fix for reversed slice queries on large rows (CASSANDRA-2212)
 * fat clients were writing local data (CASSANDRA-2223)
 * set DEFAULT_MEMTABLE_LIFETIME_IN_MINS to 24h
 * improve detection and cleanup of partially-written sstables 
   (CASSANDRA-2206)
 * fix supercolumn de/serialization when subcolumn comparator is different
   from supercolumn's (CASSANDRA-2104)
 * fix starting up on Windows when CASSANDRA_HOME contains whitespace
   (CASSANDRA-2237)
 * add [get|set][row|key]cacheSavePeriod to JMX (CASSANDRA-2100)
 * fix Hadoop ColumnFamilyOutputFormat dropping of mutations
   when batch fills up (CASSANDRA-2255)
 * move file deletions off of scheduledtasks executor (CASSANDRA-2253)


0.7.2
 * copy DecoratedKey.key when inserting into caches to avoid retaining
   a reference to the underlying buffer (CASSANDRA-2102)
 * format subcolumn names with subcomparator (CASSANDRA-2136)
 * fix column bloom filter deserialization (CASSANDRA-2165)


0.7.1
 * refactor MessageDigest creation code. (CASSANDRA-2107)
 * buffer network stack to avoid inefficient small TCP messages while avoiding
   the nagle/delayed ack problem (CASSANDRA-1896)
 * check log4j configuration for changes every 10s (CASSANDRA-1525, 1907)
 * more-efficient cross-DC replication (CASSANDRA-1530, -2051, -2138)
 * avoid polluting page cache with commitlog or sstable writes
   and seq scan operations (CASSANDRA-1470)
 * add RMI authentication options to nodetool (CASSANDRA-1921)
 * make snitches configurable at runtime (CASSANDRA-1374)
 * retry hadoop split requests on connection failure (CASSANDRA-1927)
 * implement describeOwnership for BOP, COPP (CASSANDRA-1928)
 * make read repair behave as expected for ConsistencyLevel > ONE
   (CASSANDRA-982, 2038)
 * distributed test harness (CASSANDRA-1859, 1964)
 * reduce flush lock contention (CASSANDRA-1930)
 * optimize supercolumn deserialization (CASSANDRA-1891)
 * fix CFMetaData.apply to only compare objects of the same class 
   (CASSANDRA-1962)
 * allow specifying specific SSTables to compact from JMX (CASSANDRA-1963)
 * fix race condition in MessagingService.targets (CASSANDRA-1959, 2094, 2081)
 * refuse to open sstables from a future version (CASSANDRA-1935)
 * zero-copy reads (CASSANDRA-1714)
 * fix copy bounds for word Text in wordcount demo (CASSANDRA-1993)
 * fixes for contrib/javautils (CASSANDRA-1979)
 * check more frequently for memtable expiration (CASSANDRA-2000)
 * fix writing SSTable column count statistics (CASSANDRA-1976)
 * fix streaming of multiple CFs during bootstrap (CASSANDRA-1992)
 * explicitly set JVM GC new generation size with -Xmn (CASSANDRA-1968)
 * add short options for CLI flags (CASSANDRA-1565)
 * make keyspace argument to "describe keyspace" in CLI optional
   when authenticated to keyspace already (CASSANDRA-2029)
 * added option to specify -Dcassandra.join_ring=false on startup
   to allow "warm spare" nodes or performing JMX maintenance before
   joining the ring (CASSANDRA-526)
 * log migrations at INFO (CASSANDRA-2028)
 * add CLI verbose option in file mode (CASSANDRA-2030)
 * add single-line "--" comments to CLI (CASSANDRA-2032)
 * message serialization tests (CASSANDRA-1923)
 * switch from ivy to maven-ant-tasks (CASSANDRA-2017)
 * CLI attempts to block for new schema to propagate (CASSANDRA-2044)
 * fix potential overflow in nodetool cfstats (CASSANDRA-2057)
 * add JVM shutdownhook to sync commitlog (CASSANDRA-1919)
 * allow nodes to be up without being part of  normal traffic (CASSANDRA-1951)
 * fix CLI "show keyspaces" with null options on NTS (CASSANDRA-2049)
 * fix possible ByteBuffer race conditions (CASSANDRA-2066)
 * reduce garbage generated by MessagingService to prevent load spikes
   (CASSANDRA-2058)
 * fix math in RandomPartitioner.describeOwnership (CASSANDRA-2071)
 * fix deletion of sstable non-data components (CASSANDRA-2059)
 * avoid blocking gossip while deleting handoff hints (CASSANDRA-2073)
 * ignore messages from newer versions, keep track of nodes in gossip 
   regardless of version (CASSANDRA-1970)
 * cache writing moved to CompactionManager to reduce i/o contention and
   updated to use non-cache-polluting writes (CASSANDRA-2053)
 * page through large rows when exporting to JSON (CASSANDRA-2041)
 * add flush_largest_memtables_at and reduce_cache_sizes_at options
   (CASSANDRA-2142)
 * add cli 'describe cluster' command (CASSANDRA-2127)
 * add cli support for setting username/password at 'connect' command 
   (CASSANDRA-2111)
 * add -D option to Stress.java to allow reading hosts from a file 
   (CASSANDRA-2149)
 * bound hints CF throughput between 32M and 256M (CASSANDRA-2148)
 * continue starting when invalid saved cache entries are encountered
   (CASSANDRA-2076)
 * add max_hint_window_in_ms option (CASSANDRA-1459)


0.7.0-final
 * fix offsets to ByteBuffer.get (CASSANDRA-1939)


0.7.0-rc4
 * fix cli crash after backgrounding (CASSANDRA-1875)
 * count timeouts in storageproxy latencies, and include latency 
   histograms in StorageProxyMBean (CASSANDRA-1893)
 * fix CLI get recognition of supercolumns (CASSANDRA-1899)
 * enable keepalive on intra-cluster sockets (CASSANDRA-1766)
 * count timeouts towards dynamicsnitch latencies (CASSANDRA-1905)
 * Expose index-building status in JMX + cli schema description
   (CASSANDRA-1871)
 * allow [LOCAL|EACH]_QUORUM to be used with non-NetworkTopology 
   replication Strategies
 * increased amount of index locks for faster commitlog replay
 * collect secondary index tombstones immediately (CASSANDRA-1914)
 * revert commitlog changes from #1780 (CASSANDRA-1917)
 * change RandomPartitioner min token to -1 to avoid collision w/
   tokens on actual nodes (CASSANDRA-1901)
 * examine the right nibble when validating TimeUUID (CASSANDRA-1910)
 * include secondary indexes in cleanup (CASSANDRA-1916)
 * CFS.scrubDataDirectories should also cleanup invalid secondary indexes
   (CASSANDRA-1904)
 * ability to disable/enable gossip on nodes to force them down
   (CASSANDRA-1108)


0.7.0-rc3
 * expose getNaturalEndpoints in StorageServiceMBean taking byte[]
   key; RMI cannot serialize ByteBuffer (CASSANDRA-1833)
 * infer org.apache.cassandra.locator for replication strategy classes
   when not otherwise specified
 * validation that generates less garbage (CASSANDRA-1814)
 * add TTL support to CLI (CASSANDRA-1838)
 * cli defaults to bytestype for subcomparator when creating
   column families (CASSANDRA-1835)
 * unregister index MBeans when index is dropped (CASSANDRA-1843)
 * make ByteBufferUtil.clone thread-safe (CASSANDRA-1847)
 * change exception for read requests during bootstrap from 
   InvalidRequest to Unavailable (CASSANDRA-1862)
 * respect row-level tombstones post-flush in range scans
   (CASSANDRA-1837)
 * ReadResponseResolver check digests against each other (CASSANDRA-1830)
 * return InvalidRequest when remove of subcolumn without supercolumn
   is requested (CASSANDRA-1866)
 * flush before repair (CASSANDRA-1748)
 * SSTableExport validates key order (CASSANDRA-1884)
 * large row support for SSTableExport (CASSANDRA-1867)
 * Re-cache hot keys post-compaction without hitting disk (CASSANDRA-1878)
 * manage read repair in coordinator instead of data source, to
   provide latency information to dynamic snitch (CASSANDRA-1873)


0.7.0-rc2
 * fix live-column-count of slice ranges including tombstoned supercolumn 
   with live subcolumn (CASSANDRA-1591)
 * rename o.a.c.internal.AntientropyStage -> AntiEntropyStage,
   o.a.c.request.Request_responseStage -> RequestResponseStage,
   o.a.c.internal.Internal_responseStage -> InternalResponseStage
 * add AbstractType.fromString (CASSANDRA-1767)
 * require index_type to be present when specifying index_name
   on ColumnDef (CASSANDRA-1759)
 * fix add/remove index bugs in CFMetadata (CASSANDRA-1768)
 * rebuild Strategy during system_update_keyspace (CASSANDRA-1762)
 * cli updates prompt to ... in continuation lines (CASSANDRA-1770)
 * support multiple Mutations per key in hadoop ColumnFamilyOutputFormat
   (CASSANDRA-1774)
 * improvements to Debian init script (CASSANDRA-1772)
 * use local classloader to check for version.properties (CASSANDRA-1778)
 * Validate that column names in column_metadata are valid for the
   defined comparator, and decode properly in cli (CASSANDRA-1773)
 * use cross-platform newlines in cli (CASSANDRA-1786)
 * add ExpiringColumn support to sstable import/export (CASSANDRA-1754)
 * add flush for each append to periodic commitlog mode; added
   periodic_without_flush option to disable this (CASSANDRA-1780)
 * close file handle used for post-flush truncate (CASSANDRA-1790)
 * various code cleanup (CASSANDRA-1793, -1794, -1795)
 * fix range queries against wrapped range (CASSANDRA-1781)
 * fix consistencylevel calculations for NetworkTopologyStrategy
   (CASSANDRA-1804)
 * cli support index type enum names (CASSANDRA-1810)
 * improved validation of column_metadata (CASSANDRA-1813)
 * reads at ConsistencyLevel > 1 throw UnavailableException
   immediately if insufficient live nodes exist (CASSANDRA-1803)
 * copy bytebuffers for local writes to avoid retaining the entire
   Thrift frame (CASSANDRA-1801)
 * fix NPE adding index to column w/o prior metadata (CASSANDRA-1764)
 * reduce fat client timeout (CASSANDRA-1730)
 * fix botched merge of CASSANDRA-1316


0.7.0-rc1
 * fix compaction and flush races with schema updates (CASSANDRA-1715)
 * add clustertool, config-converter, sstablekeys, and schematool 
   Windows .bat files (CASSANDRA-1723)
 * reject range queries received during bootstrap (CASSANDRA-1739)
 * fix wrapping-range queries on non-minimum token (CASSANDRA-1700)
 * add nodetool cfhistogram (CASSANDRA-1698)
 * limit repaired ranges to what the nodes have in common (CASSANDRA-1674)
 * index scan treats missing columns as not matching secondary
   expressions (CASSANDRA-1745)
 * Fix misuse of DataOutputBuffer.getData in AntiEntropyService
   (CASSANDRA-1729)
 * detect and warn when obsolete version of JNA is present (CASSANDRA-1760)
 * reduce fat client timeout (CASSANDRA-1730)
 * cleanup smallest CFs first to increase free temp space for larger ones
   (CASSANDRA-1811)
 * Update windows .bat files to work outside of main Cassandra
   directory (CASSANDRA-1713)
 * fix read repair regression from 0.6.7 (CASSANDRA-1727)
 * more-efficient read repair (CASSANDRA-1719)
 * fix hinted handoff replay (CASSANDRA-1656)
 * log type of dropped messages (CASSANDRA-1677)
 * upgrade to SLF4J 1.6.1
 * fix ByteBuffer bug in ExpiringColumn.updateDigest (CASSANDRA-1679)
 * fix IntegerType.getString (CASSANDRA-1681)
 * make -Djava.net.preferIPv4Stack=true the default (CASSANDRA-628)
 * add INTERNAL_RESPONSE verb to differentiate from responses related
   to client requests (CASSANDRA-1685)
 * log tpstats when dropping messages (CASSANDRA-1660)
 * include unreachable nodes in describeSchemaVersions (CASSANDRA-1678)
 * Avoid dropping messages off the client request path (CASSANDRA-1676)
 * fix jna errno reporting (CASSANDRA-1694)
 * add friendlier error for UnknownHostException on startup (CASSANDRA-1697)
 * include jna dependency in RPM package (CASSANDRA-1690)
 * add --skip-keys option to stress.py (CASSANDRA-1696)
 * improve cli handling of non-string keys and column names 
   (CASSANDRA-1701, -1693)
 * r/m extra subcomparator line in cli keyspaces output (CASSANDRA-1712)
 * add read repair chance to cli "show keyspaces"
 * upgrade to ConcurrentLinkedHashMap 1.1 (CASSANDRA-975)
 * fix index scan routing (CASSANDRA-1722)
 * fix tombstoning of supercolumns in range queries (CASSANDRA-1734)
 * clear endpoint cache after updating keyspace metadata (CASSANDRA-1741)
 * fix wrapping-range queries on non-minimum token (CASSANDRA-1700)
 * truncate includes secondary indexes (CASSANDRA-1747)
 * retain reference to PendingFile sstables (CASSANDRA-1749)
 * fix sstableimport regression (CASSANDRA-1753)
 * fix for bootstrap when no non-system tables are defined (CASSANDRA-1732)
 * handle replica unavailability in index scan (CASSANDRA-1755)
 * fix service initialization order deadlock (CASSANDRA-1756)
 * multi-line cli commands (CASSANDRA-1742)
 * fix race between snapshot and compaction (CASSANDRA-1736)
 * add listEndpointsPendingHints, deleteHintsForEndpoint JMX methods 
   (CASSANDRA-1551)


0.7.0-beta3
 * add strategy options to describe_keyspace output (CASSANDRA-1560)
 * log warning when using randomly generated token (CASSANDRA-1552)
 * re-organize JMX into .db, .net, .internal, .request (CASSANDRA-1217)
 * allow nodes to change IPs between restarts (CASSANDRA-1518)
 * remember ring state between restarts by default (CASSANDRA-1518)
 * flush index built flag so we can read it before log replay (CASSANDRA-1541)
 * lock row cache updates to prevent race condition (CASSANDRA-1293)
 * remove assertion causing rare (and harmless) error messages in
   commitlog (CASSANDRA-1330)
 * fix moving nodes with no keyspaces defined (CASSANDRA-1574)
 * fix unbootstrap when no data is present in a transfer range (CASSANDRA-1573)
 * take advantage of AVRO-495 to simplify our avro IDL (CASSANDRA-1436)
 * extend authorization hierarchy to column family (CASSANDRA-1554)
 * deletion support in secondary indexes (CASSANDRA-1571)
 * meaningful error message for invalid replication strategy class 
   (CASSANDRA-1566)
 * allow keyspace creation with RF > N (CASSANDRA-1428)
 * improve cli error handling (CASSANDRA-1580)
 * add cache save/load ability (CASSANDRA-1417, 1606, 1647)
 * add StorageService.getDrainProgress (CASSANDRA-1588)
 * Disallow bootstrap to an in-use token (CASSANDRA-1561)
 * Allow dynamic secondary index creation and destruction (CASSANDRA-1532)
 * log auto-guessed memtable thresholds (CASSANDRA-1595)
 * add ColumnDef support to cli (CASSANDRA-1583)
 * reduce index sample time by 75% (CASSANDRA-1572)
 * add cli support for column, strategy metadata (CASSANDRA-1578, 1612)
 * add cli support for schema modification (CASSANDRA-1584)
 * delete temp files on failed compactions (CASSANDRA-1596)
 * avoid blocking for dead nodes during removetoken (CASSANDRA-1605)
 * remove ConsistencyLevel.ZERO (CASSANDRA-1607)
 * expose in-progress compaction type in jmx (CASSANDRA-1586)
 * removed IClock & related classes from internals (CASSANDRA-1502)
 * fix removing tokens from SystemTable on decommission and removetoken
   (CASSANDRA-1609)
 * include CF metadata in cli 'show keyspaces' (CASSANDRA-1613)
 * switch from Properties to HashMap in PropertyFileSnitch to
   avoid synchronization bottleneck (CASSANDRA-1481)
 * PropertyFileSnitch configuration file renamed to 
   cassandra-topology.properties
 * add cli support for get_range_slices (CASSANDRA-1088, CASSANDRA-1619)
 * Make memtable flush thresholds per-CF instead of global 
   (CASSANDRA-1007, 1637)
 * add cli support for binary data without CfDef hints (CASSANDRA-1603)
 * fix building SSTable statistics post-stream (CASSANDRA-1620)
 * fix potential infinite loop in 2ary index queries (CASSANDRA-1623)
 * allow creating NTS keyspaces with no replicas configured (CASSANDRA-1626)
 * add jmx histogram of sstables accessed per read (CASSANDRA-1624)
 * remove system_rename_column_family and system_rename_keyspace from the
   client API until races can be fixed (CASSANDRA-1630, CASSANDRA-1585)
 * add cli sanity tests (CASSANDRA-1582)
 * update GC settings in cassandra.bat (CASSANDRA-1636)
 * cli support for index queries (CASSANDRA-1635)
 * cli support for updating schema memtable settings (CASSANDRA-1634)
 * cli --file option (CASSANDRA-1616)
 * reduce automatically chosen memtable sizes by 50% (CASSANDRA-1641)
 * move endpoint cache from snitch to strategy (CASSANDRA-1643)
 * fix commitlog recovery deleting the newly-created segment as well as
   the old ones (CASSANDRA-1644)
 * upgrade to Thrift 0.5 (CASSANDRA-1367)
 * renamed CL.DCQUORUM to LOCAL_QUORUM and DCQUORUMSYNC to EACH_QUORUM
 * cli truncate support (CASSANDRA-1653)
 * update GC settings in cassandra.bat (CASSANDRA-1636)
 * avoid logging when a node's ip/token is gossipped back to it (CASSANDRA-1666)


0.7-beta2
 * always use UTF-8 for hint keys (CASSANDRA-1439)
 * remove cassandra.yaml dependency from Hadoop and Pig (CASSADRA-1322)
 * expose CfDef metadata in describe_keyspaces (CASSANDRA-1363)
 * restore use of mmap_index_only option (CASSANDRA-1241)
 * dropping a keyspace with no column families generated an error 
   (CASSANDRA-1378)
 * rename RackAwareStrategy to OldNetworkTopologyStrategy, RackUnawareStrategy 
   to SimpleStrategy, DatacenterShardStrategy to NetworkTopologyStrategy,
   AbstractRackAwareSnitch to AbstractNetworkTopologySnitch (CASSANDRA-1392)
 * merge StorageProxy.mutate, mutateBlocking (CASSANDRA-1396)
 * faster UUIDType, LongType comparisons (CASSANDRA-1386, 1393)
 * fix setting read_repair_chance from CLI addColumnFamily (CASSANDRA-1399)
 * fix updates to indexed columns (CASSANDRA-1373)
 * fix race condition leaving to FileNotFoundException (CASSANDRA-1382)
 * fix sharded lock hash on index write path (CASSANDRA-1402)
 * add support for GT/E, LT/E in subordinate index clauses (CASSANDRA-1401)
 * cfId counter got out of sync when CFs were added (CASSANDRA-1403)
 * less chatty schema updates (CASSANDRA-1389)
 * rename column family mbeans. 'type' will now include either 
   'IndexColumnFamilies' or 'ColumnFamilies' depending on the CFS type.
   (CASSANDRA-1385)
 * disallow invalid keyspace and column family names. This includes name that
   matches a '^\w+' regex. (CASSANDRA-1377)
 * use JNA, if present, to take snapshots (CASSANDRA-1371)
 * truncate hints if starting 0.7 for the first time (CASSANDRA-1414)
 * fix FD leak in single-row slicepredicate queries (CASSANDRA-1416)
 * allow index expressions against columns that are not part of the 
   SlicePredicate (CASSANDRA-1410)
 * config-converter properly handles snitches and framed support 
   (CASSANDRA-1420)
 * remove keyspace argument from multiget_count (CASSANDRA-1422)
 * allow specifying cassandra.yaml location as (local or remote) URL
   (CASSANDRA-1126)
 * fix using DynamicEndpointSnitch with NetworkTopologyStrategy
   (CASSANDRA-1429)
 * Add CfDef.default_validation_class (CASSANDRA-891)
 * fix EstimatedHistogram.max (CASSANDRA-1413)
 * quorum read optimization (CASSANDRA-1622)
 * handle zero-length (or missing) rows during HH paging (CASSANDRA-1432)
 * include secondary indexes during schema migrations (CASSANDRA-1406)
 * fix commitlog header race during schema change (CASSANDRA-1435)
 * fix ColumnFamilyStoreMBeanIterator to use new type name (CASSANDRA-1433)
 * correct filename generated by xml->yaml converter (CASSANDRA-1419)
 * add CMSInitiatingOccupancyFraction=75 and UseCMSInitiatingOccupancyOnly
   to default JVM options
 * decrease jvm heap for cassandra-cli (CASSANDRA-1446)
 * ability to modify keyspaces and column family definitions on a live cluster
   (CASSANDRA-1285)
 * support for Hadoop Streaming [non-jvm map/reduce via stdin/out]
   (CASSANDRA-1368)
 * Move persistent sstable stats from the system table to an sstable component
   (CASSANDRA-1430)
 * remove failed bootstrap attempt from pending ranges when gossip times
   it out after 1h (CASSANDRA-1463)
 * eager-create tcp connections to other cluster members (CASSANDRA-1465)
 * enumerate stages and derive stage from message type instead of 
   transmitting separately (CASSANDRA-1465)
 * apply reversed flag during collation from different data sources
   (CASSANDRA-1450)
 * make failure to remove commitlog segment non-fatal (CASSANDRA-1348)
 * correct ordering of drain operations so CL.recover is no longer 
   necessary (CASSANDRA-1408)
 * removed keyspace from describe_splits method (CASSANDRA-1425)
 * rename check_schema_agreement to describe_schema_versions
   (CASSANDRA-1478)
 * fix QUORUM calculation for RF > 3 (CASSANDRA-1487)
 * remove tombstones during non-major compactions when bloom filter
   verifies that row does not exist in other sstables (CASSANDRA-1074)
 * nodes that coordinated a loadbalance in the past could not be seen by
   newly added nodes (CASSANDRA-1467)
 * exposed endpoint states (gossip details) via jmx (CASSANDRA-1467)
 * ensure that compacted sstables are not included when new readers are
   instantiated (CASSANDRA-1477)
 * by default, calculate heap size and memtable thresholds at runtime (CASSANDRA-1469)
 * fix races dealing with adding/dropping keyspaces and column families in
   rapid succession (CASSANDRA-1477)
 * clean up of Streaming system (CASSANDRA-1503, 1504, 1506)
 * add options to configure Thrift socket keepalive and buffer sizes (CASSANDRA-1426)
 * make contrib CassandraServiceDataCleaner recursive (CASSANDRA-1509)
 * min, max compaction threshold are configurable and persistent 
   per-ColumnFamily (CASSANDRA-1468)
 * fix replaying the last mutation in a commitlog unnecessarily 
   (CASSANDRA-1512)
 * invoke getDefaultUncaughtExceptionHandler from DTPE with the original
   exception rather than the ExecutionException wrapper (CASSANDRA-1226)
 * remove Clock from the Thrift (and Avro) API (CASSANDRA-1501)
 * Close intra-node sockets when connection is broken (CASSANDRA-1528)
 * RPM packaging spec file (CASSANDRA-786)
 * weighted request scheduler (CASSANDRA-1485)
 * treat expired columns as deleted (CASSANDRA-1539)
 * make IndexInterval configurable (CASSANDRA-1488)
 * add describe_snitch to Thrift API (CASSANDRA-1490)
 * MD5 authenticator compares plain text submitted password with MD5'd
   saved property, instead of vice versa (CASSANDRA-1447)
 * JMX MessagingService pending and completed counts (CASSANDRA-1533)
 * fix race condition processing repair responses (CASSANDRA-1511)
 * make repair blocking (CASSANDRA-1511)
 * create EndpointSnitchInfo and MBean to expose rack and DC (CASSANDRA-1491)
 * added option to contrib/word_count to output results back to Cassandra
   (CASSANDRA-1342)
 * rewrite Hadoop ColumnFamilyRecordWriter to pool connections, retry to
   multiple Cassandra nodes, and smooth impact on the Cassandra cluster
   by using smaller batch sizes (CASSANDRA-1434)
 * fix setting gc_grace_seconds via CLI (CASSANDRA-1549)
 * support TTL'd index values (CASSANDRA-1536)
 * make removetoken work like decommission (CASSANDRA-1216)
 * make cli comparator-aware and improve quote rules (CASSANDRA-1523,-1524)
 * make nodetool compact and cleanup blocking (CASSANDRA-1449)
 * add memtable, cache information to GCInspector logs (CASSANDRA-1558)
 * enable/disable HintedHandoff via JMX (CASSANDRA-1550)
 * Ignore stray files in the commit log directory (CASSANDRA-1547)
 * Disallow bootstrap to an in-use token (CASSANDRA-1561)


0.7-beta1
 * sstable versioning (CASSANDRA-389)
 * switched to slf4j logging (CASSANDRA-625)
 * add (optional) expiration time for column (CASSANDRA-699)
 * access levels for authentication/authorization (CASSANDRA-900)
 * add ReadRepairChance to CF definition (CASSANDRA-930)
 * fix heisenbug in system tests, especially common on OS X (CASSANDRA-944)
 * convert to byte[] keys internally and all public APIs (CASSANDRA-767)
 * ability to alter schema definitions on a live cluster (CASSANDRA-44)
 * renamed configuration file to cassandra.xml, and log4j.properties to
   log4j-server.properties, which must now be loaded from
   the classpath (which is how our scripts in bin/ have always done it)
   (CASSANDRA-971)
 * change get_count to require a SlicePredicate. create multi_get_count
   (CASSANDRA-744)
 * re-organized endpointsnitch implementations and added SimpleSnitch
   (CASSANDRA-994)
 * Added preload_row_cache option (CASSANDRA-946)
 * add CRC to commitlog header (CASSANDRA-999)
 * removed deprecated batch_insert and get_range_slice methods (CASSANDRA-1065)
 * add truncate thrift method (CASSANDRA-531)
 * http mini-interface using mx4j (CASSANDRA-1068)
 * optimize away copy of sliced row on memtable read path (CASSANDRA-1046)
 * replace constant-size 2GB mmaped segments and special casing for index 
   entries spanning segment boundaries, with SegmentedFile that computes 
   segments that always contain entire entries/rows (CASSANDRA-1117)
 * avoid reading large rows into memory during compaction (CASSANDRA-16)
 * added hadoop OutputFormat (CASSANDRA-1101)
 * efficient Streaming (no more anticompaction) (CASSANDRA-579)
 * split commitlog header into separate file and add size checksum to
   mutations (CASSANDRA-1179)
 * avoid allocating a new byte[] for each mutation on replay (CASSANDRA-1219)
 * revise HH schema to be per-endpoint (CASSANDRA-1142)
 * add joining/leaving status to nodetool ring (CASSANDRA-1115)
 * allow multiple repair sessions per node (CASSANDRA-1190)
 * optimize away MessagingService for local range queries (CASSANDRA-1261)
 * make framed transport the default so malformed requests can't OOM the 
   server (CASSANDRA-475)
 * significantly faster reads from row cache (CASSANDRA-1267)
 * take advantage of row cache during range queries (CASSANDRA-1302)
 * make GCGraceSeconds a per-ColumnFamily value (CASSANDRA-1276)
 * keep persistent row size and column count statistics (CASSANDRA-1155)
 * add IntegerType (CASSANDRA-1282)
 * page within a single row during hinted handoff (CASSANDRA-1327)
 * push DatacenterShardStrategy configuration into keyspace definition,
   eliminating datacenter.properties. (CASSANDRA-1066)
 * optimize forward slices starting with '' and single-index-block name 
   queries by skipping the column index (CASSANDRA-1338)
 * streaming refactor (CASSANDRA-1189)
 * faster comparison for UUID types (CASSANDRA-1043)
 * secondary index support (CASSANDRA-749 and subtasks)
 * make compaction buckets deterministic (CASSANDRA-1265)


0.6.6
 * Allow using DynamicEndpointSnitch with RackAwareStrategy (CASSANDRA-1429)
 * remove the remaining vestiges of the unfinished DatacenterShardStrategy 
   (replaced by NetworkTopologyStrategy in 0.7)
   

0.6.5
 * fix key ordering in range query results with RandomPartitioner
   and ConsistencyLevel > ONE (CASSANDRA-1145)
 * fix for range query starting with the wrong token range (CASSANDRA-1042)
 * page within a single row during hinted handoff (CASSANDRA-1327)
 * fix compilation on non-sun JDKs (CASSANDRA-1061)
 * remove String.trim() call on row keys in batch mutations (CASSANDRA-1235)
 * Log summary of dropped messages instead of spamming log (CASSANDRA-1284)
 * add dynamic endpoint snitch (CASSANDRA-981)
 * fix streaming for keyspaces with hyphens in their name (CASSANDRA-1377)
 * fix errors in hard-coded bloom filter optKPerBucket by computing it
   algorithmically (CASSANDRA-1220
 * remove message deserialization stage, and uncap read/write stages
   so slow reads/writes don't block gossip processing (CASSANDRA-1358)
 * add jmx port configuration to Debian package (CASSANDRA-1202)
 * use mlockall via JNA, if present, to prevent Linux from swapping
   out parts of the JVM (CASSANDRA-1214)


0.6.4
 * avoid queuing multiple hint deliveries for the same endpoint
   (CASSANDRA-1229)
 * better performance for and stricter checking of UTF8 column names
   (CASSANDRA-1232)
 * extend option to lower compaction priority to hinted handoff
   as well (CASSANDRA-1260)
 * log errors in gossip instead of re-throwing (CASSANDRA-1289)
 * avoid aborting commitlog replay prematurely if a flushed-but-
   not-removed commitlog segment is encountered (CASSANDRA-1297)
 * fix duplicate rows being read during mapreduce (CASSANDRA-1142)
 * failure detection wasn't closing command sockets (CASSANDRA-1221)
 * cassandra-cli.bat works on windows (CASSANDRA-1236)
 * pre-emptively drop requests that cannot be processed within RPCTimeout
   (CASSANDRA-685)
 * add ack to Binary write verb and update CassandraBulkLoader
   to wait for acks for each row (CASSANDRA-1093)
 * added describe_partitioner Thrift method (CASSANDRA-1047)
 * Hadoop jobs no longer require the Cassandra storage-conf.xml
   (CASSANDRA-1280, CASSANDRA-1047)
 * log thread pool stats when GC is excessive (CASSANDRA-1275)
 * remove gossip message size limit (CASSANDRA-1138)
 * parallelize local and remote reads during multiget, and respect snitch 
   when determining whether to do local read for CL.ONE (CASSANDRA-1317)
 * fix read repair to use requested consistency level on digest mismatch,
   rather than assuming QUORUM (CASSANDRA-1316)
 * process digest mismatch re-reads in parallel (CASSANDRA-1323)
 * switch hints CF comparator to BytesType (CASSANDRA-1274)


0.6.3
 * retry to make streaming connections up to 8 times. (CASSANDRA-1019)
 * reject describe_ring() calls on invalid keyspaces (CASSANDRA-1111)
 * fix cache size calculation for size of 100% (CASSANDRA-1129)
 * fix cache capacity only being recalculated once (CASSANDRA-1129)
 * remove hourly scan of all hints on the off chance that the gossiper
   missed a status change; instead, expose deliverHintsToEndpoint to JMX
   so it can be done manually, if necessary (CASSANDRA-1141)
 * don't reject reads at CL.ALL (CASSANDRA-1152)
 * reject deletions to supercolumns in CFs containing only standard
   columns (CASSANDRA-1139)
 * avoid preserving login information after client disconnects
   (CASSANDRA-1057)
 * prefer sun jdk to openjdk in debian init script (CASSANDRA-1174)
 * detect partioner config changes between restarts and fail fast 
   (CASSANDRA-1146)
 * use generation time to resolve node token reassignment disagreements
   (CASSANDRA-1118)
 * restructure the startup ordering of Gossiper and MessageService to avoid
   timing anomalies (CASSANDRA-1160)
 * detect incomplete commit log hearders (CASSANDRA-1119)
 * force anti-entropy service to stream files on the stream stage to avoid
   sending streams out of order (CASSANDRA-1169)
 * remove inactive stream managers after AES streams files (CASSANDRA-1169)
 * allow removing entire row through batch_mutate Deletion (CASSANDRA-1027)
 * add JMX metrics for row-level bloom filter false positives (CASSANDRA-1212)
 * added a redhat init script to contrib (CASSANDRA-1201)
 * use midpoint when bootstrapping a new machine into range with not
   much data yet instead of random token (CASSANDRA-1112)
 * kill server on OOM in executor stage as well as Thrift (CASSANDRA-1226)
 * remove opportunistic repairs, when two machines with overlapping replica
   responsibilities happen to finish major compactions of the same CF near
   the same time.  repairs are now fully manual (CASSANDRA-1190)
 * add ability to lower compaction priority (default is no change from 0.6.2)
   (CASSANDRA-1181)


0.6.2
 * fix contrib/word_count build. (CASSANDRA-992)
 * split CommitLogExecutorService into BatchCommitLogExecutorService and 
   PeriodicCommitLogExecutorService (CASSANDRA-1014)
 * add latency histograms to CFSMBean (CASSANDRA-1024)
 * make resolving timestamp ties deterministic by using value bytes
   as a tiebreaker (CASSANDRA-1039)
 * Add option to turn off Hinted Handoff (CASSANDRA-894)
 * fix windows startup (CASSANDRA-948)
 * make concurrent_reads, concurrent_writes configurable at runtime via JMX
   (CASSANDRA-1060)
 * disable GCInspector on non-Sun JVMs (CASSANDRA-1061)
 * fix tombstone handling in sstable rows with no other data (CASSANDRA-1063)
 * fix size of row in spanned index entries (CASSANDRA-1056)
 * install json2sstable, sstable2json, and sstablekeys to Debian package
 * StreamingService.StreamDestinations wouldn't empty itself after streaming
   finished (CASSANDRA-1076)
 * added Collections.shuffle(splits) before returning the splits in 
   ColumnFamilyInputFormat (CASSANDRA-1096)
 * do not recalculate cache capacity post-compaction if it's been manually 
   modified (CASSANDRA-1079)
 * better defaults for flush sorter + writer executor queue sizes
   (CASSANDRA-1100)
 * windows scripts for SSTableImport/Export (CASSANDRA-1051)
 * windows script for nodetool (CASSANDRA-1113)
 * expose PhiConvictThreshold (CASSANDRA-1053)
 * make repair of RF==1 a no-op (CASSANDRA-1090)
 * improve default JVM GC options (CASSANDRA-1014)
 * fix SlicePredicate serialization inside Hadoop jobs (CASSANDRA-1049)
 * close Thrift sockets in Hadoop ColumnFamilyRecordReader (CASSANDRA-1081)


0.6.1
 * fix NPE in sstable2json when no excluded keys are given (CASSANDRA-934)
 * keep the replica set constant throughout the read repair process
   (CASSANDRA-937)
 * allow querying getAllRanges with empty token list (CASSANDRA-933)
 * fix command line arguments inversion in clustertool (CASSANDRA-942)
 * fix race condition that could trigger a false-positive assertion
   during post-flush discard of old commitlog segments (CASSANDRA-936)
 * fix neighbor calculation for anti-entropy repair (CASSANDRA-924)
 * perform repair even for small entropy differences (CASSANDRA-924)
 * Use hostnames in CFInputFormat to allow Hadoop's naive string-based
   locality comparisons to work (CASSANDRA-955)
 * cache read-only BufferedRandomAccessFile length to avoid
   3 system calls per invocation (CASSANDRA-950)
 * nodes with IPv6 (and no IPv4) addresses could not join cluster
   (CASSANDRA-969)
 * Retrieve the correct number of undeleted columns, if any, from
   a supercolumn in a row that had been deleted previously (CASSANDRA-920)
 * fix index scans that cross the 2GB mmap boundaries for both mmap
   and standard i/o modes (CASSANDRA-866)
 * expose drain via nodetool (CASSANDRA-978)


0.6.0-RC1
 * JMX drain to flush memtables and run through commit log (CASSANDRA-880)
 * Bootstrapping can skip ranges under the right conditions (CASSANDRA-902)
 * fix merging row versions in range_slice for CL > ONE (CASSANDRA-884)
 * default write ConsistencyLeven chaned from ZERO to ONE
 * fix for index entries spanning mmap buffer boundaries (CASSANDRA-857)
 * use lexical comparison if time part of TimeUUIDs are the same 
   (CASSANDRA-907)
 * bound read, mutation, and response stages to fix possible OOM
   during log replay (CASSANDRA-885)
 * Use microseconds-since-epoch (UTC) in cli, instead of milliseconds
 * Treat batch_mutate Deletion with null supercolumn as "apply this predicate 
   to top level supercolumns" (CASSANDRA-834)
 * Streaming destination nodes do not update their JMX status (CASSANDRA-916)
 * Fix internal RPC timeout calculation (CASSANDRA-911)
 * Added Pig loadfunc to contrib/pig (CASSANDRA-910)


0.6.0-beta3
 * fix compaction bucketing bug (CASSANDRA-814)
 * update windows batch file (CASSANDRA-824)
 * deprecate KeysCachedFraction configuration directive in favor
   of KeysCached; move to unified-per-CF key cache (CASSANDRA-801)
 * add invalidateRowCache to ColumnFamilyStoreMBean (CASSANDRA-761)
 * send Handoff hints to natural locations to reduce load on
   remaining nodes in a failure scenario (CASSANDRA-822)
 * Add RowWarningThresholdInMB configuration option to warn before very 
   large rows get big enough to threaten node stability, and -x option to
   be able to remove them with sstable2json if the warning is unheeded
   until it's too late (CASSANDRA-843)
 * Add logging of GC activity (CASSANDRA-813)
 * fix ConcurrentModificationException in commitlog discard (CASSANDRA-853)
 * Fix hardcoded row count in Hadoop RecordReader (CASSANDRA-837)
 * Add a jmx status to the streaming service and change several DEBUG
   messages to INFO (CASSANDRA-845)
 * fix classpath in cassandra-cli.bat for Windows (CASSANDRA-858)
 * allow re-specifying host, port to cassandra-cli if invalid ones
   are first tried (CASSANDRA-867)
 * fix race condition handling rpc timeout in the coordinator
   (CASSANDRA-864)
 * Remove CalloutLocation and StagingFileDirectory from storage-conf files 
   since those settings are no longer used (CASSANDRA-878)
 * Parse a long from RowWarningThresholdInMB instead of an int (CASSANDRA-882)
 * Remove obsolete ControlPort code from DatabaseDescriptor (CASSANDRA-886)
 * move skipBytes side effect out of assert (CASSANDRA-899)
 * add "double getLoad" to StorageServiceMBean (CASSANDRA-898)
 * track row stats per CF at compaction time (CASSANDRA-870)
 * disallow CommitLogDirectory matching a DataFileDirectory (CASSANDRA-888)
 * default key cache size is 200k entries, changed from 10% (CASSANDRA-863)
 * add -Dcassandra-foreground=yes to cassandra.bat
 * exit if cluster name is changed unexpectedly (CASSANDRA-769)


0.6.0-beta1/beta2
 * add batch_mutate thrift command, deprecating batch_insert (CASSANDRA-336)
 * remove get_key_range Thrift API, deprecated in 0.5 (CASSANDRA-710)
 * add optional login() Thrift call for authentication (CASSANDRA-547)
 * support fat clients using gossiper and StorageProxy to perform
   replication in-process [jvm-only] (CASSANDRA-535)
 * support mmapped I/O for reads, on by default on 64bit JVMs 
   (CASSANDRA-408, CASSANDRA-669)
 * improve insert concurrency, particularly during Hinted Handoff
   (CASSANDRA-658)
 * faster network code (CASSANDRA-675)
 * stress.py moved to contrib (CASSANDRA-635)
 * row caching [must be explicitly enabled per-CF in config] (CASSANDRA-678)
 * present a useful measure of compaction progress in JMX (CASSANDRA-599)
 * add bin/sstablekeys (CASSNADRA-679)
 * add ConsistencyLevel.ANY (CASSANDRA-687)
 * make removetoken remove nodes from gossip entirely (CASSANDRA-644)
 * add ability to set cache sizes at runtime (CASSANDRA-708)
 * report latency and cache hit rate statistics with lifetime totals
   instead of average over the last minute (CASSANDRA-702)
 * support get_range_slice for RandomPartitioner (CASSANDRA-745)
 * per-keyspace replication factory and replication strategy (CASSANDRA-620)
 * track latency in microseconds (CASSANDRA-733)
 * add describe_ Thrift methods, deprecating get_string_property and 
   get_string_list_property
 * jmx interface for tracking operation mode and streams in general.
   (CASSANDRA-709)
 * keep memtables in sorted order to improve range query performance
   (CASSANDRA-799)
 * use while loop instead of recursion when trimming sstables compaction list 
   to avoid blowing stack in pathological cases (CASSANDRA-804)
 * basic Hadoop map/reduce support (CASSANDRA-342)


0.5.1
 * ensure all files for an sstable are streamed to the same directory.
   (CASSANDRA-716)
 * more accurate load estimate for bootstrapping (CASSANDRA-762)
 * tolerate dead or unavailable bootstrap target on write (CASSANDRA-731)
 * allow larger numbers of keys (> 140M) in a sstable bloom filter
   (CASSANDRA-790)
 * include jvm argument improvements from CASSANDRA-504 in debian package
 * change streaming chunk size to 32MB to accomodate Windows XP limitations
   (was 64MB) (CASSANDRA-795)
 * fix get_range_slice returning results in the wrong order (CASSANDRA-781)
 

0.5.0 final
 * avoid attempting to delete temporary bootstrap files twice (CASSANDRA-681)
 * fix bogus NaN in nodeprobe cfstats output (CASSANDRA-646)
 * provide a policy for dealing with single thread executors w/ a full queue
   (CASSANDRA-694)
 * optimize inner read in MessagingService, vastly improving multiple-node
   performance (CASSANDRA-675)
 * wait for table flush before streaming data back to a bootstrapping node.
   (CASSANDRA-696)
 * keep track of bootstrapping sources by table so that bootstrapping doesn't 
   give the indication of finishing early (CASSANDRA-673)


0.5.0 RC3
 * commit the correct version of the patch for CASSANDRA-663


0.5.0 RC2 (unreleased)
 * fix bugs in converting get_range_slice results to Thrift 
   (CASSANDRA-647, CASSANDRA-649)
 * expose java.util.concurrent.TimeoutException in StorageProxy methods
   (CASSANDRA-600)
 * TcpConnectionManager was holding on to disconnected connections, 
   giving the false indication they were being used. (CASSANDRA-651)
 * Remove duplicated write. (CASSANDRA-662)
 * Abort bootstrap if IP is already in the token ring (CASSANDRA-663)
 * increase default commitlog sync period, and wait for last sync to 
   finish before submitting another (CASSANDRA-668)


0.5.0 RC1
 * Fix potential NPE in get_range_slice (CASSANDRA-623)
 * add CRC32 to commitlog entries (CASSANDRA-605)
 * fix data streaming on windows (CASSANDRA-630)
 * GC compacted sstables after cleanup and compaction (CASSANDRA-621)
 * Speed up anti-entropy validation (CASSANDRA-629)
 * Fix anti-entropy assertion error (CASSANDRA-639)
 * Fix pending range conflicts when bootstapping or moving
   multiple nodes at once (CASSANDRA-603)
 * Handle obsolete gossip related to node movement in the case where
   one or more nodes is down when the movement occurs (CASSANDRA-572)
 * Include dead nodes in gossip to avoid a variety of problems
   and fix HH to removed nodes (CASSANDRA-634)
 * return an InvalidRequestException for mal-formed SlicePredicates
   (CASSANDRA-643)
 * fix bug determining closest neighbor for use in multiple datacenters
   (CASSANDRA-648)
 * Vast improvements in anticompaction speed (CASSANDRA-607)
 * Speed up log replay and writes by avoiding redundant serializations
   (CASSANDRA-652)


0.5.0 beta 2
 * Bootstrap improvements (several tickets)
 * add nodeprobe repair anti-entropy feature (CASSANDRA-193, CASSANDRA-520)
 * fix possibility of partition when many nodes restart at once
   in clusters with multiple seeds (CASSANDRA-150)
 * fix NPE in get_range_slice when no data is found (CASSANDRA-578)
 * fix potential NPE in hinted handoff (CASSANDRA-585)
 * fix cleanup of local "system" keyspace (CASSANDRA-576)
 * improve computation of cluster load balance (CASSANDRA-554)
 * added super column read/write, column count, and column/row delete to
   cassandra-cli (CASSANDRA-567, CASSANDRA-594)
 * fix returning live subcolumns of deleted supercolumns (CASSANDRA-583)
 * respect JAVA_HOME in bin/ scripts (several tickets)
 * add StorageService.initClient for fat clients on the JVM (CASSANDRA-535)
   (see contrib/client_only for an example of use)
 * make consistency_level functional in get_range_slice (CASSANDRA-568)
 * optimize key deserialization for RandomPartitioner (CASSANDRA-581)
 * avoid GCing tombstones except on major compaction (CASSANDRA-604)
 * increase failure conviction threshold, resulting in less nodes
   incorrectly (and temporarily) marked as down (CASSANDRA-610)
 * respect memtable thresholds during log replay (CASSANDRA-609)
 * support ConsistencyLevel.ALL on read (CASSANDRA-584)
 * add nodeprobe removetoken command (CASSANDRA-564)


0.5.0 beta
 * Allow multiple simultaneous flushes, improving flush throughput 
   on multicore systems (CASSANDRA-401)
 * Split up locks to improve write and read throughput on multicore systems
   (CASSANDRA-444, CASSANDRA-414)
 * More efficient use of memory during compaction (CASSANDRA-436)
 * autobootstrap option: when enabled, all non-seed nodes will attempt
   to bootstrap when started, until bootstrap successfully
   completes. -b option is removed.  (CASSANDRA-438)
 * Unless a token is manually specified in the configuration xml,
   a bootstraping node will use a token that gives it half the
   keys from the most-heavily-loaded node in the cluster,
   instead of generating a random token. 
   (CASSANDRA-385, CASSANDRA-517)
 * Miscellaneous bootstrap fixes (several tickets)
 * Ability to change a node's token even after it has data on it
   (CASSANDRA-541)
 * Ability to decommission a live node from the ring (CASSANDRA-435)
 * Semi-automatic loadbalancing via nodeprobe (CASSANDRA-192)
 * Add ability to set compaction thresholds at runtime via
   JMX / nodeprobe.  (CASSANDRA-465)
 * Add "comment" field to ColumnFamily definition. (CASSANDRA-481)
 * Additional JMX metrics (CASSANDRA-482)
 * JSON based export and import tools (several tickets)
 * Hinted Handoff fixes (several tickets)
 * Add key cache to improve read performance (CASSANDRA-423)
 * Simplified construction of custom ReplicationStrategy classes
   (CASSANDRA-497)
 * Graphical application (Swing) for ring integrity verification and 
   visualization was added to contrib (CASSANDRA-252)
 * Add DCQUORUM, DCQUORUMSYNC consistency levels and corresponding
   ReplicationStrategy / EndpointSnitch classes.  Experimental.
   (CASSANDRA-492)
 * Web client interface added to contrib (CASSANDRA-457)
 * More-efficient flush for Random, CollatedOPP partitioners 
   for normal writes (CASSANDRA-446) and bulk load (CASSANDRA-420)
 * Add MemtableFlushAfterMinutes, a global replacement for the old 
   per-CF FlushPeriodInMinutes setting (CASSANDRA-463)
 * optimizations to slice reading (CASSANDRA-350) and supercolumn
   queries (CASSANDRA-510)
 * force binding to given listenaddress for nodes with multiple
   interfaces (CASSANDRA-546)
 * stress.py benchmarking tool improvements (several tickets)
 * optimized replica placement code (CASSANDRA-525)
 * faster log replay on restart (CASSANDRA-539, CASSANDRA-540)
 * optimized local-node writes (CASSANDRA-558)
 * added get_range_slice, deprecating get_key_range (CASSANDRA-344)
 * expose TimedOutException to thrift (CASSANDRA-563)
 

0.4.2
 * Add validation disallowing null keys (CASSANDRA-486)
 * Fix race conditions in TCPConnectionManager (CASSANDRA-487)
 * Fix using non-utf8-aware comparison as a sanity check.
   (CASSANDRA-493)
 * Improve default garbage collector options (CASSANDRA-504)
 * Add "nodeprobe flush" (CASSANDRA-505)
 * remove NotFoundException from get_slice throws list (CASSANDRA-518)
 * fix get (not get_slice) of entire supercolumn (CASSANDRA-508)
 * fix null token during bootstrap (CASSANDRA-501)


0.4.1
 * Fix FlushPeriod columnfamily configuration regression
   (CASSANDRA-455)
 * Fix long column name support (CASSANDRA-460)
 * Fix for serializing a row that only contains tombstones
   (CASSANDRA-458)
 * Fix for discarding unneeded commitlog segments (CASSANDRA-459)
 * Add SnapshotBeforeCompaction configuration option (CASSANDRA-426)
 * Fix compaction abort under insufficient disk space (CASSANDRA-473)
 * Fix reading subcolumn slice from tombstoned CF (CASSANDRA-484)
 * Fix race condition in RVH causing occasional NPE (CASSANDRA-478)


0.4.0
 * fix get_key_range problems when a node is down (CASSANDRA-440)
   and add UnavailableException to more Thrift methods
 * Add example EndPointSnitch contrib code (several tickets)


0.4.0 RC2
 * fix SSTable generation clash during compaction (CASSANDRA-418)
 * reject method calls with null parameters (CASSANDRA-308)
 * properly order ranges in nodeprobe output (CASSANDRA-421)
 * fix logging of certain errors on executor threads (CASSANDRA-425)


0.4.0 RC1
 * Bootstrap feature is live; use -b on startup (several tickets)
 * Added multiget api (CASSANDRA-70)
 * fix Deadlock with SelectorManager.doProcess and TcpConnection.write
   (CASSANDRA-392)
 * remove key cache b/c of concurrency bugs in third-party
   CLHM library (CASSANDRA-405)
 * update non-major compaction logic to use two threshold values
   (CASSANDRA-407)
 * add periodic / batch commitlog sync modes (several tickets)
 * inline BatchMutation into batch_insert params (CASSANDRA-403)
 * allow setting the logging level at runtime via mbean (CASSANDRA-402)
 * change default comparator to BytesType (CASSANDRA-400)
 * add forwards-compatible ConsistencyLevel parameter to get_key_range
   (CASSANDRA-322)
 * r/m special case of blocking for local destination when writing with 
   ConsistencyLevel.ZERO (CASSANDRA-399)
 * Fixes to make BinaryMemtable [bulk load interface] useful (CASSANDRA-337);
   see contrib/bmt_example for an example of using it.
 * More JMX properties added (several tickets)
 * Thrift changes (several tickets)
    - Merged _super get methods with the normal ones; return values
      are now of ColumnOrSuperColumn.
    - Similarly, merged batch_insert_super into batch_insert.



0.4.0 beta
 * On-disk data format has changed to allow billions of keys/rows per
   node instead of only millions
 * Multi-keyspace support
 * Scan all sstables for all queries to avoid situations where
   different types of operation on the same ColumnFamily could
   disagree on what data was present
 * Snapshot support via JMX
 * Thrift API has changed a _lot_:
    - removed time-sorted CFs; instead, user-defined comparators
      may be defined on the column names, which are now byte arrays.
      Default comparators are provided for UTF8, Bytes, Ascii, Long (i64),
      and UUID types.
    - removed colon-delimited strings in thrift api in favor of explicit
      structs such as ColumnPath, ColumnParent, etc.  Also normalized
      thrift struct and argument naming.
    - Added columnFamily argument to get_key_range.
    - Change signature of get_slice to accept starting and ending
      columns as well as an offset.  (This allows use of indexes.)
      Added "ascending" flag to allow reasonably-efficient reverse
      scans as well.  Removed get_slice_by_range as redundant.
    - get_key_range operates on one CF at a time
    - changed `block` boolean on insert methods to ConsistencyLevel enum,
      with options of NONE, ONE, QUORUM, and ALL.
    - added similar consistency_level parameter to read methods
    - column-name-set slice with no names given now returns zero columns
      instead of all of them.  ("all" can run your server out of memory.
      use a range-based slice with a high max column count instead.)
 * Removed the web interface. Node information can now be obtained by 
   using the newly introduced nodeprobe utility.
 * More JMX stats
 * Remove magic values from internals (e.g. special key to indicate
   when to flush memtables)
 * Rename configuration "table" to "keyspace"
 * Moved to crash-only design; no more shutdown (just kill the process)
 * Lots of bug fixes

Full list of issues resolved in 0.4 is at https://issues.apache.org/jira/secure/IssueNavigator.jspa?reset=true&&pid=12310865&fixfor=12313862&resolution=1&sorter/field=issuekey&sorter/order=DESC


0.3.0 RC3
 * Fix potential deadlock under load in TCPConnection.
   (CASSANDRA-220)


0.3.0 RC2
 * Fix possible data loss when server is stopped after replaying
   log but before new inserts force memtable flush.
   (CASSANDRA-204)
 * Added BUGS file


0.3.0 RC1
 * Range queries on keys, including user-defined key collation
 * Remove support
 * Workarounds for a weird bug in JDK select/register that seems
   particularly common on VM environments. Cassandra should deploy
   fine on EC2 now
 * Much improved infrastructure: the beginnings of a decent test suite
   ("ant test" for unit tests; "nosetests" for system tests), code
   coverage reporting, etc.
 * Expanded node status reporting via JMX
 * Improved error reporting/logging on both server and client
 * Reduced memory footprint in default configuration
 * Combined blocking and non-blocking versions of insert APIs
 * Added FlushPeriodInMinutes configuration parameter to force
   flushing of infrequently-updated ColumnFamilies<|MERGE_RESOLUTION|>--- conflicted
+++ resolved
@@ -1,13 +1,7 @@
-<<<<<<< HEAD
 3.0
-=======
-2.2.4
+Merged from 2.2:
  * Expose phi values from failure detector via JMX and tweak debug
    and trace logging (CASSANDRA-9526)
- * Fix RangeNamesQueryPager (CASSANDRA-10509)
- * Deprecate Pig support (CASSANDRA-10542)
- * Reduce contention getting instances of CompositeType (CASSANDRA-10433)
->>>>>>> 3cd75001
 Merged from 2.1:
  * AssertionError: attempted to delete non-existing file CommitLog (CASSANDRA-10377)
 
