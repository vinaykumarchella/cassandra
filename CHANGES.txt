--- conflicted
+++ resolved
@@ -1,16 +1,11 @@
-<<<<<<< HEAD
 3.11.2
  * Avoid locks when checking LCS fanout and if we should defrag (CASSANDRA-13930)
 Merged from 3.0:
-=======
-3.0.16
  * Provide a JMX call to sync schema with local storage (CASSANDRA-13954)
->>>>>>> d8a18f98
  * Mishandling of cells for removed/dropped columns when reading legacy files (CASSANDRA-13939)
  * Deserialise sstable metadata in nodetool verify (CASSANDRA-13922)
 
 
-<<<<<<< HEAD
 3.11.1
  * Fix the computation of cdc_total_space_in_mb for exabyte filesystems (CASSANDRA-13808)
  * AbstractTokenTreeBuilder#serializedSize returns wrong value when there is a single leaf and overflow collisions (CASSANDRA-13869)
@@ -25,9 +20,6 @@
  * Duplicate the buffer before passing it to analyser in SASI operation (CASSANDRA-13512)
  * Properly evict pstmts from prepared statements cache (CASSANDRA-13641)
 Merged from 3.0:
-=======
-3.0.15
->>>>>>> d8a18f98
  * Improve TRUNCATE performance (CASSANDRA-13909)
  * Implement short read protection on partition boundaries (CASSANDRA-13595)
  * Fix ISE thrown by UPI.Serializer.hasNext() for some SELECT queries (CASSANDRA-13911)
