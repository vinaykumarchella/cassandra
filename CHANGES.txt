<<<<<<< HEAD
3.0.0-beta1
 * Add option to only purge repaired tombstones (CASSANDRA-6434)
 * Change authorization handling for MVs (CASSANDRA-9927)
 * Add custom JMX enabled executor for UDF sandbox (CASSANDRA-10026)
 * Fix row deletion bug for Materialized Views (CASSANDRA-10014)
 * Support mixed-version clusters with Cassandra 2.1 and 2.2 (CASSANDRA-9704)
 * Fix multiple slices on RowSearchers (CASSANDRA-10002)
 * Fix bug in merging of collections (CASSANDRA-10001)
 * Optimize batchlog replay to avoid full scans (CASSANDRA-7237)
 * Repair improvements when using vnodes (CASSANDRA-5220)
 * Disable scripted UDFs by default (CASSANDRA-9889)
 * Bytecode inspection for Java-UDFs (CASSANDRA-9890)
 * Use byte to serialize MT hash length (CASSANDRA-9792)
 * Replace usage of Adler32 with CRC32 (CASSANDRA-8684)
 * Fix migration to new format from 2.1 SSTable (CASSANDRA-10006)
Merged from 2.2:
=======
2.2.1
 * Route gossip messages over dedicated socket (CASSANDRA-9237)
>>>>>>> 9a6ee93f
 * Add checksum to saved cache files (CASSANDRA-9265)
 * Log warning when using an aggregate without partition key (CASSANDRA-9737)
Merged from 2.1:
 * Write hints for paxos commits (CASSANDRA-7342)
 * (cqlsh) Fix timestamps before 1970 on Windows, always
   use UTC for timestamp display (CASSANDRA-10000)
 * (cqlsh) Avoid overwriting new config file with old config
   when both exist (CASSANDRA-9777)
 * Release snapshot selfRef when doing snapshot repair (CASSANDRA-9998)
 * Cannot replace token does not exist - DN node removed as Fat Client (CASSANDRA-9871)
Merged from 2.0:
 * Don't cast expected bf size to an int (CASSANDRA-9959)


3.0.0-alpha1
 * Implement proper sandboxing for UDFs (CASSANDRA-9402)
 * Simplify (and unify) cleanup of compaction leftovers (CASSANDRA-7066)
 * Allow extra schema definitions in cassandra-stress yaml (CASSANDRA-9850)
 * Metrics should use up to date nomenclature (CASSANDRA-9448)
 * Change CREATE/ALTER TABLE syntax for compression (CASSANDRA-8384)
 * Cleanup crc and adler code for java 8 (CASSANDRA-9650)
 * Storage engine refactor (CASSANDRA-8099, 9743, 9746, 9759, 9781, 9808, 9825,
   9848, 9705, 9859, 9867, 9874, 9828, 9801)
 * Update Guava to 18.0 (CASSANDRA-9653)
 * Bloom filter false positive ratio is not honoured (CASSANDRA-8413)
 * New option for cassandra-stress to leave a ratio of columns null (CASSANDRA-9522)
 * Change hinted_handoff_enabled yaml setting, JMX (CASSANDRA-9035)
 * Add algorithmic token allocation (CASSANDRA-7032)
 * Add nodetool command to replay batchlog (CASSANDRA-9547)
 * Make file buffer cache independent of paths being read (CASSANDRA-8897)
 * Remove deprecated legacy Hadoop code (CASSANDRA-9353)
 * Decommissioned nodes will not rejoin the cluster (CASSANDRA-8801)
 * Change gossip stabilization to use endpoit size (CASSANDRA-9401)
 * Change default garbage collector to G1 (CASSANDRA-7486)
 * Populate TokenMetadata early during startup (CASSANDRA-9317)
 * Undeprecate cache recentHitRate (CASSANDRA-6591)
 * Add support for selectively varint encoding fields (CASSANDRA-9499, 9865)
 * Materialized Views (CASSANDRA-6477)
Merged from 2.2:
 * Avoid grouping sstables for anticompaction with DTCS (CASSANDRA-9900)
 * UDF / UDA execution time in trace (CASSANDRA-9723)
 * Fix broken internode SSL (CASSANDRA-9884)
Merged from 2.1:
 * Add new JMX methods to change local compaction strategy (CASSANDRA-9965)
 * Fix handling of enable/disable autocompaction (CASSANDRA-9899)
 * Add consistency level to tracing ouput (CASSANDRA-9827)
 * Remove repair snapshot leftover on startup (CASSANDRA-7357)
 * Use random nodes for batch log when only 2 racks (CASSANDRA-8735)
 * Ensure atomicity inside thrift and stream session (CASSANDRA-7757)
 * Fix nodetool info error when the node is not joined (CASSANDRA-9031)
Merged from 2.0:
 * Log when messages are dropped due to cross_node_timeout (CASSANDRA-9793)
 * Don't track hotness when opening from snapshot for validation (CASSANDRA-9382)


2.2.0
 * Allow the selection of columns together with aggregates (CASSANDRA-9767)
 * Fix cqlsh copy methods and other windows specific issues (CASSANDRA-9795)
 * Don't wrap byte arrays in SequentialWriter (CASSANDRA-9797)
 * sum() and avg() functions missing for smallint and tinyint types (CASSANDRA-9671)
 * Revert CASSANDRA-9542 (allow native functions in UDA) (CASSANDRA-9771)
Merged from 2.1:
 * Fix MarshalException when upgrading superColumn family (CASSANDRA-9582)
 * Fix broken logging for "empty" flushes in Memtable (CASSANDRA-9837)
 * Handle corrupt files on startup (CASSANDRA-9686)
 * Fix clientutil jar and tests (CASSANDRA-9760)
 * (cqlsh) Allow the SSL protocol version to be specified through the
    config file or environment variables (CASSANDRA-9544)
Merged from 2.0:
 * Add tool to find why expired sstables are not getting dropped (CASSANDRA-10015)
 * Remove erroneous pending HH tasks from tpstats/jmx (CASSANDRA-9129)
 * Don't cast expected bf size to an int (CASSANDRA-9959)
 * checkForEndpointCollision fails for legitimate collisions (CASSANDRA-9765)
 * Complete CASSANDRA-8448 fix (CASSANDRA-9519)
 * Don't include auth credentials in debug log (CASSANDRA-9682)
 * Can't transition from write survey to normal mode (CASSANDRA-9740)
 * Scrub (recover) sstables even when -Index.db is missing (CASSANDRA-9591)
 * Fix growing pending background compaction (CASSANDRA-9662)


2.2.0-rc2
 * Re-enable memory-mapped I/O on Windows (CASSANDRA-9658)
 * Warn when an extra-large partition is compacted (CASSANDRA-9643)
 * (cqlsh) Allow setting the initial connection timeout (CASSANDRA-9601)
 * BulkLoader has --transport-factory option but does not use it (CASSANDRA-9675)
 * Allow JMX over SSL directly from nodetool (CASSANDRA-9090)
 * Update cqlsh for UDFs (CASSANDRA-7556)
 * Change Windows kernel default timer resolution (CASSANDRA-9634)
 * Deprected sstable2json and json2sstable (CASSANDRA-9618)
 * Allow native functions in user-defined aggregates (CASSANDRA-9542)
 * Don't repair system_distributed by default (CASSANDRA-9621)
 * Fix mixing min, max, and count aggregates for blob type (CASSANRA-9622)
 * Rename class for DATE type in Java driver (CASSANDRA-9563)
 * Duplicate compilation of UDFs on coordinator (CASSANDRA-9475)
 * Fix connection leak in CqlRecordWriter (CASSANDRA-9576)
 * Mlockall before opening system sstables & remove boot_without_jna option (CASSANDRA-9573)
 * Add functions to convert timeuuid to date or time, deprecate dateOf and unixTimestampOf (CASSANDRA-9229)
 * Make sure we cancel non-compacting sstables from LifecycleTransaction (CASSANDRA-9566)
 * Fix deprecated repair JMX API (CASSANDRA-9570)
 * Add logback metrics (CASSANDRA-9378)
 * Update and refactor ant test/test-compression to run the tests in parallel (CASSANDRA-9583)
 * Fix upgrading to new directory for secondary index (CASSANDRA-9687)
Merged from 2.1:
 * (cqlsh) Fix bad check for CQL compatibility when DESCRIBE'ing
   COMPACT STORAGE tables with no clustering columns
 * Eliminate strong self-reference chains in sstable ref tidiers (CASSANDRA-9656)
 * Ensure StreamSession uses canonical sstable reader instances (CASSANDRA-9700) 
 * Ensure memtable book keeping is not corrupted in the event we shrink usage (CASSANDRA-9681)
 * Update internal python driver for cqlsh (CASSANDRA-9064)
 * Fix IndexOutOfBoundsException when inserting tuple with too many
   elements using the string literal notation (CASSANDRA-9559)
 * Enable describe on indices (CASSANDRA-7814)
 * Fix incorrect result for IN queries where column not found (CASSANDRA-9540)
 * ColumnFamilyStore.selectAndReference may block during compaction (CASSANDRA-9637)
 * Fix bug in cardinality check when compacting (CASSANDRA-9580)
 * Fix memory leak in Ref due to ConcurrentLinkedQueue.remove() behaviour (CASSANDRA-9549)
 * Make rebuild only run one at a time (CASSANDRA-9119)
Merged from 2.0:
 * Avoid NPE in AuthSuccess#decode (CASSANDRA-9727)
 * Add listen_address to system.local (CASSANDRA-9603)
 * Bug fixes to resultset metadata construction (CASSANDRA-9636)
 * Fix setting 'durable_writes' in ALTER KEYSPACE (CASSANDRA-9560)
 * Avoids ballot clash in Paxos (CASSANDRA-9649)
 * Improve trace messages for RR (CASSANDRA-9479)
 * Fix suboptimal secondary index selection when restricted
   clustering column is also indexed (CASSANDRA-9631)
 * (cqlsh) Add min_threshold to DTCS option autocomplete (CASSANDRA-9385)
 * Fix error message when attempting to create an index on a column
   in a COMPACT STORAGE table with clustering columns (CASSANDRA-9527)
 * 'WITH WITH' in alter keyspace statements causes NPE (CASSANDRA-9565)
 * Expose some internals of SelectStatement for inspection (CASSANDRA-9532)
 * ArrivalWindow should use primitives (CASSANDRA-9496)
 * Periodically submit background compaction tasks (CASSANDRA-9592)
 * Set HAS_MORE_PAGES flag to false when PagingState is null (CASSANDRA-9571)


2.2.0-rc1
 * Compressed commit log should measure compressed space used (CASSANDRA-9095)
 * Fix comparison bug in CassandraRoleManager#collectRoles (CASSANDRA-9551)
 * Add tinyint,smallint,time,date support for UDFs (CASSANDRA-9400)
 * Deprecates SSTableSimpleWriter and SSTableSimpleUnsortedWriter (CASSANDRA-9546)
 * Empty INITCOND treated as null in aggregate (CASSANDRA-9457)
 * Remove use of Cell in Thrift MapReduce classes (CASSANDRA-8609)
 * Integrate pre-release Java Driver 2.2-rc1, custom build (CASSANDRA-9493)
 * Clean up gossiper logic for old versions (CASSANDRA-9370)
 * Fix custom payload coding/decoding to match the spec (CASSANDRA-9515)
 * ant test-all results incomplete when parsed (CASSANDRA-9463)
 * Disallow frozen<> types in function arguments and return types for
   clarity (CASSANDRA-9411)
 * Static Analysis to warn on unsafe use of Autocloseable instances (CASSANDRA-9431)
 * Update commitlog archiving examples now that commitlog segments are
   not recycled (CASSANDRA-9350)
 * Extend Transactional API to sstable lifecycle management (CASSANDRA-8568)
 * (cqlsh) Add support for native protocol 4 (CASSANDRA-9399)
 * Ensure that UDF and UDAs are keyspace-isolated (CASSANDRA-9409)
 * Revert CASSANDRA-7807 (tracing completion client notifications) (CASSANDRA-9429)
 * Add ability to stop compaction by ID (CASSANDRA-7207)
 * Let CassandraVersion handle SNAPSHOT version (CASSANDRA-9438)
Merged from 2.1:
 * (cqlsh) Fix using COPY through SOURCE or -f (CASSANDRA-9083)
 * Fix occasional lack of `system` keyspace in schema tables (CASSANDRA-8487)
 * Use ProtocolError code instead of ServerError code for native protocol
   error responses to unsupported protocol versions (CASSANDRA-9451)
 * Default commitlog_sync_batch_window_in_ms changed to 2ms (CASSANDRA-9504)
 * Fix empty partition assertion in unsorted sstable writing tools (CASSANDRA-9071)
 * Ensure truncate without snapshot cannot produce corrupt responses (CASSANDRA-9388) 
 * Consistent error message when a table mixes counter and non-counter
   columns (CASSANDRA-9492)
 * Avoid getting unreadable keys during anticompaction (CASSANDRA-9508)
 * (cqlsh) Better float precision by default (CASSANDRA-9224)
 * Improve estimated row count (CASSANDRA-9107)
 * Optimize range tombstone memory footprint (CASSANDRA-8603)
 * Use configured gcgs in anticompaction (CASSANDRA-9397)
Merged from 2.0:
 * Don't accumulate more range than necessary in RangeTombstone.Tracker (CASSANDRA-9486)
 * Add broadcast and rpc addresses to system.local (CASSANDRA-9436)
 * Always mark sstable suspect when corrupted (CASSANDRA-9478)
 * Add database users and permissions to CQL3 documentation (CASSANDRA-7558)
 * Allow JVM_OPTS to be passed to standalone tools (CASSANDRA-5969)
 * Fix bad condition in RangeTombstoneList (CASSANDRA-9485)
 * Fix potential StackOverflow when setting CrcCheckChance over JMX (CASSANDRA-9488)
 * Fix null static columns in pages after the first, paged reversed
   queries (CASSANDRA-8502)
 * Fix counting cache serialization in request metrics (CASSANDRA-9466)
 * Add option not to validate atoms during scrub (CASSANDRA-9406)


2.2.0-beta1
 * Introduce Transactional API for internal state changes (CASSANDRA-8984)
 * Add a flag in cassandra.yaml to enable UDFs (CASSANDRA-9404)
 * Better support of null for UDF (CASSANDRA-8374)
 * Use ecj instead of javassist for UDFs (CASSANDRA-8241)
 * faster async logback configuration for tests (CASSANDRA-9376)
 * Add `smallint` and `tinyint` data types (CASSANDRA-8951)
 * Avoid thrift schema creation when native driver is used in stress tool (CASSANDRA-9374)
 * Make Functions.declared thread-safe
 * Add client warnings to native protocol v4 (CASSANDRA-8930)
 * Allow roles cache to be invalidated (CASSANDRA-8967)
 * Upgrade Snappy (CASSANDRA-9063)
 * Don't start Thrift rpc by default (CASSANDRA-9319)
 * Only stream from unrepaired sstables with incremental repair (CASSANDRA-8267)
 * Aggregate UDFs allow SFUNC return type to differ from STYPE if FFUNC specified (CASSANDRA-9321)
 * Remove Thrift dependencies in bundled tools (CASSANDRA-8358)
 * Disable memory mapping of hsperfdata file for JVM statistics (CASSANDRA-9242)
 * Add pre-startup checks to detect potential incompatibilities (CASSANDRA-8049)
 * Distinguish between null and unset in protocol v4 (CASSANDRA-7304)
 * Add user/role permissions for user-defined functions (CASSANDRA-7557)
 * Allow cassandra config to be updated to restart daemon without unloading classes (CASSANDRA-9046)
 * Don't initialize compaction writer before checking if iter is empty (CASSANDRA-9117)
 * Don't execute any functions at prepare-time (CASSANDRA-9037)
 * Share file handles between all instances of a SegmentedFile (CASSANDRA-8893)
 * Make it possible to major compact LCS (CASSANDRA-7272)
 * Make FunctionExecutionException extend RequestExecutionException
   (CASSANDRA-9055)
 * Add support for SELECT JSON, INSERT JSON syntax and new toJson(), fromJson()
   functions (CASSANDRA-7970)
 * Optimise max purgeable timestamp calculation in compaction (CASSANDRA-8920)
 * Constrain internode message buffer sizes, and improve IO class hierarchy (CASSANDRA-8670) 
 * New tool added to validate all sstables in a node (CASSANDRA-5791)
 * Push notification when tracing completes for an operation (CASSANDRA-7807)
 * Delay "node up" and "node added" notifications until native protocol server is started (CASSANDRA-8236)
 * Compressed Commit Log (CASSANDRA-6809)
 * Optimise IntervalTree (CASSANDRA-8988)
 * Add a key-value payload for third party usage (CASSANDRA-8553, 9212)
 * Bump metrics-reporter-config dependency for metrics 3.0 (CASSANDRA-8149)
 * Partition intra-cluster message streams by size, not type (CASSANDRA-8789)
 * Add WriteFailureException to native protocol, notify coordinator of
   write failures (CASSANDRA-8592)
 * Convert SequentialWriter to nio (CASSANDRA-8709)
 * Add role based access control (CASSANDRA-7653, 8650, 7216, 8760, 8849, 8761, 8850)
 * Record client ip address in tracing sessions (CASSANDRA-8162)
 * Indicate partition key columns in response metadata for prepared
   statements (CASSANDRA-7660)
 * Merge UUIDType and TimeUUIDType parse logic (CASSANDRA-8759)
 * Avoid memory allocation when searching index summary (CASSANDRA-8793)
 * Optimise (Time)?UUIDType Comparisons (CASSANDRA-8730)
 * Make CRC32Ex into a separate maven dependency (CASSANDRA-8836)
 * Use preloaded jemalloc w/ Unsafe (CASSANDRA-8714, 9197)
 * Avoid accessing partitioner through StorageProxy (CASSANDRA-8244, 8268)
 * Upgrade Metrics library and remove depricated metrics (CASSANDRA-5657)
 * Serializing Row cache alternative, fully off heap (CASSANDRA-7438)
 * Duplicate rows returned when in clause has repeated values (CASSANDRA-6707)
 * Make CassandraException unchecked, extend RuntimeException (CASSANDRA-8560)
 * Support direct buffer decompression for reads (CASSANDRA-8464)
 * DirectByteBuffer compatible LZ4 methods (CASSANDRA-7039)
 * Group sstables for anticompaction correctly (CASSANDRA-8578)
 * Add ReadFailureException to native protocol, respond
   immediately when replicas encounter errors while handling
   a read request (CASSANDRA-7886)
 * Switch CommitLogSegment from RandomAccessFile to nio (CASSANDRA-8308)
 * Allow mixing token and partition key restrictions (CASSANDRA-7016)
 * Support index key/value entries on map collections (CASSANDRA-8473)
 * Modernize schema tables (CASSANDRA-8261)
 * Support for user-defined aggregation functions (CASSANDRA-8053)
 * Fix NPE in SelectStatement with empty IN values (CASSANDRA-8419)
 * Refactor SelectStatement, return IN results in natural order instead
   of IN value list order and ignore duplicate values in partition key IN restrictions (CASSANDRA-7981)
 * Support UDTs, tuples, and collections in user-defined
   functions (CASSANDRA-7563)
 * Fix aggregate fn results on empty selection, result column name,
   and cqlsh parsing (CASSANDRA-8229)
 * Mark sstables as repaired after full repair (CASSANDRA-7586)
 * Extend Descriptor to include a format value and refactor reader/writer
   APIs (CASSANDRA-7443)
 * Integrate JMH for microbenchmarks (CASSANDRA-8151)
 * Keep sstable levels when bootstrapping (CASSANDRA-7460)
 * Add Sigar library and perform basic OS settings check on startup (CASSANDRA-7838)
 * Support for aggregation functions (CASSANDRA-4914)
 * Remove cassandra-cli (CASSANDRA-7920)
 * Accept dollar quoted strings in CQL (CASSANDRA-7769)
 * Make assassinate a first class command (CASSANDRA-7935)
 * Support IN clause on any partition key column (CASSANDRA-7855)
 * Support IN clause on any clustering column (CASSANDRA-4762)
 * Improve compaction logging (CASSANDRA-7818)
 * Remove YamlFileNetworkTopologySnitch (CASSANDRA-7917)
 * Do anticompaction in groups (CASSANDRA-6851)
 * Support user-defined functions (CASSANDRA-7395, 7526, 7562, 7740, 7781, 7929,
   7924, 7812, 8063, 7813, 7708)
 * Permit configurable timestamps with cassandra-stress (CASSANDRA-7416)
 * Move sstable RandomAccessReader to nio2, which allows using the
   FILE_SHARE_DELETE flag on Windows (CASSANDRA-4050)
 * Remove CQL2 (CASSANDRA-5918)
 * Optimize fetching multiple cells by name (CASSANDRA-6933)
 * Allow compilation in java 8 (CASSANDRA-7028)
 * Make incremental repair default (CASSANDRA-7250)
 * Enable code coverage thru JaCoCo (CASSANDRA-7226)
 * Switch external naming of 'column families' to 'tables' (CASSANDRA-4369) 
 * Shorten SSTable path (CASSANDRA-6962)
 * Use unsafe mutations for most unit tests (CASSANDRA-6969)
 * Fix race condition during calculation of pending ranges (CASSANDRA-7390)
 * Fail on very large batch sizes (CASSANDRA-8011)
 * Improve concurrency of repair (CASSANDRA-6455, 8208, 9145)
 * Select optimal CRC32 implementation at runtime (CASSANDRA-8614)
 * Evaluate MurmurHash of Token once per query (CASSANDRA-7096)
 * Generalize progress reporting (CASSANDRA-8901)
 * Resumable bootstrap streaming (CASSANDRA-8838, CASSANDRA-8942)
 * Allow scrub for secondary index (CASSANDRA-5174)
 * Save repair data to system table (CASSANDRA-5839)
 * fix nodetool names that reference column families (CASSANDRA-8872)
 Merged from 2.1:
 * Warn on misuse of unlogged batches (CASSANDRA-9282)
 * Failure detector detects and ignores local pauses (CASSANDRA-9183)
 * Add utility class to support for rate limiting a given log statement (CASSANDRA-9029)
 * Add missing consistency levels to cassandra-stess (CASSANDRA-9361)
 * Fix commitlog getCompletedTasks to not increment (CASSANDRA-9339)
 * Fix for harmless exceptions logged as ERROR (CASSANDRA-8564)
 * Delete processed sstables in sstablesplit/sstableupgrade (CASSANDRA-8606)
 * Improve sstable exclusion from partition tombstones (CASSANDRA-9298)
 * Validate the indexed column rather than the cell's contents for 2i (CASSANDRA-9057)
 * Add support for top-k custom 2i queries (CASSANDRA-8717)
 * Fix error when dropping table during compaction (CASSANDRA-9251)
 * cassandra-stress supports validation operations over user profiles (CASSANDRA-8773)
 * Add support for rate limiting log messages (CASSANDRA-9029)
 * Log the partition key with tombstone warnings (CASSANDRA-8561)
 * Reduce runWithCompactionsDisabled poll interval to 1ms (CASSANDRA-9271)
 * Fix PITR commitlog replay (CASSANDRA-9195)
 * GCInspector logs very different times (CASSANDRA-9124)
 * Fix deleting from an empty list (CASSANDRA-9198)
 * Update tuple and collection types that use a user-defined type when that UDT
   is modified (CASSANDRA-9148, CASSANDRA-9192)
 * Use higher timeout for prepair and snapshot in repair (CASSANDRA-9261)
 * Fix anticompaction blocking ANTI_ENTROPY stage (CASSANDRA-9151)
 * Repair waits for anticompaction to finish (CASSANDRA-9097)
 * Fix streaming not holding ref when stream error (CASSANDRA-9295)
 * Fix canonical view returning early opened SSTables (CASSANDRA-9396)
Merged from 2.0:
 * (cqlsh) Add LOGIN command to switch users (CASSANDRA-7212)
 * Clone SliceQueryFilter in AbstractReadCommand implementations (CASSANDRA-8940)
 * Push correct protocol notification for DROP INDEX (CASSANDRA-9310)
 * token-generator - generated tokens too long (CASSANDRA-9300)
 * Fix counting of tombstones for TombstoneOverwhelmingException (CASSANDRA-9299)
 * Fix ReconnectableSnitch reconnecting to peers during upgrade (CASSANDRA-6702)
 * Include keyspace and table name in error log for collections over the size
   limit (CASSANDRA-9286)
 * Avoid potential overlap in LCS with single-partition sstables (CASSANDRA-9322)
 * Log warning message when a table is queried before the schema has fully
   propagated (CASSANDRA-9136)
 * Overload SecondaryIndex#indexes to accept the column definition (CASSANDRA-9314)
 * (cqlsh) Add SERIAL and LOCAL_SERIAL consistency levels (CASSANDRA-8051)
 * Fix index selection during rebuild with certain table layouts (CASSANDRA-9281)
 * Fix partition-level-delete-only workload accounting (CASSANDRA-9194)
 * Allow scrub to handle corrupted compressed chunks (CASSANDRA-9140)
 * Fix assertion error when resetlocalschema is run during repair (CASSANDRA-9249)
 * Disable single sstable tombstone compactions for DTCS by default (CASSANDRA-9234)
 * IncomingTcpConnection thread is not named (CASSANDRA-9262)
 * Close incoming connections when MessagingService is stopped (CASSANDRA-9238)
 * Fix streaming hang when retrying (CASSANDRA-9132)


2.1.5
 * Re-add deprecated cold_reads_to_omit param for backwards compat (CASSANDRA-9203)
 * Make anticompaction visible in compactionstats (CASSANDRA-9098)
 * Improve nodetool getendpoints documentation about the partition
   key parameter (CASSANDRA-6458)
 * Don't check other keyspaces for schema changes when an user-defined
   type is altered (CASSANDRA-9187)
 * Add generate-idea-files target to build.xml (CASSANDRA-9123)
 * Allow takeColumnFamilySnapshot to take a list of tables (CASSANDRA-8348)
 * Limit major sstable operations to their canonical representation (CASSANDRA-8669)
 * cqlsh: Add tests for INSERT and UPDATE tab completion (CASSANDRA-9125)
 * cqlsh: quote column names when needed in COPY FROM inserts (CASSANDRA-9080)
 * Do not load read meter for offline operations (CASSANDRA-9082)
 * cqlsh: Make CompositeType data readable (CASSANDRA-8919)
 * cqlsh: Fix display of triggers (CASSANDRA-9081)
 * Fix NullPointerException when deleting or setting an element by index on
   a null list collection (CASSANDRA-9077)
 * Buffer bloom filter serialization (CASSANDRA-9066)
 * Fix anti-compaction target bloom filter size (CASSANDRA-9060)
 * Make FROZEN and TUPLE unreserved keywords in CQL (CASSANDRA-9047)
 * Prevent AssertionError from SizeEstimatesRecorder (CASSANDRA-9034)
 * Avoid overwriting index summaries for sstables with an older format that
   does not support downsampling; rebuild summaries on startup when this
   is detected (CASSANDRA-8993)
 * Fix potential data loss in CompressedSequentialWriter (CASSANDRA-8949)
 * Make PasswordAuthenticator number of hashing rounds configurable (CASSANDRA-8085)
 * Fix AssertionError when binding nested collections in DELETE (CASSANDRA-8900)
 * Check for overlap with non-early sstables in LCS (CASSANDRA-8739)
 * Only calculate max purgable timestamp if we have to (CASSANDRA-8914)
 * (cqlsh) Greatly improve performance of COPY FROM (CASSANDRA-8225)
 * IndexSummary effectiveIndexInterval is now a guideline, not a rule (CASSANDRA-8993)
 * Use correct bounds for page cache eviction of compressed files (CASSANDRA-8746)
 * SSTableScanner enforces its bounds (CASSANDRA-8946)
 * Cleanup cell equality (CASSANDRA-8947)
 * Introduce intra-cluster message coalescing (CASSANDRA-8692)
 * DatabaseDescriptor throws NPE when rpc_interface is used (CASSANDRA-8839)
 * Don't check if an sstable is live for offline compactions (CASSANDRA-8841)
 * Don't set clientMode in SSTableLoader (CASSANDRA-8238)
 * Fix SSTableRewriter with disabled early open (CASSANDRA-8535)
 * Fix cassandra-stress so it respects the CL passed in user mode (CASSANDRA-8948)
 * Fix rare NPE in ColumnDefinition#hasIndexOption() (CASSANDRA-8786)
 * cassandra-stress reports per-operation statistics, plus misc (CASSANDRA-8769)
 * Add SimpleDate (cql date) and Time (cql time) types (CASSANDRA-7523)
 * Use long for key count in cfstats (CASSANDRA-8913)
 * Make SSTableRewriter.abort() more robust to failure (CASSANDRA-8832)
 * Remove cold_reads_to_omit from STCS (CASSANDRA-8860)
 * Make EstimatedHistogram#percentile() use ceil instead of floor (CASSANDRA-8883)
 * Fix top partitions reporting wrong cardinality (CASSANDRA-8834)
 * Fix rare NPE in KeyCacheSerializer (CASSANDRA-8067)
 * Pick sstables for validation as late as possible inc repairs (CASSANDRA-8366)
 * Fix commitlog getPendingTasks to not increment (CASSANDRA-8862)
 * Fix parallelism adjustment in range and secondary index queries
   when the first fetch does not satisfy the limit (CASSANDRA-8856)
 * Check if the filtered sstables is non-empty in STCS (CASSANDRA-8843)
 * Upgrade java-driver used for cassandra-stress (CASSANDRA-8842)
 * Fix CommitLog.forceRecycleAllSegments() memory access error (CASSANDRA-8812)
 * Improve assertions in Memory (CASSANDRA-8792)
 * Fix SSTableRewriter cleanup (CASSANDRA-8802)
 * Introduce SafeMemory for CompressionMetadata.Writer (CASSANDRA-8758)
 * 'nodetool info' prints exception against older node (CASSANDRA-8796)
 * Ensure SSTableReader.last corresponds exactly with the file end (CASSANDRA-8750)
 * Make SSTableWriter.openEarly more robust and obvious (CASSANDRA-8747)
 * Enforce SSTableReader.first/last (CASSANDRA-8744)
 * Cleanup SegmentedFile API (CASSANDRA-8749)
 * Avoid overlap with early compaction replacement (CASSANDRA-8683)
 * Safer Resource Management++ (CASSANDRA-8707)
 * Write partition size estimates into a system table (CASSANDRA-7688)
 * cqlsh: Fix keys() and full() collection indexes in DESCRIBE output
   (CASSANDRA-8154)
 * Show progress of streaming in nodetool netstats (CASSANDRA-8886)
 * IndexSummaryBuilder utilises offheap memory, and shares data between
   each IndexSummary opened from it (CASSANDRA-8757)
 * markCompacting only succeeds if the exact SSTableReader instances being 
   marked are in the live set (CASSANDRA-8689)
 * cassandra-stress support for varint (CASSANDRA-8882)
 * Fix Adler32 digest for compressed sstables (CASSANDRA-8778)
 * Add nodetool statushandoff/statusbackup (CASSANDRA-8912)
 * Use stdout for progress and stats in sstableloader (CASSANDRA-8982)
 * Correctly identify 2i datadir from older versions (CASSANDRA-9116)
Merged from 2.0:
 * Ignore gossip SYNs after shutdown (CASSANDRA-9238)
 * Avoid overflow when calculating max sstable size in LCS (CASSANDRA-9235)
 * Make sstable blacklisting work with compression (CASSANDRA-9138)
 * Do not attempt to rebuild indexes if no index accepts any column (CASSANDRA-9196)
 * Don't initiate snitch reconnection for dead states (CASSANDRA-7292)
 * Fix ArrayIndexOutOfBoundsException in CQLSSTableWriter (CASSANDRA-8978)
 * Add shutdown gossip state to prevent timeouts during rolling restarts (CASSANDRA-8336)
 * Fix running with java.net.preferIPv6Addresses=true (CASSANDRA-9137)
 * Fix failed bootstrap/replace attempts being persisted in system.peers (CASSANDRA-9180)
 * Flush system.IndexInfo after marking index built (CASSANDRA-9128)
 * Fix updates to min/max_compaction_threshold through cassandra-cli
   (CASSANDRA-8102)
 * Don't include tmp files when doing offline relevel (CASSANDRA-9088)
 * Use the proper CAS WriteType when finishing a previous round during Paxos
   preparation (CASSANDRA-8672)
 * Avoid race in cancelling compactions (CASSANDRA-9070)
 * More aggressive check for expired sstables in DTCS (CASSANDRA-8359)
 * Fix ignored index_interval change in ALTER TABLE statements (CASSANDRA-7976)
 * Do more aggressive compaction in old time windows in DTCS (CASSANDRA-8360)
 * java.lang.AssertionError when reading saved cache (CASSANDRA-8740)
 * "disk full" when running cleanup (CASSANDRA-9036)
 * Lower logging level from ERROR to DEBUG when a scheduled schema pull
   cannot be completed due to a node being down (CASSANDRA-9032)
 * Fix MOVED_NODE client event (CASSANDRA-8516)
 * Allow overriding MAX_OUTSTANDING_REPLAY_COUNT (CASSANDRA-7533)
 * Fix malformed JMX ObjectName containing IPv6 addresses (CASSANDRA-9027)
 * (cqlsh) Allow increasing CSV field size limit through
   cqlshrc config option (CASSANDRA-8934)
 * Stop logging range tombstones when exceeding the threshold
   (CASSANDRA-8559)
 * Fix NullPointerException when nodetool getendpoints is run
   against invalid keyspaces or tables (CASSANDRA-8950)
 * Allow specifying the tmp dir (CASSANDRA-7712)
 * Improve compaction estimated tasks estimation (CASSANDRA-8904)
 * Fix duplicate up/down messages sent to native clients (CASSANDRA-7816)
 * Expose commit log archive status via JMX (CASSANDRA-8734)
 * Provide better exceptions for invalid replication strategy parameters
   (CASSANDRA-8909)
 * Fix regression in mixed single and multi-column relation support for
   SELECT statements (CASSANDRA-8613)
 * Add ability to limit number of native connections (CASSANDRA-8086)
 * Fix CQLSSTableWriter throwing exception and spawning threads
   (CASSANDRA-8808)
 * Fix MT mismatch between empty and GC-able data (CASSANDRA-8979)
 * Fix incorrect validation when snapshotting single table (CASSANDRA-8056)
 * Add offline tool to relevel sstables (CASSANDRA-8301)
 * Preserve stream ID for more protocol errors (CASSANDRA-8848)
 * Fix combining token() function with multi-column relations on
   clustering columns (CASSANDRA-8797)
 * Make CFS.markReferenced() resistant to bad refcounting (CASSANDRA-8829)
 * Fix StreamTransferTask abort/complete bad refcounting (CASSANDRA-8815)
 * Fix AssertionError when querying a DESC clustering ordered
   table with ASC ordering and paging (CASSANDRA-8767)
 * AssertionError: "Memory was freed" when running cleanup (CASSANDRA-8716)
 * Make it possible to set max_sstable_age to fractional days (CASSANDRA-8406)
 * Fix some multi-column relations with indexes on some clustering
   columns (CASSANDRA-8275)
 * Fix memory leak in SSTableSimple*Writer and SSTableReader.validate()
   (CASSANDRA-8748)
 * Throw OOM if allocating memory fails to return a valid pointer (CASSANDRA-8726)
 * Fix SSTableSimpleUnsortedWriter ConcurrentModificationException (CASSANDRA-8619)
 * 'nodetool info' prints exception against older node (CASSANDRA-8796)
 * Ensure SSTableSimpleUnsortedWriter.close() terminates if
   disk writer has crashed (CASSANDRA-8807)


2.1.4
 * Bind JMX to localhost unless explicitly configured otherwise (CASSANDRA-9085)


2.1.3
 * Fix HSHA/offheap_objects corruption (CASSANDRA-8719)
 * Upgrade libthrift to 0.9.2 (CASSANDRA-8685)
 * Don't use the shared ref in sstableloader (CASSANDRA-8704)
 * Purge internal prepared statements if related tables or
   keyspaces are dropped (CASSANDRA-8693)
 * (cqlsh) Handle unicode BOM at start of files (CASSANDRA-8638)
 * Stop compactions before exiting offline tools (CASSANDRA-8623)
 * Update tools/stress/README.txt to match current behaviour (CASSANDRA-7933)
 * Fix schema from Thrift conversion with empty metadata (CASSANDRA-8695)
 * Safer Resource Management (CASSANDRA-7705)
 * Make sure we compact highly overlapping cold sstables with
   STCS (CASSANDRA-8635)
 * rpc_interface and listen_interface generate NPE on startup when specified
   interface doesn't exist (CASSANDRA-8677)
 * Fix ArrayIndexOutOfBoundsException in nodetool cfhistograms (CASSANDRA-8514)
 * Switch from yammer metrics for nodetool cf/proxy histograms (CASSANDRA-8662)
 * Make sure we don't add tmplink files to the compaction
   strategy (CASSANDRA-8580)
 * (cqlsh) Handle maps with blob keys (CASSANDRA-8372)
 * (cqlsh) Handle DynamicCompositeType schemas correctly (CASSANDRA-8563)
 * Duplicate rows returned when in clause has repeated values (CASSANDRA-6706)
 * Add tooling to detect hot partitions (CASSANDRA-7974)
 * Fix cassandra-stress user-mode truncation of partition generation (CASSANDRA-8608)
 * Only stream from unrepaired sstables during inc repair (CASSANDRA-8267)
 * Don't allow starting multiple inc repairs on the same sstables (CASSANDRA-8316)
 * Invalidate prepared BATCH statements when related tables
   or keyspaces are dropped (CASSANDRA-8652)
 * Fix missing results in secondary index queries on collections
   with ALLOW FILTERING (CASSANDRA-8421)
 * Expose EstimatedHistogram metrics for range slices (CASSANDRA-8627)
 * (cqlsh) Escape clqshrc passwords properly (CASSANDRA-8618)
 * Fix NPE when passing wrong argument in ALTER TABLE statement (CASSANDRA-8355)
 * Pig: Refactor and deprecate CqlStorage (CASSANDRA-8599)
 * Don't reuse the same cleanup strategy for all sstables (CASSANDRA-8537)
 * Fix case-sensitivity of index name on CREATE and DROP INDEX
   statements (CASSANDRA-8365)
 * Better detection/logging for corruption in compressed sstables (CASSANDRA-8192)
 * Use the correct repairedAt value when closing writer (CASSANDRA-8570)
 * (cqlsh) Handle a schema mismatch being detected on startup (CASSANDRA-8512)
 * Properly calculate expected write size during compaction (CASSANDRA-8532)
 * Invalidate affected prepared statements when a table's columns
   are altered (CASSANDRA-7910)
 * Stress - user defined writes should populate sequentally (CASSANDRA-8524)
 * Fix regression in SSTableRewriter causing some rows to become unreadable 
   during compaction (CASSANDRA-8429)
 * Run major compactions for repaired/unrepaired in parallel (CASSANDRA-8510)
 * (cqlsh) Fix compression options in DESCRIBE TABLE output when compression
   is disabled (CASSANDRA-8288)
 * (cqlsh) Fix DESCRIBE output after keyspaces are altered (CASSANDRA-7623)
 * Make sure we set lastCompactedKey correctly (CASSANDRA-8463)
 * (cqlsh) Fix output of CONSISTENCY command (CASSANDRA-8507)
 * (cqlsh) Fixed the handling of LIST statements (CASSANDRA-8370)
 * Make sstablescrub check leveled manifest again (CASSANDRA-8432)
 * Check first/last keys in sstable when giving out positions (CASSANDRA-8458)
 * Disable mmap on Windows (CASSANDRA-6993)
 * Add missing ConsistencyLevels to cassandra-stress (CASSANDRA-8253)
 * Add auth support to cassandra-stress (CASSANDRA-7985)
 * Fix ArrayIndexOutOfBoundsException when generating error message
   for some CQL syntax errors (CASSANDRA-8455)
 * Scale memtable slab allocation logarithmically (CASSANDRA-7882)
 * cassandra-stress simultaneous inserts over same seed (CASSANDRA-7964)
 * Reduce cassandra-stress sampling memory requirements (CASSANDRA-7926)
 * Ensure memtable flush cannot expire commit log entries from its future (CASSANDRA-8383)
 * Make read "defrag" async to reclaim memtables (CASSANDRA-8459)
 * Remove tmplink files for offline compactions (CASSANDRA-8321)
 * Reduce maxHintsInProgress (CASSANDRA-8415)
 * BTree updates may call provided update function twice (CASSANDRA-8018)
 * Release sstable references after anticompaction (CASSANDRA-8386)
 * Handle abort() in SSTableRewriter properly (CASSANDRA-8320)
 * Centralize shared executors (CASSANDRA-8055)
 * Fix filtering for CONTAINS (KEY) relations on frozen collection
   clustering columns when the query is restricted to a single
   partition (CASSANDRA-8203)
 * Do more aggressive entire-sstable TTL expiry checks (CASSANDRA-8243)
 * Add more log info if readMeter is null (CASSANDRA-8238)
 * add check of the system wall clock time at startup (CASSANDRA-8305)
 * Support for frozen collections (CASSANDRA-7859)
 * Fix overflow on histogram computation (CASSANDRA-8028)
 * Have paxos reuse the timestamp generation of normal queries (CASSANDRA-7801)
 * Fix incremental repair not remove parent session on remote (CASSANDRA-8291)
 * Improve JBOD disk utilization (CASSANDRA-7386)
 * Log failed host when preparing incremental repair (CASSANDRA-8228)
 * Force config client mode in CQLSSTableWriter (CASSANDRA-8281)
 * Fix sstableupgrade throws exception (CASSANDRA-8688)
 * Fix hang when repairing empty keyspace (CASSANDRA-8694)
Merged from 2.0:
 * Fix IllegalArgumentException in dynamic snitch (CASSANDRA-8448)
 * Add support for UPDATE ... IF EXISTS (CASSANDRA-8610)
 * Fix reversal of list prepends (CASSANDRA-8733)
 * Prevent non-zero default_time_to_live on tables with counters
   (CASSANDRA-8678)
 * Fix SSTableSimpleUnsortedWriter ConcurrentModificationException
   (CASSANDRA-8619)
 * Round up time deltas lower than 1ms in BulkLoader (CASSANDRA-8645)
 * Add batch remove iterator to ABSC (CASSANDRA-8414, 8666)
 * Round up time deltas lower than 1ms in BulkLoader (CASSANDRA-8645)
 * Fix isClientMode check in Keyspace (CASSANDRA-8687)
 * Use more efficient slice size for querying internal secondary
   index tables (CASSANDRA-8550)
 * Fix potentially returning deleted rows with range tombstone (CASSANDRA-8558)
 * Check for available disk space before starting a compaction (CASSANDRA-8562)
 * Fix DISTINCT queries with LIMITs or paging when some partitions
   contain only tombstones (CASSANDRA-8490)
 * Introduce background cache refreshing to permissions cache
   (CASSANDRA-8194)
 * Fix race condition in StreamTransferTask that could lead to
   infinite loops and premature sstable deletion (CASSANDRA-7704)
 * Add an extra version check to MigrationTask (CASSANDRA-8462)
 * Ensure SSTableWriter cleans up properly after failure (CASSANDRA-8499)
 * Increase bf true positive count on key cache hit (CASSANDRA-8525)
 * Move MeteredFlusher to its own thread (CASSANDRA-8485)
 * Fix non-distinct results in DISTNCT queries on static columns when
   paging is enabled (CASSANDRA-8087)
 * Move all hints related tasks to hints internal executor (CASSANDRA-8285)
 * Fix paging for multi-partition IN queries (CASSANDRA-8408)
 * Fix MOVED_NODE topology event never being emitted when a node
   moves its token (CASSANDRA-8373)
 * Fix validation of indexes in COMPACT tables (CASSANDRA-8156)
 * Avoid StackOverflowError when a large list of IN values
   is used for a clustering column (CASSANDRA-8410)
 * Fix NPE when writetime() or ttl() calls are wrapped by
   another function call (CASSANDRA-8451)
 * Fix NPE after dropping a keyspace (CASSANDRA-8332)
 * Fix error message on read repair timeouts (CASSANDRA-7947)
 * Default DTCS base_time_seconds changed to 60 (CASSANDRA-8417)
 * Refuse Paxos operation with more than one pending endpoint (CASSANDRA-8346, 8640)
 * Throw correct exception when trying to bind a keyspace or table
   name (CASSANDRA-6952)
 * Make HHOM.compact synchronized (CASSANDRA-8416)
 * cancel latency-sampling task when CF is dropped (CASSANDRA-8401)
 * don't block SocketThread for MessagingService (CASSANDRA-8188)
 * Increase quarantine delay on replacement (CASSANDRA-8260)
 * Expose off-heap memory usage stats (CASSANDRA-7897)
 * Ignore Paxos commits for truncated tables (CASSANDRA-7538)
 * Validate size of indexed column values (CASSANDRA-8280)
 * Make LCS split compaction results over all data directories (CASSANDRA-8329)
 * Fix some failing queries that use multi-column relations
   on COMPACT STORAGE tables (CASSANDRA-8264)
 * Fix InvalidRequestException with ORDER BY (CASSANDRA-8286)
 * Disable SSLv3 for POODLE (CASSANDRA-8265)
 * Fix millisecond timestamps in Tracing (CASSANDRA-8297)
 * Include keyspace name in error message when there are insufficient
   live nodes to stream from (CASSANDRA-8221)
 * Avoid overlap in L1 when L0 contains many nonoverlapping
   sstables (CASSANDRA-8211)
 * Improve PropertyFileSnitch logging (CASSANDRA-8183)
 * Add DC-aware sequential repair (CASSANDRA-8193)
 * Use live sstables in snapshot repair if possible (CASSANDRA-8312)
 * Fix hints serialized size calculation (CASSANDRA-8587)


2.1.2
 * (cqlsh) parse_for_table_meta errors out on queries with undefined
   grammars (CASSANDRA-8262)
 * (cqlsh) Fix SELECT ... TOKEN() function broken in C* 2.1.1 (CASSANDRA-8258)
 * Fix Cassandra crash when running on JDK8 update 40 (CASSANDRA-8209)
 * Optimize partitioner tokens (CASSANDRA-8230)
 * Improve compaction of repaired/unrepaired sstables (CASSANDRA-8004)
 * Make cache serializers pluggable (CASSANDRA-8096)
 * Fix issues with CONTAINS (KEY) queries on secondary indexes
   (CASSANDRA-8147)
 * Fix read-rate tracking of sstables for some queries (CASSANDRA-8239)
 * Fix default timestamp in QueryOptions (CASSANDRA-8246)
 * Set socket timeout when reading remote version (CASSANDRA-8188)
 * Refactor how we track live size (CASSANDRA-7852)
 * Make sure unfinished compaction files are removed (CASSANDRA-8124)
 * Fix shutdown when run as Windows service (CASSANDRA-8136)
 * Fix DESCRIBE TABLE with custom indexes (CASSANDRA-8031)
 * Fix race in RecoveryManagerTest (CASSANDRA-8176)
 * Avoid IllegalArgumentException while sorting sstables in
   IndexSummaryManager (CASSANDRA-8182)
 * Shutdown JVM on file descriptor exhaustion (CASSANDRA-7579)
 * Add 'die' policy for commit log and disk failure (CASSANDRA-7927)
 * Fix installing as service on Windows (CASSANDRA-8115)
 * Fix CREATE TABLE for CQL2 (CASSANDRA-8144)
 * Avoid boxing in ColumnStats min/max trackers (CASSANDRA-8109)
Merged from 2.0:
 * Correctly handle non-text column names in cql3 (CASSANDRA-8178)
 * Fix deletion for indexes on primary key columns (CASSANDRA-8206)
 * Add 'nodetool statusgossip' (CASSANDRA-8125)
 * Improve client notification that nodes are ready for requests (CASSANDRA-7510)
 * Handle negative timestamp in writetime method (CASSANDRA-8139)
 * Pig: Remove errant LIMIT clause in CqlNativeStorage (CASSANDRA-8166)
 * Throw ConfigurationException when hsha is used with the default
   rpc_max_threads setting of 'unlimited' (CASSANDRA-8116)
 * Allow concurrent writing of the same table in the same JVM using
   CQLSSTableWriter (CASSANDRA-7463)
 * Fix totalDiskSpaceUsed calculation (CASSANDRA-8205)


2.1.1
 * Fix spin loop in AtomicSortedColumns (CASSANDRA-7546)
 * Dont notify when replacing tmplink files (CASSANDRA-8157)
 * Fix validation with multiple CONTAINS clause (CASSANDRA-8131)
 * Fix validation of collections in TriggerExecutor (CASSANDRA-8146)
 * Fix IllegalArgumentException when a list of IN values containing tuples
   is passed as a single arg to a prepared statement with the v1 or v2
   protocol (CASSANDRA-8062)
 * Fix ClassCastException in DISTINCT query on static columns with
   query paging (CASSANDRA-8108)
 * Fix NPE on null nested UDT inside a set (CASSANDRA-8105)
 * Fix exception when querying secondary index on set items or map keys
   when some clustering columns are specified (CASSANDRA-8073)
 * Send proper error response when there is an error during native
   protocol message decode (CASSANDRA-8118)
 * Gossip should ignore generation numbers too far in the future (CASSANDRA-8113)
 * Fix NPE when creating a table with frozen sets, lists (CASSANDRA-8104)
 * Fix high memory use due to tracking reads on incrementally opened sstable
   readers (CASSANDRA-8066)
 * Fix EXECUTE request with skipMetadata=false returning no metadata
   (CASSANDRA-8054)
 * Allow concurrent use of CQLBulkOutputFormat (CASSANDRA-7776)
 * Shutdown JVM on OOM (CASSANDRA-7507)
 * Upgrade netty version and enable epoll event loop (CASSANDRA-7761)
 * Don't duplicate sstables smaller than split size when using
   the sstablesplitter tool (CASSANDRA-7616)
 * Avoid re-parsing already prepared statements (CASSANDRA-7923)
 * Fix some Thrift slice deletions and updates of COMPACT STORAGE
   tables with some clustering columns omitted (CASSANDRA-7990)
 * Fix filtering for CONTAINS on sets (CASSANDRA-8033)
 * Properly track added size (CASSANDRA-7239)
 * Allow compilation in java 8 (CASSANDRA-7208)
 * Fix Assertion error on RangeTombstoneList diff (CASSANDRA-8013)
 * Release references to overlapping sstables during compaction (CASSANDRA-7819)
 * Send notification when opening compaction results early (CASSANDRA-8034)
 * Make native server start block until properly bound (CASSANDRA-7885)
 * (cqlsh) Fix IPv6 support (CASSANDRA-7988)
 * Ignore fat clients when checking for endpoint collision (CASSANDRA-7939)
 * Make sstablerepairedset take a list of files (CASSANDRA-7995)
 * (cqlsh) Tab completeion for indexes on map keys (CASSANDRA-7972)
 * (cqlsh) Fix UDT field selection in select clause (CASSANDRA-7891)
 * Fix resource leak in event of corrupt sstable
 * (cqlsh) Add command line option for cqlshrc file path (CASSANDRA-7131)
 * Provide visibility into prepared statements churn (CASSANDRA-7921, CASSANDRA-7930)
 * Invalidate prepared statements when their keyspace or table is
   dropped (CASSANDRA-7566)
 * cassandra-stress: fix support for NetworkTopologyStrategy (CASSANDRA-7945)
 * Fix saving caches when a table is dropped (CASSANDRA-7784)
 * Add better error checking of new stress profile (CASSANDRA-7716)
 * Use ThreadLocalRandom and remove FBUtilities.threadLocalRandom (CASSANDRA-7934)
 * Prevent operator mistakes due to simultaneous bootstrap (CASSANDRA-7069)
 * cassandra-stress supports whitelist mode for node config (CASSANDRA-7658)
 * GCInspector more closely tracks GC; cassandra-stress and nodetool report it (CASSANDRA-7916)
 * nodetool won't output bogus ownership info without a keyspace (CASSANDRA-7173)
 * Add human readable option to nodetool commands (CASSANDRA-5433)
 * Don't try to set repairedAt on old sstables (CASSANDRA-7913)
 * Add metrics for tracking PreparedStatement use (CASSANDRA-7719)
 * (cqlsh) tab-completion for triggers (CASSANDRA-7824)
 * (cqlsh) Support for query paging (CASSANDRA-7514)
 * (cqlsh) Show progress of COPY operations (CASSANDRA-7789)
 * Add syntax to remove multiple elements from a map (CASSANDRA-6599)
 * Support non-equals conditions in lightweight transactions (CASSANDRA-6839)
 * Add IF [NOT] EXISTS to create/drop triggers (CASSANDRA-7606)
 * (cqlsh) Display the current logged-in user (CASSANDRA-7785)
 * (cqlsh) Don't ignore CTRL-C during COPY FROM execution (CASSANDRA-7815)
 * (cqlsh) Order UDTs according to cross-type dependencies in DESCRIBE
   output (CASSANDRA-7659)
 * (cqlsh) Fix handling of CAS statement results (CASSANDRA-7671)
 * (cqlsh) COPY TO/FROM improvements (CASSANDRA-7405)
 * Support list index operations with conditions (CASSANDRA-7499)
 * Add max live/tombstoned cells to nodetool cfstats output (CASSANDRA-7731)
 * Validate IPv6 wildcard addresses properly (CASSANDRA-7680)
 * (cqlsh) Error when tracing query (CASSANDRA-7613)
 * Avoid IOOBE when building SyntaxError message snippet (CASSANDRA-7569)
 * SSTableExport uses correct validator to create string representation of partition
   keys (CASSANDRA-7498)
 * Avoid NPEs when receiving type changes for an unknown keyspace (CASSANDRA-7689)
 * Add support for custom 2i validation (CASSANDRA-7575)
 * Pig support for hadoop CqlInputFormat (CASSANDRA-6454)
 * Add duration mode to cassandra-stress (CASSANDRA-7468)
 * Add listen_interface and rpc_interface options (CASSANDRA-7417)
 * Improve schema merge performance (CASSANDRA-7444)
 * Adjust MT depth based on # of partition validating (CASSANDRA-5263)
 * Optimise NativeCell comparisons (CASSANDRA-6755)
 * Configurable client timeout for cqlsh (CASSANDRA-7516)
 * Include snippet of CQL query near syntax error in messages (CASSANDRA-7111)
 * Make repair -pr work with -local (CASSANDRA-7450)
 * Fix error in sstableloader with -cph > 1 (CASSANDRA-8007)
 * Fix snapshot repair error on indexed tables (CASSANDRA-8020)
 * Do not exit nodetool repair when receiving JMX NOTIF_LOST (CASSANDRA-7909)
 * Stream to private IP when available (CASSANDRA-8084)
Merged from 2.0:
 * Reject conditions on DELETE unless full PK is given (CASSANDRA-6430)
 * Properly reject the token function DELETE (CASSANDRA-7747)
 * Force batchlog replay before decommissioning a node (CASSANDRA-7446)
 * Fix hint replay with many accumulated expired hints (CASSANDRA-6998)
 * Fix duplicate results in DISTINCT queries on static columns with query
   paging (CASSANDRA-8108)
 * Add DateTieredCompactionStrategy (CASSANDRA-6602)
 * Properly validate ascii and utf8 string literals in CQL queries (CASSANDRA-8101)
 * (cqlsh) Fix autocompletion for alter keyspace (CASSANDRA-8021)
 * Create backup directories for commitlog archiving during startup (CASSANDRA-8111)
 * Reduce totalBlockFor() for LOCAL_* consistency levels (CASSANDRA-8058)
 * Fix merging schemas with re-dropped keyspaces (CASSANDRA-7256)
 * Fix counters in supercolumns during live upgrades from 1.2 (CASSANDRA-7188)
 * Notify DT subscribers when a column family is truncated (CASSANDRA-8088)
 * Add sanity check of $JAVA on startup (CASSANDRA-7676)
 * Schedule fat client schema pull on join (CASSANDRA-7993)
 * Don't reset nodes' versions when closing IncomingTcpConnections
   (CASSANDRA-7734)
 * Record the real messaging version in all cases in OutboundTcpConnection
   (CASSANDRA-8057)
 * SSL does not work in cassandra-cli (CASSANDRA-7899)
 * Fix potential exception when using ReversedType in DynamicCompositeType
   (CASSANDRA-7898)
 * Better validation of collection values (CASSANDRA-7833)
 * Track min/max timestamps correctly (CASSANDRA-7969)
 * Fix possible overflow while sorting CL segments for replay (CASSANDRA-7992)
 * Increase nodetool Xmx (CASSANDRA-7956)
 * Archive any commitlog segments present at startup (CASSANDRA-6904)
 * CrcCheckChance should adjust based on live CFMetadata not 
   sstable metadata (CASSANDRA-7978)
 * token() should only accept columns in the partitioning
   key order (CASSANDRA-6075)
 * Add method to invalidate permission cache via JMX (CASSANDRA-7977)
 * Allow propagating multiple gossip states atomically (CASSANDRA-6125)
 * Log exceptions related to unclean native protocol client disconnects
   at DEBUG or INFO (CASSANDRA-7849)
 * Allow permissions cache to be set via JMX (CASSANDRA-7698)
 * Include schema_triggers CF in readable system resources (CASSANDRA-7967)
 * Fix RowIndexEntry to report correct serializedSize (CASSANDRA-7948)
 * Make CQLSSTableWriter sync within partitions (CASSANDRA-7360)
 * Potentially use non-local replicas in CqlConfigHelper (CASSANDRA-7906)
 * Explicitly disallow mixing multi-column and single-column
   relations on clustering columns (CASSANDRA-7711)
 * Better error message when condition is set on PK column (CASSANDRA-7804)
 * Don't send schema change responses and events for no-op DDL
   statements (CASSANDRA-7600)
 * (Hadoop) fix cluster initialisation for a split fetching (CASSANDRA-7774)
 * Throw InvalidRequestException when queries contain relations on entire
   collection columns (CASSANDRA-7506)
 * (cqlsh) enable CTRL-R history search with libedit (CASSANDRA-7577)
 * (Hadoop) allow ACFRW to limit nodes to local DC (CASSANDRA-7252)
 * (cqlsh) cqlsh should automatically disable tracing when selecting
   from system_traces (CASSANDRA-7641)
 * (Hadoop) Add CqlOutputFormat (CASSANDRA-6927)
 * Don't depend on cassandra config for nodetool ring (CASSANDRA-7508)
 * (cqlsh) Fix failing cqlsh formatting tests (CASSANDRA-7703)
 * Fix IncompatibleClassChangeError from hadoop2 (CASSANDRA-7229)
 * Add 'nodetool sethintedhandoffthrottlekb' (CASSANDRA-7635)
 * (cqlsh) Add tab-completion for CREATE/DROP USER IF [NOT] EXISTS (CASSANDRA-7611)
 * Catch errors when the JVM pulls the rug out from GCInspector (CASSANDRA-5345)
 * cqlsh fails when version number parts are not int (CASSANDRA-7524)
 * Fix NPE when table dropped during streaming (CASSANDRA-7946)
 * Fix wrong progress when streaming uncompressed (CASSANDRA-7878)
 * Fix possible infinite loop in creating repair range (CASSANDRA-7983)
 * Fix unit in nodetool for streaming throughput (CASSANDRA-7375)
Merged from 1.2:
 * Don't index tombstones (CASSANDRA-7828)
 * Improve PasswordAuthenticator default super user setup (CASSANDRA-7788)


2.1.0
 * (cqlsh) Removed "ALTER TYPE <name> RENAME TO <name>" from tab-completion
   (CASSANDRA-7895)
 * Fixed IllegalStateException in anticompaction (CASSANDRA-7892)
 * cqlsh: DESCRIBE support for frozen UDTs, tuples (CASSANDRA-7863)
 * Avoid exposing internal classes over JMX (CASSANDRA-7879)
 * Add null check for keys when freezing collection (CASSANDRA-7869)
 * Improve stress workload realism (CASSANDRA-7519)
Merged from 2.0:
 * Configure system.paxos with LeveledCompactionStrategy (CASSANDRA-7753)
 * Fix ALTER clustering column type from DateType to TimestampType when
   using DESC clustering order (CASSANRDA-7797)
 * Throw EOFException if we run out of chunks in compressed datafile
   (CASSANDRA-7664)
 * Fix PRSI handling of CQL3 row markers for row cleanup (CASSANDRA-7787)
 * Fix dropping collection when it's the last regular column (CASSANDRA-7744)
 * Make StreamReceiveTask thread safe and gc friendly (CASSANDRA-7795)
 * Validate empty cell names from counter updates (CASSANDRA-7798)
Merged from 1.2:
 * Don't allow compacted sstables to be marked as compacting (CASSANDRA-7145)
 * Track expired tombstones (CASSANDRA-7810)


2.1.0-rc7
 * Add frozen keyword and require UDT to be frozen (CASSANDRA-7857)
 * Track added sstable size correctly (CASSANDRA-7239)
 * (cqlsh) Fix case insensitivity (CASSANDRA-7834)
 * Fix failure to stream ranges when moving (CASSANDRA-7836)
 * Correctly remove tmplink files (CASSANDRA-7803)
 * (cqlsh) Fix column name formatting for functions, CAS operations,
   and UDT field selections (CASSANDRA-7806)
 * (cqlsh) Fix COPY FROM handling of null/empty primary key
   values (CASSANDRA-7792)
 * Fix ordering of static cells (CASSANDRA-7763)
Merged from 2.0:
 * Forbid re-adding dropped counter columns (CASSANDRA-7831)
 * Fix CFMetaData#isThriftCompatible() for PK-only tables (CASSANDRA-7832)
 * Always reject inequality on the partition key without token()
   (CASSANDRA-7722)
 * Always send Paxos commit to all replicas (CASSANDRA-7479)
 * Make disruptor_thrift_server invocation pool configurable (CASSANDRA-7594)
 * Make repair no-op when RF=1 (CASSANDRA-7864)


2.1.0-rc6
 * Fix OOM issue from netty caching over time (CASSANDRA-7743)
 * json2sstable couldn't import JSON for CQL table (CASSANDRA-7477)
 * Invalidate all caches on table drop (CASSANDRA-7561)
 * Skip strict endpoint selection for ranges if RF == nodes (CASSANRA-7765)
 * Fix Thrift range filtering without 2ary index lookups (CASSANDRA-7741)
 * Add tracing entries about concurrent range requests (CASSANDRA-7599)
 * (cqlsh) Fix DESCRIBE for NTS keyspaces (CASSANDRA-7729)
 * Remove netty buffer ref-counting (CASSANDRA-7735)
 * Pass mutated cf to index updater for use by PRSI (CASSANDRA-7742)
 * Include stress yaml example in release and deb (CASSANDRA-7717)
 * workaround for netty issue causing corrupted data off the wire (CASSANDRA-7695)
 * cqlsh DESC CLUSTER fails retrieving ring information (CASSANDRA-7687)
 * Fix binding null values inside UDT (CASSANDRA-7685)
 * Fix UDT field selection with empty fields (CASSANDRA-7670)
 * Bogus deserialization of static cells from sstable (CASSANDRA-7684)
 * Fix NPE on compaction leftover cleanup for dropped table (CASSANDRA-7770)
Merged from 2.0:
 * Fix race condition in StreamTransferTask that could lead to
   infinite loops and premature sstable deletion (CASSANDRA-7704)
 * (cqlsh) Wait up to 10 sec for a tracing session (CASSANDRA-7222)
 * Fix NPE in FileCacheService.sizeInBytes (CASSANDRA-7756)
 * Remove duplicates from StorageService.getJoiningNodes (CASSANDRA-7478)
 * Clone token map outside of hot gossip loops (CASSANDRA-7758)
 * Fix MS expiring map timeout for Paxos messages (CASSANDRA-7752)
 * Do not flush on truncate if durable_writes is false (CASSANDRA-7750)
 * Give CRR a default input_cql Statement (CASSANDRA-7226)
 * Better error message when adding a collection with the same name
   than a previously dropped one (CASSANDRA-6276)
 * Fix validation when adding static columns (CASSANDRA-7730)
 * (Thrift) fix range deletion of supercolumns (CASSANDRA-7733)
 * Fix potential AssertionError in RangeTombstoneList (CASSANDRA-7700)
 * Validate arguments of blobAs* functions (CASSANDRA-7707)
 * Fix potential AssertionError with 2ndary indexes (CASSANDRA-6612)
 * Avoid logging CompactionInterrupted at ERROR (CASSANDRA-7694)
 * Minor leak in sstable2jon (CASSANDRA-7709)
 * Add cassandra.auto_bootstrap system property (CASSANDRA-7650)
 * Update java driver (for hadoop) (CASSANDRA-7618)
 * Remove CqlPagingRecordReader/CqlPagingInputFormat (CASSANDRA-7570)
 * Support connecting to ipv6 jmx with nodetool (CASSANDRA-7669)


2.1.0-rc5
 * Reject counters inside user types (CASSANDRA-7672)
 * Switch to notification-based GCInspector (CASSANDRA-7638)
 * (cqlsh) Handle nulls in UDTs and tuples correctly (CASSANDRA-7656)
 * Don't use strict consistency when replacing (CASSANDRA-7568)
 * Fix min/max cell name collection on 2.0 SSTables with range
   tombstones (CASSANDRA-7593)
 * Tolerate min/max cell names of different lengths (CASSANDRA-7651)
 * Filter cached results correctly (CASSANDRA-7636)
 * Fix tracing on the new SEPExecutor (CASSANDRA-7644)
 * Remove shuffle and taketoken (CASSANDRA-7601)
 * Clean up Windows batch scripts (CASSANDRA-7619)
 * Fix native protocol drop user type notification (CASSANDRA-7571)
 * Give read access to system.schema_usertypes to all authenticated users
   (CASSANDRA-7578)
 * (cqlsh) Fix cqlsh display when zero rows are returned (CASSANDRA-7580)
 * Get java version correctly when JAVA_TOOL_OPTIONS is set (CASSANDRA-7572)
 * Fix NPE when dropping index from non-existent keyspace, AssertionError when
   dropping non-existent index with IF EXISTS (CASSANDRA-7590)
 * Fix sstablelevelresetter hang (CASSANDRA-7614)
 * (cqlsh) Fix deserialization of blobs (CASSANDRA-7603)
 * Use "keyspace updated" schema change message for UDT changes in v1 and
   v2 protocols (CASSANDRA-7617)
 * Fix tracing of range slices and secondary index lookups that are local
   to the coordinator (CASSANDRA-7599)
 * Set -Dcassandra.storagedir for all tool shell scripts (CASSANDRA-7587)
 * Don't swap max/min col names when mutating sstable metadata (CASSANDRA-7596)
 * (cqlsh) Correctly handle paged result sets (CASSANDRA-7625)
 * (cqlsh) Improve waiting for a trace to complete (CASSANDRA-7626)
 * Fix tracing of concurrent range slices and 2ary index queries (CASSANDRA-7626)
 * Fix scrub against collection type (CASSANDRA-7665)
Merged from 2.0:
 * Set gc_grace_seconds to seven days for system schema tables (CASSANDRA-7668)
 * SimpleSeedProvider no longer caches seeds forever (CASSANDRA-7663)
 * Always flush on truncate (CASSANDRA-7511)
 * Fix ReversedType(DateType) mapping to native protocol (CASSANDRA-7576)
 * Always merge ranges owned by a single node (CASSANDRA-6930)
 * Track max/min timestamps for range tombstones (CASSANDRA-7647)
 * Fix NPE when listing saved caches dir (CASSANDRA-7632)


2.1.0-rc4
 * Fix word count hadoop example (CASSANDRA-7200)
 * Updated memtable_cleanup_threshold and memtable_flush_writers defaults 
   (CASSANDRA-7551)
 * (Windows) fix startup when WMI memory query fails (CASSANDRA-7505)
 * Anti-compaction proceeds if any part of the repair failed (CASSANDRA-7521)
 * Add missing table name to DROP INDEX responses and notifications (CASSANDRA-7539)
 * Bump CQL version to 3.2.0 and update CQL documentation (CASSANDRA-7527)
 * Fix configuration error message when running nodetool ring (CASSANDRA-7508)
 * Support conditional updates, tuple type, and the v3 protocol in cqlsh (CASSANDRA-7509)
 * Handle queries on multiple secondary index types (CASSANDRA-7525)
 * Fix cqlsh authentication with v3 native protocol (CASSANDRA-7564)
 * Fix NPE when unknown prepared statement ID is used (CASSANDRA-7454)
Merged from 2.0:
 * (Windows) force range-based repair to non-sequential mode (CASSANDRA-7541)
 * Fix range merging when DES scores are zero (CASSANDRA-7535)
 * Warn when SSL certificates have expired (CASSANDRA-7528)
 * Fix error when doing reversed queries with static columns (CASSANDRA-7490)
Merged from 1.2:
 * Set correct stream ID on responses when non-Exception Throwables
   are thrown while handling native protocol messages (CASSANDRA-7470)


2.1.0-rc3
 * Consider expiry when reconciling otherwise equal cells (CASSANDRA-7403)
 * Introduce CQL support for stress tool (CASSANDRA-6146)
 * Fix ClassCastException processing expired messages (CASSANDRA-7496)
 * Fix prepared marker for collections inside UDT (CASSANDRA-7472)
 * Remove left-over populate_io_cache_on_flush and replicate_on_write
   uses (CASSANDRA-7493)
 * (Windows) handle spaces in path names (CASSANDRA-7451)
 * Ensure writes have completed after dropping a table, before recycling
   commit log segments (CASSANDRA-7437)
 * Remove left-over rows_per_partition_to_cache (CASSANDRA-7493)
 * Fix error when CONTAINS is used with a bind marker (CASSANDRA-7502)
 * Properly reject unknown UDT field (CASSANDRA-7484)
Merged from 2.0:
 * Fix CC#collectTimeOrderedData() tombstone optimisations (CASSANDRA-7394)
 * Support DISTINCT for static columns and fix behaviour when DISTINC is
   not use (CASSANDRA-7305).
 * Workaround JVM NPE on JMX bind failure (CASSANDRA-7254)
 * Fix race in FileCacheService RemovalListener (CASSANDRA-7278)
 * Fix inconsistent use of consistencyForCommit that allowed LOCAL_QUORUM
   operations to incorrect become full QUORUM (CASSANDRA-7345)
 * Properly handle unrecognized opcodes and flags (CASSANDRA-7440)
 * (Hadoop) close CqlRecordWriter clients when finished (CASSANDRA-7459)
 * Commit disk failure policy (CASSANDRA-7429)
 * Make sure high level sstables get compacted (CASSANDRA-7414)
 * Fix AssertionError when using empty clustering columns and static columns
   (CASSANDRA-7455)
 * Add option to disable STCS in L0 (CASSANDRA-6621)
 * Upgrade to snappy-java 1.0.5.2 (CASSANDRA-7476)


2.1.0-rc2
 * Fix heap size calculation for CompoundSparseCellName and 
   CompoundSparseCellName.WithCollection (CASSANDRA-7421)
 * Allow counter mutations in UNLOGGED batches (CASSANDRA-7351)
 * Modify reconcile logic to always pick a tombstone over a counter cell
   (CASSANDRA-7346)
 * Avoid incremental compaction on Windows (CASSANDRA-7365)
 * Fix exception when querying a composite-keyed table with a collection index
   (CASSANDRA-7372)
 * Use node's host id in place of counter ids (CASSANDRA-7366)
 * Fix error when doing reversed queries with static columns (CASSANDRA-7490)
 * Backport CASSANDRA-6747 (CASSANDRA-7560)
 * Track max/min timestamps for range tombstones (CASSANDRA-7647)
 * Fix NPE when listing saved caches dir (CASSANDRA-7632)
 * Fix sstableloader unable to connect encrypted node (CASSANDRA-7585)
Merged from 1.2:
 * Clone token map outside of hot gossip loops (CASSANDRA-7758)
 * Add stop method to EmbeddedCassandraService (CASSANDRA-7595)
 * Support connecting to ipv6 jmx with nodetool (CASSANDRA-7669)
 * Set gc_grace_seconds to seven days for system schema tables (CASSANDRA-7668)
 * SimpleSeedProvider no longer caches seeds forever (CASSANDRA-7663)
 * Set correct stream ID on responses when non-Exception Throwables
   are thrown while handling native protocol messages (CASSANDRA-7470)
 * Fix row size miscalculation in LazilyCompactedRow (CASSANDRA-7543)
 * Fix race in background compaction check (CASSANDRA-7745)
 * Don't clear out range tombstones during compaction (CASSANDRA-7808)


2.1.0-rc1
 * Revert flush directory (CASSANDRA-6357)
 * More efficient executor service for fast operations (CASSANDRA-4718)
 * Move less common tools into a new cassandra-tools package (CASSANDRA-7160)
 * Support more concurrent requests in native protocol (CASSANDRA-7231)
 * Add tab-completion to debian nodetool packaging (CASSANDRA-6421)
 * Change concurrent_compactors defaults (CASSANDRA-7139)
 * Add PowerShell Windows launch scripts (CASSANDRA-7001)
 * Make commitlog archive+restore more robust (CASSANDRA-6974)
 * Fix marking commitlogsegments clean (CASSANDRA-6959)
 * Add snapshot "manifest" describing files included (CASSANDRA-6326)
 * Parallel streaming for sstableloader (CASSANDRA-3668)
 * Fix bugs in supercolumns handling (CASSANDRA-7138)
 * Fix ClassClassException on composite dense tables (CASSANDRA-7112)
 * Cleanup and optimize collation and slice iterators (CASSANDRA-7107)
 * Upgrade NBHM lib (CASSANDRA-7128)
 * Optimize netty server (CASSANDRA-6861)
 * Fix repair hang when given CF does not exist (CASSANDRA-7189)
 * Allow c* to be shutdown in an embedded mode (CASSANDRA-5635)
 * Add server side batching to native transport (CASSANDRA-5663)
 * Make batchlog replay asynchronous (CASSANDRA-6134)
 * remove unused classes (CASSANDRA-7197)
 * Limit user types to the keyspace they are defined in (CASSANDRA-6643)
 * Add validate method to CollectionType (CASSANDRA-7208)
 * New serialization format for UDT values (CASSANDRA-7209, CASSANDRA-7261)
 * Fix nodetool netstats (CASSANDRA-7270)
 * Fix potential ClassCastException in HintedHandoffManager (CASSANDRA-7284)
 * Use prepared statements internally (CASSANDRA-6975)
 * Fix broken paging state with prepared statement (CASSANDRA-7120)
 * Fix IllegalArgumentException in CqlStorage (CASSANDRA-7287)
 * Allow nulls/non-existant fields in UDT (CASSANDRA-7206)
 * Add Thrift MultiSliceRequest (CASSANDRA-6757, CASSANDRA-7027)
 * Handle overlapping MultiSlices (CASSANDRA-7279)
 * Fix DataOutputTest on Windows (CASSANDRA-7265)
 * Embedded sets in user defined data-types are not updating (CASSANDRA-7267)
 * Add tuple type to CQL/native protocol (CASSANDRA-7248)
 * Fix CqlPagingRecordReader on tables with few rows (CASSANDRA-7322)
Merged from 2.0:
 * Copy compaction options to make sure they are reloaded (CASSANDRA-7290)
 * Add option to do more aggressive tombstone compactions (CASSANDRA-6563)
 * Don't try to compact already-compacting files in HHOM (CASSANDRA-7288)
 * Always reallocate buffers in HSHA (CASSANDRA-6285)
 * (Hadoop) support authentication in CqlRecordReader (CASSANDRA-7221)
 * (Hadoop) Close java driver Cluster in CQLRR.close (CASSANDRA-7228)
 * Warn when 'USING TIMESTAMP' is used on a CAS BATCH (CASSANDRA-7067)
 * return all cpu values from BackgroundActivityMonitor.readAndCompute (CASSANDRA-7183)
 * Correctly delete scheduled range xfers (CASSANDRA-7143)
 * return all cpu values from BackgroundActivityMonitor.readAndCompute (CASSANDRA-7183)  
 * reduce garbage creation in calculatePendingRanges (CASSANDRA-7191)
 * fix c* launch issues on Russian os's due to output of linux 'free' cmd (CASSANDRA-6162)
 * Fix disabling autocompaction (CASSANDRA-7187)
 * Fix potential NumberFormatException when deserializing IntegerType (CASSANDRA-7088)
 * cqlsh can't tab-complete disabling compaction (CASSANDRA-7185)
 * cqlsh: Accept and execute CQL statement(s) from command-line parameter (CASSANDRA-7172)
 * Fix IllegalStateException in CqlPagingRecordReader (CASSANDRA-7198)
 * Fix the InvertedIndex trigger example (CASSANDRA-7211)
 * Add --resolve-ip option to 'nodetool ring' (CASSANDRA-7210)
 * reduce garbage on codec flag deserialization (CASSANDRA-7244) 
 * Fix duplicated error messages on directory creation error at startup (CASSANDRA-5818)
 * Proper null handle for IF with map element access (CASSANDRA-7155)
 * Improve compaction visibility (CASSANDRA-7242)
 * Correctly delete scheduled range xfers (CASSANDRA-7143)
 * Make batchlog replica selection rack-aware (CASSANDRA-6551)
 * Fix CFMetaData#getColumnDefinitionFromColumnName() (CASSANDRA-7074)
 * Fix writetime/ttl functions for static columns (CASSANDRA-7081)
 * Suggest CTRL-C or semicolon after three blank lines in cqlsh (CASSANDRA-7142)
 * Fix 2ndary index queries with DESC clustering order (CASSANDRA-6950)
 * Invalid key cache entries on DROP (CASSANDRA-6525)
 * Fix flapping RecoveryManagerTest (CASSANDRA-7084)
 * Add missing iso8601 patterns for date strings (CASSANDRA-6973)
 * Support selecting multiple rows in a partition using IN (CASSANDRA-6875)
 * Add authentication support to shuffle (CASSANDRA-6484)
 * Swap local and global default read repair chances (CASSANDRA-7320)
 * Add conditional CREATE/DROP USER support (CASSANDRA-7264)
 * Cqlsh counts non-empty lines for "Blank lines" warning (CASSANDRA-7325)
Merged from 1.2:
 * Add Cloudstack snitch (CASSANDRA-7147)
 * Update system.peers correctly when relocating tokens (CASSANDRA-7126)
 * Add Google Compute Engine snitch (CASSANDRA-7132)
 * remove duplicate query for local tokens (CASSANDRA-7182)
 * exit CQLSH with error status code if script fails (CASSANDRA-6344)
 * Fix bug with some IN queries missig results (CASSANDRA-7105)
 * Fix availability validation for LOCAL_ONE CL (CASSANDRA-7319)
 * Hint streaming can cause decommission to fail (CASSANDRA-7219)


2.1.0-beta2
 * Increase default CL space to 8GB (CASSANDRA-7031)
 * Add range tombstones to read repair digests (CASSANDRA-6863)
 * Fix BTree.clear for large updates (CASSANDRA-6943)
 * Fail write instead of logging a warning when unable to append to CL
   (CASSANDRA-6764)
 * Eliminate possibility of CL segment appearing twice in active list 
   (CASSANDRA-6557)
 * Apply DONTNEED fadvise to commitlog segments (CASSANDRA-6759)
 * Switch CRC component to Adler and include it for compressed sstables 
   (CASSANDRA-4165)
 * Allow cassandra-stress to set compaction strategy options (CASSANDRA-6451)
 * Add broadcast_rpc_address option to cassandra.yaml (CASSANDRA-5899)
 * Auto reload GossipingPropertyFileSnitch config (CASSANDRA-5897)
 * Fix overflow of memtable_total_space_in_mb (CASSANDRA-6573)
 * Fix ABTC NPE and apply update function correctly (CASSANDRA-6692)
 * Allow nodetool to use a file or prompt for password (CASSANDRA-6660)
 * Fix AIOOBE when concurrently accessing ABSC (CASSANDRA-6742)
 * Fix assertion error in ALTER TYPE RENAME (CASSANDRA-6705)
 * Scrub should not always clear out repaired status (CASSANDRA-5351)
 * Improve handling of range tombstone for wide partitions (CASSANDRA-6446)
 * Fix ClassCastException for compact table with composites (CASSANDRA-6738)
 * Fix potentially repairing with wrong nodes (CASSANDRA-6808)
 * Change caching option syntax (CASSANDRA-6745)
 * Fix stress to do proper counter reads (CASSANDRA-6835)
 * Fix help message for stress counter_write (CASSANDRA-6824)
 * Fix stress smart Thrift client to pick servers correctly (CASSANDRA-6848)
 * Add logging levels (minimal, normal or verbose) to stress tool (CASSANDRA-6849)
 * Fix race condition in Batch CLE (CASSANDRA-6860)
 * Improve cleanup/scrub/upgradesstables failure handling (CASSANDRA-6774)
 * ByteBuffer write() methods for serializing sstables (CASSANDRA-6781)
 * Proper compare function for CollectionType (CASSANDRA-6783)
 * Update native server to Netty 4 (CASSANDRA-6236)
 * Fix off-by-one error in stress (CASSANDRA-6883)
 * Make OpOrder AutoCloseable (CASSANDRA-6901)
 * Remove sync repair JMX interface (CASSANDRA-6900)
 * Add multiple memory allocation options for memtables (CASSANDRA-6689, 6694)
 * Remove adjusted op rate from stress output (CASSANDRA-6921)
 * Add optimized CF.hasColumns() implementations (CASSANDRA-6941)
 * Serialize batchlog mutations with the version of the target node
   (CASSANDRA-6931)
 * Optimize CounterColumn#reconcile() (CASSANDRA-6953)
 * Properly remove 1.2 sstable support in 2.1 (CASSANDRA-6869)
 * Lock counter cells, not partitions (CASSANDRA-6880)
 * Track presence of legacy counter shards in sstables (CASSANDRA-6888)
 * Ensure safe resource cleanup when replacing sstables (CASSANDRA-6912)
 * Add failure handler to async callback (CASSANDRA-6747)
 * Fix AE when closing SSTable without releasing reference (CASSANDRA-7000)
 * Clean up IndexInfo on keyspace/table drops (CASSANDRA-6924)
 * Only snapshot relative SSTables when sequential repair (CASSANDRA-7024)
 * Require nodetool rebuild_index to specify index names (CASSANDRA-7038)
 * fix cassandra stress errors on reads with native protocol (CASSANDRA-7033)
 * Use OpOrder to guard sstable references for reads (CASSANDRA-6919)
 * Preemptive opening of compaction result (CASSANDRA-6916)
 * Multi-threaded scrub/cleanup/upgradesstables (CASSANDRA-5547)
 * Optimize cellname comparison (CASSANDRA-6934)
 * Native protocol v3 (CASSANDRA-6855)
 * Optimize Cell liveness checks and clean up Cell (CASSANDRA-7119)
 * Support consistent range movements (CASSANDRA-2434)
 * Display min timestamp in sstablemetadata viewer (CASSANDRA-6767)
Merged from 2.0:
 * Avoid race-prone second "scrub" of system keyspace (CASSANDRA-6797)
 * Pool CqlRecordWriter clients by inetaddress rather than Range
   (CASSANDRA-6665)
 * Fix compaction_history timestamps (CASSANDRA-6784)
 * Compare scores of full replica ordering in DES (CASSANDRA-6683)
 * fix CME in SessionInfo updateProgress affecting netstats (CASSANDRA-6577)
 * Allow repairing between specific replicas (CASSANDRA-6440)
 * Allow per-dc enabling of hints (CASSANDRA-6157)
 * Add compatibility for Hadoop 0.2.x (CASSANDRA-5201)
 * Fix EstimatedHistogram races (CASSANDRA-6682)
 * Failure detector correctly converts initial value to nanos (CASSANDRA-6658)
 * Add nodetool taketoken to relocate vnodes (CASSANDRA-4445)
 * Expose bulk loading progress over JMX (CASSANDRA-4757)
 * Correctly handle null with IF conditions and TTL (CASSANDRA-6623)
 * Account for range/row tombstones in tombstone drop
   time histogram (CASSANDRA-6522)
 * Stop CommitLogSegment.close() from calling sync() (CASSANDRA-6652)
 * Make commitlog failure handling configurable (CASSANDRA-6364)
 * Avoid overlaps in LCS (CASSANDRA-6688)
 * Improve support for paginating over composites (CASSANDRA-4851)
 * Fix count(*) queries in a mixed cluster (CASSANDRA-6707)
 * Improve repair tasks(snapshot, differencing) concurrency (CASSANDRA-6566)
 * Fix replaying pre-2.0 commit logs (CASSANDRA-6714)
 * Add static columns to CQL3 (CASSANDRA-6561)
 * Optimize single partition batch statements (CASSANDRA-6737)
 * Disallow post-query re-ordering when paging (CASSANDRA-6722)
 * Fix potential paging bug with deleted columns (CASSANDRA-6748)
 * Fix NPE on BulkLoader caused by losing StreamEvent (CASSANDRA-6636)
 * Fix truncating compression metadata (CASSANDRA-6791)
 * Add CMSClassUnloadingEnabled JVM option (CASSANDRA-6541)
 * Catch memtable flush exceptions during shutdown (CASSANDRA-6735)
 * Fix upgradesstables NPE for non-CF-based indexes (CASSANDRA-6645)
 * Fix UPDATE updating PRIMARY KEY columns implicitly (CASSANDRA-6782)
 * Fix IllegalArgumentException when updating from 1.2 with SuperColumns
   (CASSANDRA-6733)
 * FBUtilities.singleton() should use the CF comparator (CASSANDRA-6778)
 * Fix CQLSStableWriter.addRow(Map<String, Object>) (CASSANDRA-6526)
 * Fix HSHA server introducing corrupt data (CASSANDRA-6285)
 * Fix CAS conditions for COMPACT STORAGE tables (CASSANDRA-6813)
 * Starting threads in OutboundTcpConnectionPool constructor causes race conditions (CASSANDRA-7177)
 * Allow overriding cassandra-rackdc.properties file (CASSANDRA-7072)
 * Set JMX RMI port to 7199 (CASSANDRA-7087)
 * Use LOCAL_QUORUM for data reads at LOCAL_SERIAL (CASSANDRA-6939)
 * Log a warning for large batches (CASSANDRA-6487)
 * Put nodes in hibernate when join_ring is false (CASSANDRA-6961)
 * Avoid early loading of non-system keyspaces before compaction-leftovers 
   cleanup at startup (CASSANDRA-6913)
 * Restrict Windows to parallel repairs (CASSANDRA-6907)
 * (Hadoop) Allow manually specifying start/end tokens in CFIF (CASSANDRA-6436)
 * Fix NPE in MeteredFlusher (CASSANDRA-6820)
 * Fix race processing range scan responses (CASSANDRA-6820)
 * Allow deleting snapshots from dropped keyspaces (CASSANDRA-6821)
 * Add uuid() function (CASSANDRA-6473)
 * Omit tombstones from schema digests (CASSANDRA-6862)
 * Include correct consistencyLevel in LWT timeout (CASSANDRA-6884)
 * Lower chances for losing new SSTables during nodetool refresh and
   ColumnFamilyStore.loadNewSSTables (CASSANDRA-6514)
 * Add support for DELETE ... IF EXISTS to CQL3 (CASSANDRA-5708)
 * Update hadoop_cql3_word_count example (CASSANDRA-6793)
 * Fix handling of RejectedExecution in sync Thrift server (CASSANDRA-6788)
 * Log more information when exceeding tombstone_warn_threshold (CASSANDRA-6865)
 * Fix truncate to not abort due to unreachable fat clients (CASSANDRA-6864)
 * Fix schema concurrency exceptions (CASSANDRA-6841)
 * Fix leaking validator FH in StreamWriter (CASSANDRA-6832)
 * Fix saving triggers to schema (CASSANDRA-6789)
 * Fix trigger mutations when base mutation list is immutable (CASSANDRA-6790)
 * Fix accounting in FileCacheService to allow re-using RAR (CASSANDRA-6838)
 * Fix static counter columns (CASSANDRA-6827)
 * Restore expiring->deleted (cell) compaction optimization (CASSANDRA-6844)
 * Fix CompactionManager.needsCleanup (CASSANDRA-6845)
 * Correctly compare BooleanType values other than 0 and 1 (CASSANDRA-6779)
 * Read message id as string from earlier versions (CASSANDRA-6840)
 * Properly use the Paxos consistency for (non-protocol) batch (CASSANDRA-6837)
 * Add paranoid disk failure option (CASSANDRA-6646)
 * Improve PerRowSecondaryIndex performance (CASSANDRA-6876)
 * Extend triggers to support CAS updates (CASSANDRA-6882)
 * Static columns with IF NOT EXISTS don't always work as expected (CASSANDRA-6873)
 * Fix paging with SELECT DISTINCT (CASSANDRA-6857)
 * Fix UnsupportedOperationException on CAS timeout (CASSANDRA-6923)
 * Improve MeteredFlusher handling of MF-unaffected column families
   (CASSANDRA-6867)
 * Add CqlRecordReader using native pagination (CASSANDRA-6311)
 * Add QueryHandler interface (CASSANDRA-6659)
 * Track liveRatio per-memtable, not per-CF (CASSANDRA-6945)
 * Make sure upgradesstables keeps sstable level (CASSANDRA-6958)
 * Fix LIMIT with static columns (CASSANDRA-6956)
 * Fix clash with CQL column name in thrift validation (CASSANDRA-6892)
 * Fix error with super columns in mixed 1.2-2.0 clusters (CASSANDRA-6966)
 * Fix bad skip of sstables on slice query with composite start/finish (CASSANDRA-6825)
 * Fix unintended update with conditional statement (CASSANDRA-6893)
 * Fix map element access in IF (CASSANDRA-6914)
 * Avoid costly range calculations for range queries on system keyspaces
   (CASSANDRA-6906)
 * Fix SSTable not released if stream session fails (CASSANDRA-6818)
 * Avoid build failure due to ANTLR timeout (CASSANDRA-6991)
 * Queries on compact tables can return more rows that requested (CASSANDRA-7052)
 * USING TIMESTAMP for batches does not work (CASSANDRA-7053)
 * Fix performance regression from CASSANDRA-5614 (CASSANDRA-6949)
 * Ensure that batchlog and hint timeouts do not produce hints (CASSANDRA-7058)
 * Merge groupable mutations in TriggerExecutor#execute() (CASSANDRA-7047)
 * Plug holes in resource release when wiring up StreamSession (CASSANDRA-7073)
 * Re-add parameter columns to tracing session (CASSANDRA-6942)
 * Preserves CQL metadata when updating table from thrift (CASSANDRA-6831)
Merged from 1.2:
 * Fix nodetool display with vnodes (CASSANDRA-7082)
 * Add UNLOGGED, COUNTER options to BATCH documentation (CASSANDRA-6816)
 * add extra SSL cipher suites (CASSANDRA-6613)
 * fix nodetool getsstables for blob PK (CASSANDRA-6803)
 * Fix BatchlogManager#deleteBatch() use of millisecond timestamps
   (CASSANDRA-6822)
 * Continue assassinating even if the endpoint vanishes (CASSANDRA-6787)
 * Schedule schema pulls on change (CASSANDRA-6971)
 * Non-droppable verbs shouldn't be dropped from OTC (CASSANDRA-6980)
 * Shutdown batchlog executor in SS#drain() (CASSANDRA-7025)
 * Fix batchlog to account for CF truncation records (CASSANDRA-6999)
 * Fix CQLSH parsing of functions and BLOB literals (CASSANDRA-7018)
 * Properly load trustore in the native protocol (CASSANDRA-6847)
 * Always clean up references in SerializingCache (CASSANDRA-6994)
 * Don't shut MessagingService down when replacing a node (CASSANDRA-6476)
 * fix npe when doing -Dcassandra.fd_initial_value_ms (CASSANDRA-6751)


2.1.0-beta1
 * Add flush directory distinct from compaction directories (CASSANDRA-6357)
 * Require JNA by default (CASSANDRA-6575)
 * add listsnapshots command to nodetool (CASSANDRA-5742)
 * Introduce AtomicBTreeColumns (CASSANDRA-6271, 6692)
 * Multithreaded commitlog (CASSANDRA-3578)
 * allocate fixed index summary memory pool and resample cold index summaries 
   to use less memory (CASSANDRA-5519)
 * Removed multithreaded compaction (CASSANDRA-6142)
 * Parallelize fetching rows for low-cardinality indexes (CASSANDRA-1337)
 * change logging from log4j to logback (CASSANDRA-5883)
 * switch to LZ4 compression for internode communication (CASSANDRA-5887)
 * Stop using Thrift-generated Index* classes internally (CASSANDRA-5971)
 * Remove 1.2 network compatibility code (CASSANDRA-5960)
 * Remove leveled json manifest migration code (CASSANDRA-5996)
 * Remove CFDefinition (CASSANDRA-6253)
 * Use AtomicIntegerFieldUpdater in RefCountedMemory (CASSANDRA-6278)
 * User-defined types for CQL3 (CASSANDRA-5590)
 * Use of o.a.c.metrics in nodetool (CASSANDRA-5871, 6406)
 * Batch read from OTC's queue and cleanup (CASSANDRA-1632)
 * Secondary index support for collections (CASSANDRA-4511, 6383)
 * SSTable metadata(Stats.db) format change (CASSANDRA-6356)
 * Push composites support in the storage engine
   (CASSANDRA-5417, CASSANDRA-6520)
 * Add snapshot space used to cfstats (CASSANDRA-6231)
 * Add cardinality estimator for key count estimation (CASSANDRA-5906)
 * CF id is changed to be non-deterministic. Data dir/key cache are created
   uniquely for CF id (CASSANDRA-5202)
 * New counters implementation (CASSANDRA-6504)
 * Replace UnsortedColumns, EmptyColumns, TreeMapBackedSortedColumns with new
   ArrayBackedSortedColumns (CASSANDRA-6630, CASSANDRA-6662, CASSANDRA-6690)
 * Add option to use row cache with a given amount of rows (CASSANDRA-5357)
 * Avoid repairing already repaired data (CASSANDRA-5351)
 * Reject counter updates with USING TTL/TIMESTAMP (CASSANDRA-6649)
 * Replace index_interval with min/max_index_interval (CASSANDRA-6379)
 * Lift limitation that order by columns must be selected for IN queries (CASSANDRA-4911)


2.0.5
 * Reduce garbage generated by bloom filter lookups (CASSANDRA-6609)
 * Add ks.cf names to tombstone logging (CASSANDRA-6597)
 * Use LOCAL_QUORUM for LWT operations at LOCAL_SERIAL (CASSANDRA-6495)
 * Wait for gossip to settle before accepting client connections (CASSANDRA-4288)
 * Delete unfinished compaction incrementally (CASSANDRA-6086)
 * Allow specifying custom secondary index options in CQL3 (CASSANDRA-6480)
 * Improve replica pinning for cache efficiency in DES (CASSANDRA-6485)
 * Fix LOCAL_SERIAL from thrift (CASSANDRA-6584)
 * Don't special case received counts in CAS timeout exceptions (CASSANDRA-6595)
 * Add support for 2.1 global counter shards (CASSANDRA-6505)
 * Fix NPE when streaming connection is not yet established (CASSANDRA-6210)
 * Avoid rare duplicate read repair triggering (CASSANDRA-6606)
 * Fix paging discardFirst (CASSANDRA-6555)
 * Fix ArrayIndexOutOfBoundsException in 2ndary index query (CASSANDRA-6470)
 * Release sstables upon rebuilding 2i (CASSANDRA-6635)
 * Add AbstractCompactionStrategy.startup() method (CASSANDRA-6637)
 * SSTableScanner may skip rows during cleanup (CASSANDRA-6638)
 * sstables from stalled repair sessions can resurrect deleted data (CASSANDRA-6503)
 * Switch stress to use ITransportFactory (CASSANDRA-6641)
 * Fix IllegalArgumentException during prepare (CASSANDRA-6592)
 * Fix possible loss of 2ndary index entries during compaction (CASSANDRA-6517)
 * Fix direct Memory on architectures that do not support unaligned long access
   (CASSANDRA-6628)
 * Let scrub optionally skip broken counter partitions (CASSANDRA-5930)
Merged from 1.2:
 * fsync compression metadata (CASSANDRA-6531)
 * Validate CF existence on execution for prepared statement (CASSANDRA-6535)
 * Add ability to throttle batchlog replay (CASSANDRA-6550)
 * Fix executing LOCAL_QUORUM with SimpleStrategy (CASSANDRA-6545)
 * Avoid StackOverflow when using large IN queries (CASSANDRA-6567)
 * Nodetool upgradesstables includes secondary indexes (CASSANDRA-6598)
 * Paginate batchlog replay (CASSANDRA-6569)
 * skip blocking on streaming during drain (CASSANDRA-6603)
 * Improve error message when schema doesn't match loaded sstable (CASSANDRA-6262)
 * Add properties to adjust FD initial value and max interval (CASSANDRA-4375)
 * Fix preparing with batch and delete from collection (CASSANDRA-6607)
 * Fix ABSC reverse iterator's remove() method (CASSANDRA-6629)
 * Handle host ID conflicts properly (CASSANDRA-6615)
 * Move handling of migration event source to solve bootstrap race. (CASSANDRA-6648)
 * Make sure compaction throughput value doesn't overflow with int math (CASSANDRA-6647)


2.0.4
 * Allow removing snapshots of no-longer-existing CFs (CASSANDRA-6418)
 * add StorageService.stopDaemon() (CASSANDRA-4268)
 * add IRE for invalid CF supplied to get_count (CASSANDRA-5701)
 * add client encryption support to sstableloader (CASSANDRA-6378)
 * Fix accept() loop for SSL sockets post-shutdown (CASSANDRA-6468)
 * Fix size-tiered compaction in LCS L0 (CASSANDRA-6496)
 * Fix assertion failure in filterColdSSTables (CASSANDRA-6483)
 * Fix row tombstones in larger-than-memory compactions (CASSANDRA-6008)
 * Fix cleanup ClassCastException (CASSANDRA-6462)
 * Reduce gossip memory use by interning VersionedValue strings (CASSANDRA-6410)
 * Allow specifying datacenters to participate in a repair (CASSANDRA-6218)
 * Fix divide-by-zero in PCI (CASSANDRA-6403)
 * Fix setting last compacted key in the wrong level for LCS (CASSANDRA-6284)
 * Add millisecond precision formats to the timestamp parser (CASSANDRA-6395)
 * Expose a total memtable size metric for a CF (CASSANDRA-6391)
 * cqlsh: handle symlinks properly (CASSANDRA-6425)
 * Fix potential infinite loop when paging query with IN (CASSANDRA-6464)
 * Fix assertion error in AbstractQueryPager.discardFirst (CASSANDRA-6447)
 * Fix streaming older SSTable yields unnecessary tombstones (CASSANDRA-6527)
Merged from 1.2:
 * Improved error message on bad properties in DDL queries (CASSANDRA-6453)
 * Randomize batchlog candidates selection (CASSANDRA-6481)
 * Fix thundering herd on endpoint cache invalidation (CASSANDRA-6345, 6485)
 * Improve batchlog write performance with vnodes (CASSANDRA-6488)
 * cqlsh: quote single quotes in strings inside collections (CASSANDRA-6172)
 * Improve gossip performance for typical messages (CASSANDRA-6409)
 * Throw IRE if a prepared statement has more markers than supported 
   (CASSANDRA-5598)
 * Expose Thread metrics for the native protocol server (CASSANDRA-6234)
 * Change snapshot response message verb to INTERNAL to avoid dropping it 
   (CASSANDRA-6415)
 * Warn when collection read has > 65K elements (CASSANDRA-5428)
 * Fix cache persistence when both row and key cache are enabled 
   (CASSANDRA-6413)
 * (Hadoop) add describe_local_ring (CASSANDRA-6268)
 * Fix handling of concurrent directory creation failure (CASSANDRA-6459)
 * Allow executing CREATE statements multiple times (CASSANDRA-6471)
 * Don't send confusing info with timeouts (CASSANDRA-6491)
 * Don't resubmit counter mutation runnables internally (CASSANDRA-6427)
 * Don't drop local mutations without a hint (CASSANDRA-6510)
 * Don't allow null max_hint_window_in_ms (CASSANDRA-6419)
 * Validate SliceRange start and finish lengths (CASSANDRA-6521)


2.0.3
 * Fix FD leak on slice read path (CASSANDRA-6275)
 * Cancel read meter task when closing SSTR (CASSANDRA-6358)
 * free off-heap IndexSummary during bulk (CASSANDRA-6359)
 * Recover from IOException in accept() thread (CASSANDRA-6349)
 * Improve Gossip tolerance of abnormally slow tasks (CASSANDRA-6338)
 * Fix trying to hint timed out counter writes (CASSANDRA-6322)
 * Allow restoring specific columnfamilies from archived CL (CASSANDRA-4809)
 * Avoid flushing compaction_history after each operation (CASSANDRA-6287)
 * Fix repair assertion error when tombstones expire (CASSANDRA-6277)
 * Skip loading corrupt key cache (CASSANDRA-6260)
 * Fixes for compacting larger-than-memory rows (CASSANDRA-6274)
 * Compact hottest sstables first and optionally omit coldest from
   compaction entirely (CASSANDRA-6109)
 * Fix modifying column_metadata from thrift (CASSANDRA-6182)
 * cqlsh: fix LIST USERS output (CASSANDRA-6242)
 * Add IRequestSink interface (CASSANDRA-6248)
 * Update memtable size while flushing (CASSANDRA-6249)
 * Provide hooks around CQL2/CQL3 statement execution (CASSANDRA-6252)
 * Require Permission.SELECT for CAS updates (CASSANDRA-6247)
 * New CQL-aware SSTableWriter (CASSANDRA-5894)
 * Reject CAS operation when the protocol v1 is used (CASSANDRA-6270)
 * Correctly throw error when frame too large (CASSANDRA-5981)
 * Fix serialization bug in PagedRange with 2ndary indexes (CASSANDRA-6299)
 * Fix CQL3 table validation in Thrift (CASSANDRA-6140)
 * Fix bug missing results with IN clauses (CASSANDRA-6327)
 * Fix paging with reversed slices (CASSANDRA-6343)
 * Set minTimestamp correctly to be able to drop expired sstables (CASSANDRA-6337)
 * Support NaN and Infinity as float literals (CASSANDRA-6003)
 * Remove RF from nodetool ring output (CASSANDRA-6289)
 * Fix attempting to flush empty rows (CASSANDRA-6374)
 * Fix potential out of bounds exception when paging (CASSANDRA-6333)
Merged from 1.2:
 * Optimize FD phi calculation (CASSANDRA-6386)
 * Improve initial FD phi estimate when starting up (CASSANDRA-6385)
 * Don't list CQL3 table in CLI describe even if named explicitely 
   (CASSANDRA-5750)
 * Invalidate row cache when dropping CF (CASSANDRA-6351)
 * add non-jamm path for cached statements (CASSANDRA-6293)
 * add windows bat files for shell commands (CASSANDRA-6145)
 * Require logging in for Thrift CQL2/3 statement preparation (CASSANDRA-6254)
 * restrict max_num_tokens to 1536 (CASSANDRA-6267)
 * Nodetool gets default JMX port from cassandra-env.sh (CASSANDRA-6273)
 * make calculatePendingRanges asynchronous (CASSANDRA-6244)
 * Remove blocking flushes in gossip thread (CASSANDRA-6297)
 * Fix potential socket leak in connectionpool creation (CASSANDRA-6308)
 * Allow LOCAL_ONE/LOCAL_QUORUM to work with SimpleStrategy (CASSANDRA-6238)
 * cqlsh: handle 'null' as session duration (CASSANDRA-6317)
 * Fix json2sstable handling of range tombstones (CASSANDRA-6316)
 * Fix missing one row in reverse query (CASSANDRA-6330)
 * Fix reading expired row value from row cache (CASSANDRA-6325)
 * Fix AssertionError when doing set element deletion (CASSANDRA-6341)
 * Make CL code for the native protocol match the one in C* 2.0
   (CASSANDRA-6347)
 * Disallow altering CQL3 table from thrift (CASSANDRA-6370)
 * Fix size computation of prepared statement (CASSANDRA-6369)


2.0.2
 * Update FailureDetector to use nanontime (CASSANDRA-4925)
 * Fix FileCacheService regressions (CASSANDRA-6149)
 * Never return WriteTimeout for CL.ANY (CASSANDRA-6132)
 * Fix race conditions in bulk loader (CASSANDRA-6129)
 * Add configurable metrics reporting (CASSANDRA-4430)
 * drop queries exceeding a configurable number of tombstones (CASSANDRA-6117)
 * Track and persist sstable read activity (CASSANDRA-5515)
 * Fixes for speculative retry (CASSANDRA-5932, CASSANDRA-6194)
 * Improve memory usage of metadata min/max column names (CASSANDRA-6077)
 * Fix thrift validation refusing row markers on CQL3 tables (CASSANDRA-6081)
 * Fix insertion of collections with CAS (CASSANDRA-6069)
 * Correctly send metadata on SELECT COUNT (CASSANDRA-6080)
 * Track clients' remote addresses in ClientState (CASSANDRA-6070)
 * Create snapshot dir if it does not exist when migrating
   leveled manifest (CASSANDRA-6093)
 * make sequential nodetool repair the default (CASSANDRA-5950)
 * Add more hooks for compaction strategy implementations (CASSANDRA-6111)
 * Fix potential NPE on composite 2ndary indexes (CASSANDRA-6098)
 * Delete can potentially be skipped in batch (CASSANDRA-6115)
 * Allow alter keyspace on system_traces (CASSANDRA-6016)
 * Disallow empty column names in cql (CASSANDRA-6136)
 * Use Java7 file-handling APIs and fix file moving on Windows (CASSANDRA-5383)
 * Save compaction history to system keyspace (CASSANDRA-5078)
 * Fix NPE if StorageService.getOperationMode() is executed before full startup (CASSANDRA-6166)
 * CQL3: support pre-epoch longs for TimestampType (CASSANDRA-6212)
 * Add reloadtriggers command to nodetool (CASSANDRA-4949)
 * cqlsh: ignore empty 'value alias' in DESCRIBE (CASSANDRA-6139)
 * Fix sstable loader (CASSANDRA-6205)
 * Reject bootstrapping if the node already exists in gossip (CASSANDRA-5571)
 * Fix NPE while loading paxos state (CASSANDRA-6211)
 * cqlsh: add SHOW SESSION <tracing-session> command (CASSANDRA-6228)
Merged from 1.2:
 * (Hadoop) Require CFRR batchSize to be at least 2 (CASSANDRA-6114)
 * Add a warning for small LCS sstable size (CASSANDRA-6191)
 * Add ability to list specific KS/CF combinations in nodetool cfstats (CASSANDRA-4191)
 * Mark CF clean if a mutation raced the drop and got it marked dirty (CASSANDRA-5946)
 * Add a LOCAL_ONE consistency level (CASSANDRA-6202)
 * Limit CQL prepared statement cache by size instead of count (CASSANDRA-6107)
 * Tracing should log write failure rather than raw exceptions (CASSANDRA-6133)
 * lock access to TM.endpointToHostIdMap (CASSANDRA-6103)
 * Allow estimated memtable size to exceed slab allocator size (CASSANDRA-6078)
 * Start MeteredFlusher earlier to prevent OOM during CL replay (CASSANDRA-6087)
 * Avoid sending Truncate command to fat clients (CASSANDRA-6088)
 * Allow where clause conditions to be in parenthesis (CASSANDRA-6037)
 * Do not open non-ssl storage port if encryption option is all (CASSANDRA-3916)
 * Move batchlog replay to its own executor (CASSANDRA-6079)
 * Add tombstone debug threshold and histogram (CASSANDRA-6042, 6057)
 * Enable tcp keepalive on incoming connections (CASSANDRA-4053)
 * Fix fat client schema pull NPE (CASSANDRA-6089)
 * Fix memtable flushing for indexed tables (CASSANDRA-6112)
 * Fix skipping columns with multiple slices (CASSANDRA-6119)
 * Expose connected thrift + native client counts (CASSANDRA-5084)
 * Optimize auth setup (CASSANDRA-6122)
 * Trace index selection (CASSANDRA-6001)
 * Update sstablesPerReadHistogram to use biased sampling (CASSANDRA-6164)
 * Log UnknownColumnfamilyException when closing socket (CASSANDRA-5725)
 * Properly error out on CREATE INDEX for counters table (CASSANDRA-6160)
 * Handle JMX notification failure for repair (CASSANDRA-6097)
 * (Hadoop) Fetch no more than 128 splits in parallel (CASSANDRA-6169)
 * stress: add username/password authentication support (CASSANDRA-6068)
 * Fix indexed queries with row cache enabled on parent table (CASSANDRA-5732)
 * Fix compaction race during columnfamily drop (CASSANDRA-5957)
 * Fix validation of empty column names for compact tables (CASSANDRA-6152)
 * Skip replaying mutations that pass CRC but fail to deserialize (CASSANDRA-6183)
 * Rework token replacement to use replace_address (CASSANDRA-5916)
 * Fix altering column types (CASSANDRA-6185)
 * cqlsh: fix CREATE/ALTER WITH completion (CASSANDRA-6196)
 * add windows bat files for shell commands (CASSANDRA-6145)
 * Fix potential stack overflow during range tombstones insertion (CASSANDRA-6181)
 * (Hadoop) Make LOCAL_ONE the default consistency level (CASSANDRA-6214)


2.0.1
 * Fix bug that could allow reading deleted data temporarily (CASSANDRA-6025)
 * Improve memory use defaults (CASSANDRA-6059)
 * Make ThriftServer more easlly extensible (CASSANDRA-6058)
 * Remove Hadoop dependency from ITransportFactory (CASSANDRA-6062)
 * add file_cache_size_in_mb setting (CASSANDRA-5661)
 * Improve error message when yaml contains invalid properties (CASSANDRA-5958)
 * Improve leveled compaction's ability to find non-overlapping L0 compactions
   to work on concurrently (CASSANDRA-5921)
 * Notify indexer of columns shadowed by range tombstones (CASSANDRA-5614)
 * Log Merkle tree stats (CASSANDRA-2698)
 * Switch from crc32 to adler32 for compressed sstable checksums (CASSANDRA-5862)
 * Improve offheap memcpy performance (CASSANDRA-5884)
 * Use a range aware scanner for cleanup (CASSANDRA-2524)
 * Cleanup doesn't need to inspect sstables that contain only local data
   (CASSANDRA-5722)
 * Add ability for CQL3 to list partition keys (CASSANDRA-4536)
 * Improve native protocol serialization (CASSANDRA-5664)
 * Upgrade Thrift to 0.9.1 (CASSANDRA-5923)
 * Require superuser status for adding triggers (CASSANDRA-5963)
 * Make standalone scrubber handle old and new style leveled manifest
   (CASSANDRA-6005)
 * Fix paxos bugs (CASSANDRA-6012, 6013, 6023)
 * Fix paged ranges with multiple replicas (CASSANDRA-6004)
 * Fix potential AssertionError during tracing (CASSANDRA-6041)
 * Fix NPE in sstablesplit (CASSANDRA-6027)
 * Migrate pre-2.0 key/value/column aliases to system.schema_columns
   (CASSANDRA-6009)
 * Paging filter empty rows too agressively (CASSANDRA-6040)
 * Support variadic parameters for IN clauses (CASSANDRA-4210)
 * cqlsh: return the result of CAS writes (CASSANDRA-5796)
 * Fix validation of IN clauses with 2ndary indexes (CASSANDRA-6050)
 * Support named bind variables in CQL (CASSANDRA-6033)
Merged from 1.2:
 * Allow cache-keys-to-save to be set at runtime (CASSANDRA-5980)
 * Avoid second-guessing out-of-space state (CASSANDRA-5605)
 * Tuning knobs for dealing with large blobs and many CFs (CASSANDRA-5982)
 * (Hadoop) Fix CQLRW for thrift tables (CASSANDRA-6002)
 * Fix possible divide-by-zero in HHOM (CASSANDRA-5990)
 * Allow local batchlog writes for CL.ANY (CASSANDRA-5967)
 * Upgrade metrics-core to version 2.2.0 (CASSANDRA-5947)
 * Fix CqlRecordWriter with composite keys (CASSANDRA-5949)
 * Add snitch, schema version, cluster, partitioner to JMX (CASSANDRA-5881)
 * Allow disabling SlabAllocator (CASSANDRA-5935)
 * Make user-defined compaction JMX blocking (CASSANDRA-4952)
 * Fix streaming does not transfer wrapped range (CASSANDRA-5948)
 * Fix loading index summary containing empty key (CASSANDRA-5965)
 * Correctly handle limits in CompositesSearcher (CASSANDRA-5975)
 * Pig: handle CQL collections (CASSANDRA-5867)
 * Pass the updated cf to the PRSI index() method (CASSANDRA-5999)
 * Allow empty CQL3 batches (as no-op) (CASSANDRA-5994)
 * Support null in CQL3 functions (CASSANDRA-5910)
 * Replace the deprecated MapMaker with CacheLoader (CASSANDRA-6007)
 * Add SSTableDeletingNotification to DataTracker (CASSANDRA-6010)
 * Fix snapshots in use get deleted during snapshot repair (CASSANDRA-6011)
 * Move hints and exception count to o.a.c.metrics (CASSANDRA-6017)
 * Fix memory leak in snapshot repair (CASSANDRA-6047)
 * Fix sstable2sjon for CQL3 tables (CASSANDRA-5852)


2.0.0
 * Fix thrift validation when inserting into CQL3 tables (CASSANDRA-5138)
 * Fix periodic memtable flushing behavior with clean memtables (CASSANDRA-5931)
 * Fix dateOf() function for pre-2.0 timestamp columns (CASSANDRA-5928)
 * Fix SSTable unintentionally loads BF when opened for batch (CASSANDRA-5938)
 * Add stream session progress to JMX (CASSANDRA-4757)
 * Fix NPE during CAS operation (CASSANDRA-5925)
Merged from 1.2:
 * Fix getBloomFilterDiskSpaceUsed for AlwaysPresentFilter (CASSANDRA-5900)
 * Don't announce schema version until we've loaded the changes locally
   (CASSANDRA-5904)
 * Fix to support off heap bloom filters size greater than 2 GB (CASSANDRA-5903)
 * Properly handle parsing huge map and set literals (CASSANDRA-5893)


2.0.0-rc2
 * enable vnodes by default (CASSANDRA-5869)
 * fix CAS contention timeout (CASSANDRA-5830)
 * fix HsHa to respect max frame size (CASSANDRA-4573)
 * Fix (some) 2i on composite components omissions (CASSANDRA-5851)
 * cqlsh: add DESCRIBE FULL SCHEMA variant (CASSANDRA-5880)
Merged from 1.2:
 * Correctly validate sparse composite cells in scrub (CASSANDRA-5855)
 * Add KeyCacheHitRate metric to CF metrics (CASSANDRA-5868)
 * cqlsh: add support for multiline comments (CASSANDRA-5798)
 * Handle CQL3 SELECT duplicate IN restrictions on clustering columns
   (CASSANDRA-5856)


2.0.0-rc1
 * improve DecimalSerializer performance (CASSANDRA-5837)
 * fix potential spurious wakeup in AsyncOneResponse (CASSANDRA-5690)
 * fix schema-related trigger issues (CASSANDRA-5774)
 * Better validation when accessing CQL3 table from thrift (CASSANDRA-5138)
 * Fix assertion error during repair (CASSANDRA-5801)
 * Fix range tombstone bug (CASSANDRA-5805)
 * DC-local CAS (CASSANDRA-5797)
 * Add a native_protocol_version column to the system.local table (CASSANRDA-5819)
 * Use index_interval from cassandra.yaml when upgraded (CASSANDRA-5822)
 * Fix buffer underflow on socket close (CASSANDRA-5792)
Merged from 1.2:
 * Fix reading DeletionTime from 1.1-format sstables (CASSANDRA-5814)
 * cqlsh: add collections support to COPY (CASSANDRA-5698)
 * retry important messages for any IOException (CASSANDRA-5804)
 * Allow empty IN relations in SELECT/UPDATE/DELETE statements (CASSANDRA-5626)
 * cqlsh: fix crashing on Windows due to libedit detection (CASSANDRA-5812)
 * fix bulk-loading compressed sstables (CASSANDRA-5820)
 * (Hadoop) fix quoting in CqlPagingRecordReader and CqlRecordWriter 
   (CASSANDRA-5824)
 * update default LCS sstable size to 160MB (CASSANDRA-5727)
 * Allow compacting 2Is via nodetool (CASSANDRA-5670)
 * Hex-encode non-String keys in OPP (CASSANDRA-5793)
 * nodetool history logging (CASSANDRA-5823)
 * (Hadoop) fix support for Thrift tables in CqlPagingRecordReader 
   (CASSANDRA-5752)
 * add "all time blocked" to StatusLogger output (CASSANDRA-5825)
 * Future-proof inter-major-version schema migrations (CASSANDRA-5845)
 * (Hadoop) add CqlPagingRecordReader support for ReversedType in Thrift table
   (CASSANDRA-5718)
 * Add -no-snapshot option to scrub (CASSANDRA-5891)
 * Fix to support off heap bloom filters size greater than 2 GB (CASSANDRA-5903)
 * Properly handle parsing huge map and set literals (CASSANDRA-5893)
 * Fix LCS L0 compaction may overlap in L1 (CASSANDRA-5907)
 * New sstablesplit tool to split large sstables offline (CASSANDRA-4766)
 * Fix potential deadlock in native protocol server (CASSANDRA-5926)
 * Disallow incompatible type change in CQL3 (CASSANDRA-5882)
Merged from 1.1:
 * Correctly validate sparse composite cells in scrub (CASSANDRA-5855)


2.0.0-beta2
 * Replace countPendingHints with Hints Created metric (CASSANDRA-5746)
 * Allow nodetool with no args, and with help to run without a server (CASSANDRA-5734)
 * Cleanup AbstractType/TypeSerializer classes (CASSANDRA-5744)
 * Remove unimplemented cli option schema-mwt (CASSANDRA-5754)
 * Support range tombstones in thrift (CASSANDRA-5435)
 * Normalize table-manipulating CQL3 statements' class names (CASSANDRA-5759)
 * cqlsh: add missing table options to DESCRIBE output (CASSANDRA-5749)
 * Fix assertion error during repair (CASSANDRA-5757)
 * Fix bulkloader (CASSANDRA-5542)
 * Add LZ4 compression to the native protocol (CASSANDRA-5765)
 * Fix bugs in the native protocol v2 (CASSANDRA-5770)
 * CAS on 'primary key only' table (CASSANDRA-5715)
 * Support streaming SSTables of old versions (CASSANDRA-5772)
 * Always respect protocol version in native protocol (CASSANDRA-5778)
 * Fix ConcurrentModificationException during streaming (CASSANDRA-5782)
 * Update deletion timestamp in Commit#updatesWithPaxosTime (CASSANDRA-5787)
 * Thrift cas() method crashes if input columns are not sorted (CASSANDRA-5786)
 * Order columns names correctly when querying for CAS (CASSANDRA-5788)
 * Fix streaming retry (CASSANDRA-5775)
Merged from 1.2:
 * if no seeds can be a reached a node won't start in a ring by itself (CASSANDRA-5768)
 * add cassandra.unsafesystem property (CASSANDRA-5704)
 * (Hadoop) quote identifiers in CqlPagingRecordReader (CASSANDRA-5763)
 * Add replace_node functionality for vnodes (CASSANDRA-5337)
 * Add timeout events to query traces (CASSANDRA-5520)
 * Fix serialization of the LEFT gossip value (CASSANDRA-5696)
 * Pig: support for cql3 tables (CASSANDRA-5234)
 * Fix skipping range tombstones with reverse queries (CASSANDRA-5712)
 * Expire entries out of ThriftSessionManager (CASSANDRA-5719)
 * Don't keep ancestor information in memory (CASSANDRA-5342)
 * Expose native protocol server status in nodetool info (CASSANDRA-5735)
 * Fix pathetic performance of range tombstones (CASSANDRA-5677)
 * Fix querying with an empty (impossible) range (CASSANDRA-5573)
 * cqlsh: handle CUSTOM 2i in DESCRIBE output (CASSANDRA-5760)
 * Fix minor bug in Range.intersects(Bound) (CASSANDRA-5771)
 * cqlsh: handle disabled compression in DESCRIBE output (CASSANDRA-5766)
 * Ensure all UP events are notified on the native protocol (CASSANDRA-5769)
 * Fix formatting of sstable2json with multiple -k arguments (CASSANDRA-5781)
 * Don't rely on row marker for queries in general to hide lost markers
   after TTL expires (CASSANDRA-5762)
 * Sort nodetool help output (CASSANDRA-5776)
 * Fix column expiring during 2 phases compaction (CASSANDRA-5799)
 * now() is being rejected in INSERTs when inside collections (CASSANDRA-5795)


2.0.0-beta1
 * Add support for indexing clustered columns (CASSANDRA-5125)
 * Removed on-heap row cache (CASSANDRA-5348)
 * use nanotime consistently for node-local timeouts (CASSANDRA-5581)
 * Avoid unnecessary second pass on name-based queries (CASSANDRA-5577)
 * Experimental triggers (CASSANDRA-1311)
 * JEMalloc support for off-heap allocation (CASSANDRA-3997)
 * Single-pass compaction (CASSANDRA-4180)
 * Removed token range bisection (CASSANDRA-5518)
 * Removed compatibility with pre-1.2.5 sstables and network messages
   (CASSANDRA-5511)
 * removed PBSPredictor (CASSANDRA-5455)
 * CAS support (CASSANDRA-5062, 5441, 5442, 5443, 5619, 5667)
 * Leveled compaction performs size-tiered compactions in L0 
   (CASSANDRA-5371, 5439)
 * Add yaml network topology snitch for mixed ec2/other envs (CASSANDRA-5339)
 * Log when a node is down longer than the hint window (CASSANDRA-4554)
 * Optimize tombstone creation for ExpiringColumns (CASSANDRA-4917)
 * Improve LeveledScanner work estimation (CASSANDRA-5250, 5407)
 * Replace compaction lock with runWithCompactionsDisabled (CASSANDRA-3430)
 * Change Message IDs to ints (CASSANDRA-5307)
 * Move sstable level information into the Stats component, removing the
   need for a separate Manifest file (CASSANDRA-4872)
 * avoid serializing to byte[] on commitlog append (CASSANDRA-5199)
 * make index_interval configurable per columnfamily (CASSANDRA-3961, CASSANDRA-5650)
 * add default_time_to_live (CASSANDRA-3974)
 * add memtable_flush_period_in_ms (CASSANDRA-4237)
 * replace supercolumns internally by composites (CASSANDRA-3237, 5123)
 * upgrade thrift to 0.9.0 (CASSANDRA-3719)
 * drop unnecessary keyspace parameter from user-defined compaction API 
   (CASSANDRA-5139)
 * more robust solution to incomplete compactions + counters (CASSANDRA-5151)
 * Change order of directory searching for c*.in.sh (CASSANDRA-3983)
 * Add tool to reset SSTable compaction level for LCS (CASSANDRA-5271)
 * Allow custom configuration loader (CASSANDRA-5045)
 * Remove memory emergency pressure valve logic (CASSANDRA-3534)
 * Reduce request latency with eager retry (CASSANDRA-4705)
 * cqlsh: Remove ASSUME command (CASSANDRA-5331)
 * Rebuild BF when loading sstables if bloom_filter_fp_chance
   has changed since compaction (CASSANDRA-5015)
 * remove row-level bloom filters (CASSANDRA-4885)
 * Change Kernel Page Cache skipping into row preheating (disabled by default)
   (CASSANDRA-4937)
 * Improve repair by deciding on a gcBefore before sending
   out TreeRequests (CASSANDRA-4932)
 * Add an official way to disable compactions (CASSANDRA-5074)
 * Reenable ALTER TABLE DROP with new semantics (CASSANDRA-3919)
 * Add binary protocol versioning (CASSANDRA-5436)
 * Swap THshaServer for TThreadedSelectorServer (CASSANDRA-5530)
 * Add alias support to SELECT statement (CASSANDRA-5075)
 * Don't create empty RowMutations in CommitLogReplayer (CASSANDRA-5541)
 * Use range tombstones when dropping cfs/columns from schema (CASSANDRA-5579)
 * cqlsh: drop CQL2/CQL3-beta support (CASSANDRA-5585)
 * Track max/min column names in sstables to be able to optimize slice
   queries (CASSANDRA-5514, CASSANDRA-5595, CASSANDRA-5600)
 * Binary protocol: allow batching already prepared statements (CASSANDRA-4693)
 * Allow preparing timestamp, ttl and limit in CQL3 queries (CASSANDRA-4450)
 * Support native link w/o JNA in Java7 (CASSANDRA-3734)
 * Use SASL authentication in binary protocol v2 (CASSANDRA-5545)
 * Replace Thrift HsHa with LMAX Disruptor based implementation (CASSANDRA-5582)
 * cqlsh: Add row count to SELECT output (CASSANDRA-5636)
 * Include a timestamp with all read commands to determine column expiration
   (CASSANDRA-5149)
 * Streaming 2.0 (CASSANDRA-5286, 5699)
 * Conditional create/drop ks/table/index statements in CQL3 (CASSANDRA-2737)
 * more pre-table creation property validation (CASSANDRA-5693)
 * Redesign repair messages (CASSANDRA-5426)
 * Fix ALTER RENAME post-5125 (CASSANDRA-5702)
 * Disallow renaming a 2ndary indexed column (CASSANDRA-5705)
 * Rename Table to Keyspace (CASSANDRA-5613)
 * Ensure changing column_index_size_in_kb on different nodes don't corrupt the
   sstable (CASSANDRA-5454)
 * Move resultset type information into prepare, not execute (CASSANDRA-5649)
 * Auto paging in binary protocol (CASSANDRA-4415, 5714)
 * Don't tie client side use of AbstractType to JDBC (CASSANDRA-4495)
 * Adds new TimestampType to replace DateType (CASSANDRA-5723, CASSANDRA-5729)
Merged from 1.2:
 * make starting native protocol server idempotent (CASSANDRA-5728)
 * Fix loading key cache when a saved entry is no longer valid (CASSANDRA-5706)
 * Fix serialization of the LEFT gossip value (CASSANDRA-5696)
 * cqlsh: Don't show 'null' in place of empty values (CASSANDRA-5675)
 * Race condition in detecting version on a mixed 1.1/1.2 cluster
   (CASSANDRA-5692)
 * Fix skipping range tombstones with reverse queries (CASSANDRA-5712)
 * Expire entries out of ThriftSessionManager (CASSANRDA-5719)
 * Don't keep ancestor information in memory (CASSANDRA-5342)
 * cqlsh: fix handling of semicolons inside BATCH queries (CASSANDRA-5697)


1.2.6
 * Fix tracing when operation completes before all responses arrive 
   (CASSANDRA-5668)
 * Fix cross-DC mutation forwarding (CASSANDRA-5632)
 * Reduce SSTableLoader memory usage (CASSANDRA-5555)
 * Scale hinted_handoff_throttle_in_kb to cluster size (CASSANDRA-5272)
 * (Hadoop) Add CQL3 input/output formats (CASSANDRA-4421, 5622)
 * (Hadoop) Fix InputKeyRange in CFIF (CASSANDRA-5536)
 * Fix dealing with ridiculously large max sstable sizes in LCS (CASSANDRA-5589)
 * Ignore pre-truncate hints (CASSANDRA-4655)
 * Move System.exit on OOM into a separate thread (CASSANDRA-5273)
 * Write row markers when serializing schema (CASSANDRA-5572)
 * Check only SSTables for the requested range when streaming (CASSANDRA-5569)
 * Improve batchlog replay behavior and hint ttl handling (CASSANDRA-5314)
 * Exclude localTimestamp from validation for tombstones (CASSANDRA-5398)
 * cqlsh: add custom prompt support (CASSANDRA-5539)
 * Reuse prepared statements in hot auth queries (CASSANDRA-5594)
 * cqlsh: add vertical output option (see EXPAND) (CASSANDRA-5597)
 * Add a rate limit option to stress (CASSANDRA-5004)
 * have BulkLoader ignore snapshots directories (CASSANDRA-5587) 
 * fix SnitchProperties logging context (CASSANDRA-5602)
 * Expose whether jna is enabled and memory is locked via JMX (CASSANDRA-5508)
 * cqlsh: fix COPY FROM with ReversedType (CASSANDRA-5610)
 * Allow creating CUSTOM indexes on collections (CASSANDRA-5615)
 * Evaluate now() function at execution time (CASSANDRA-5616)
 * Expose detailed read repair metrics (CASSANDRA-5618)
 * Correct blob literal + ReversedType parsing (CASSANDRA-5629)
 * Allow GPFS to prefer the internal IP like EC2MRS (CASSANDRA-5630)
 * fix help text for -tspw cassandra-cli (CASSANDRA-5643)
 * don't throw away initial causes exceptions for internode encryption issues 
   (CASSANDRA-5644)
 * Fix message spelling errors for cql select statements (CASSANDRA-5647)
 * Suppress custom exceptions thru jmx (CASSANDRA-5652)
 * Update CREATE CUSTOM INDEX syntax (CASSANDRA-5639)
 * Fix PermissionDetails.equals() method (CASSANDRA-5655)
 * Never allow partition key ranges in CQL3 without token() (CASSANDRA-5666)
 * Gossiper incorrectly drops AppState for an upgrading node (CASSANDRA-5660)
 * Connection thrashing during multi-region ec2 during upgrade, due to 
   messaging version (CASSANDRA-5669)
 * Avoid over reconnecting in EC2MRS (CASSANDRA-5678)
 * Fix ReadResponseSerializer.serializedSize() for digest reads (CASSANDRA-5476)
 * allow sstable2json on 2i CFs (CASSANDRA-5694)
Merged from 1.1:
 * Remove buggy thrift max message length option (CASSANDRA-5529)
 * Fix NPE in Pig's widerow mode (CASSANDRA-5488)
 * Add split size parameter to Pig and disable split combination (CASSANDRA-5544)


1.2.5
 * make BytesToken.toString only return hex bytes (CASSANDRA-5566)
 * Ensure that submitBackground enqueues at least one task (CASSANDRA-5554)
 * fix 2i updates with identical values and timestamps (CASSANDRA-5540)
 * fix compaction throttling bursty-ness (CASSANDRA-4316)
 * reduce memory consumption of IndexSummary (CASSANDRA-5506)
 * remove per-row column name bloom filters (CASSANDRA-5492)
 * Include fatal errors in trace events (CASSANDRA-5447)
 * Ensure that PerRowSecondaryIndex is notified of row-level deletes
   (CASSANDRA-5445)
 * Allow empty blob literals in CQL3 (CASSANDRA-5452)
 * Fix streaming RangeTombstones at column index boundary (CASSANDRA-5418)
 * Fix preparing statements when current keyspace is not set (CASSANDRA-5468)
 * Fix SemanticVersion.isSupportedBy minor/patch handling (CASSANDRA-5496)
 * Don't provide oldCfId for post-1.1 system cfs (CASSANDRA-5490)
 * Fix primary range ignores replication strategy (CASSANDRA-5424)
 * Fix shutdown of binary protocol server (CASSANDRA-5507)
 * Fix repair -snapshot not working (CASSANDRA-5512)
 * Set isRunning flag later in binary protocol server (CASSANDRA-5467)
 * Fix use of CQL3 functions with descending clustering order (CASSANDRA-5472)
 * Disallow renaming columns one at a time for thrift table in CQL3
   (CASSANDRA-5531)
 * cqlsh: add CLUSTERING ORDER BY support to DESCRIBE (CASSANDRA-5528)
 * Add custom secondary index support to CQL3 (CASSANDRA-5484)
 * Fix repair hanging silently on unexpected error (CASSANDRA-5229)
 * Fix Ec2Snitch regression introduced by CASSANDRA-5171 (CASSANDRA-5432)
 * Add nodetool enablebackup/disablebackup (CASSANDRA-5556)
 * cqlsh: fix DESCRIBE after case insensitive USE (CASSANDRA-5567)
Merged from 1.1
 * Add retry mechanism to OTC for non-droppable_verbs (CASSANDRA-5393)
 * Use allocator information to improve memtable memory usage estimate
   (CASSANDRA-5497)
 * Fix trying to load deleted row into row cache on startup (CASSANDRA-4463)
 * fsync leveled manifest to avoid corruption (CASSANDRA-5535)
 * Fix Bound intersection computation (CASSANDRA-5551)
 * sstablescrub now respects max memory size in cassandra.in.sh (CASSANDRA-5562)


1.2.4
 * Ensure that PerRowSecondaryIndex updates see the most recent values
   (CASSANDRA-5397)
 * avoid duplicate index entries ind PrecompactedRow and 
   ParallelCompactionIterable (CASSANDRA-5395)
 * remove the index entry on oldColumn when new column is a tombstone 
   (CASSANDRA-5395)
 * Change default stream throughput from 400 to 200 mbps (CASSANDRA-5036)
 * Gossiper logs DOWN for symmetry with UP (CASSANDRA-5187)
 * Fix mixing prepared statements between keyspaces (CASSANDRA-5352)
 * Fix consistency level during bootstrap - strike 3 (CASSANDRA-5354)
 * Fix transposed arguments in AlreadyExistsException (CASSANDRA-5362)
 * Improve asynchronous hint delivery (CASSANDRA-5179)
 * Fix Guava dependency version (12.0 -> 13.0.1) for Maven (CASSANDRA-5364)
 * Validate that provided CQL3 collection value are < 64K (CASSANDRA-5355)
 * Make upgradeSSTable skip current version sstables by default (CASSANDRA-5366)
 * Optimize min/max timestamp collection (CASSANDRA-5373)
 * Invalid streamId in cql binary protocol when using invalid CL 
   (CASSANDRA-5164)
 * Fix validation for IN where clauses with collections (CASSANDRA-5376)
 * Copy resultSet on count query to avoid ConcurrentModificationException 
   (CASSANDRA-5382)
 * Correctly typecheck in CQL3 even with ReversedType (CASSANDRA-5386)
 * Fix streaming compressed files when using encryption (CASSANDRA-5391)
 * cassandra-all 1.2.0 pom missing netty dependency (CASSANDRA-5392)
 * Fix writetime/ttl functions on null values (CASSANDRA-5341)
 * Fix NPE during cql3 select with token() (CASSANDRA-5404)
 * IndexHelper.skipBloomFilters won't skip non-SHA filters (CASSANDRA-5385)
 * cqlsh: Print maps ordered by key, sort sets (CASSANDRA-5413)
 * Add null syntax support in CQL3 for inserts (CASSANDRA-3783)
 * Allow unauthenticated set_keyspace() calls (CASSANDRA-5423)
 * Fix potential incremental backups race (CASSANDRA-5410)
 * Fix prepared BATCH statements with batch-level timestamps (CASSANDRA-5415)
 * Allow overriding superuser setup delay (CASSANDRA-5430)
 * cassandra-shuffle with JMX usernames and passwords (CASSANDRA-5431)
Merged from 1.1:
 * cli: Quote ks and cf names in schema output when needed (CASSANDRA-5052)
 * Fix bad default for min/max timestamp in SSTableMetadata (CASSANDRA-5372)
 * Fix cf name extraction from manifest in Directories.migrateFile() 
   (CASSANDRA-5242)
 * Support pluggable internode authentication (CASSANDRA-5401)


1.2.3
 * add check for sstable overlap within a level on startup (CASSANDRA-5327)
 * replace ipv6 colons in jmx object names (CASSANDRA-5298, 5328)
 * Avoid allocating SSTableBoundedScanner during repair when the range does 
   not intersect the sstable (CASSANDRA-5249)
 * Don't lowercase property map keys (this breaks NTS) (CASSANDRA-5292)
 * Fix composite comparator with super columns (CASSANDRA-5287)
 * Fix insufficient validation of UPDATE queries against counter cfs
   (CASSANDRA-5300)
 * Fix PropertyFileSnitch default DC/Rack behavior (CASSANDRA-5285)
 * Handle null values when executing prepared statement (CASSANDRA-5081)
 * Add netty to pom dependencies (CASSANDRA-5181)
 * Include type arguments in Thrift CQLPreparedResult (CASSANDRA-5311)
 * Fix compaction not removing columns when bf_fp_ratio is 1 (CASSANDRA-5182)
 * cli: Warn about missing CQL3 tables in schema descriptions (CASSANDRA-5309)
 * Re-enable unknown option in replication/compaction strategies option for
   backward compatibility (CASSANDRA-4795)
 * Add binary protocol support to stress (CASSANDRA-4993)
 * cqlsh: Fix COPY FROM value quoting and null handling (CASSANDRA-5305)
 * Fix repair -pr for vnodes (CASSANDRA-5329)
 * Relax CL for auth queries for non-default users (CASSANDRA-5310)
 * Fix AssertionError during repair (CASSANDRA-5245)
 * Don't announce migrations to pre-1.2 nodes (CASSANDRA-5334)
Merged from 1.1:
 * Update offline scrub for 1.0 -> 1.1 directory structure (CASSANDRA-5195)
 * add tmp flag to Descriptor hashcode (CASSANDRA-4021)
 * fix logging of "Found table data in data directories" when only system tables
   are present (CASSANDRA-5289)
 * cli: Add JMX authentication support (CASSANDRA-5080)
 * nodetool: ability to repair specific range (CASSANDRA-5280)
 * Fix possible assertion triggered in SliceFromReadCommand (CASSANDRA-5284)
 * cqlsh: Add inet type support on Windows (ipv4-only) (CASSANDRA-4801)
 * Fix race when initializing ColumnFamilyStore (CASSANDRA-5350)
 * Add UseTLAB JVM flag (CASSANDRA-5361)


1.2.2
 * fix potential for multiple concurrent compactions of the same sstables
   (CASSANDRA-5256)
 * avoid no-op caching of byte[] on commitlog append (CASSANDRA-5199)
 * fix symlinks under data dir not working (CASSANDRA-5185)
 * fix bug in compact storage metadata handling (CASSANDRA-5189)
 * Validate login for USE queries (CASSANDRA-5207)
 * cli: remove default username and password (CASSANDRA-5208)
 * configure populate_io_cache_on_flush per-CF (CASSANDRA-4694)
 * allow configuration of internode socket buffer (CASSANDRA-3378)
 * Make sstable directory picking blacklist-aware again (CASSANDRA-5193)
 * Correctly expire gossip states for edge cases (CASSANDRA-5216)
 * Improve handling of directory creation failures (CASSANDRA-5196)
 * Expose secondary indicies to the rest of nodetool (CASSANDRA-4464)
 * Binary protocol: avoid sending notification for 0.0.0.0 (CASSANDRA-5227)
 * add UseCondCardMark XX jvm settings on jdk 1.7 (CASSANDRA-4366)
 * CQL3 refactor to allow conversion function (CASSANDRA-5226)
 * Fix drop of sstables in some circumstance (CASSANDRA-5232)
 * Implement caching of authorization results (CASSANDRA-4295)
 * Add support for LZ4 compression (CASSANDRA-5038)
 * Fix missing columns in wide rows queries (CASSANDRA-5225)
 * Simplify auth setup and make system_auth ks alterable (CASSANDRA-5112)
 * Stop compactions from hanging during bootstrap (CASSANDRA-5244)
 * fix compressed streaming sending extra chunk (CASSANDRA-5105)
 * Add CQL3-based implementations of IAuthenticator and IAuthorizer
   (CASSANDRA-4898)
 * Fix timestamp-based tomstone removal logic (CASSANDRA-5248)
 * cli: Add JMX authentication support (CASSANDRA-5080)
 * Fix forceFlush behavior (CASSANDRA-5241)
 * cqlsh: Add username autocompletion (CASSANDRA-5231)
 * Fix CQL3 composite partition key error (CASSANDRA-5240)
 * Allow IN clause on last clustering key (CASSANDRA-5230)
Merged from 1.1:
 * fix start key/end token validation for wide row iteration (CASSANDRA-5168)
 * add ConfigHelper support for Thrift frame and max message sizes (CASSANDRA-5188)
 * fix nodetool repair not fail on node down (CASSANDRA-5203)
 * always collect tombstone hints (CASSANDRA-5068)
 * Fix error when sourcing file in cqlsh (CASSANDRA-5235)


1.2.1
 * stream undelivered hints on decommission (CASSANDRA-5128)
 * GossipingPropertyFileSnitch loads saved dc/rack info if needed (CASSANDRA-5133)
 * drain should flush system CFs too (CASSANDRA-4446)
 * add inter_dc_tcp_nodelay setting (CASSANDRA-5148)
 * re-allow wrapping ranges for start_token/end_token range pairitspwng (CASSANDRA-5106)
 * fix validation compaction of empty rows (CASSANDRA-5136)
 * nodetool methods to enable/disable hint storage/delivery (CASSANDRA-4750)
 * disallow bloom filter false positive chance of 0 (CASSANDRA-5013)
 * add threadpool size adjustment methods to JMXEnabledThreadPoolExecutor and 
   CompactionManagerMBean (CASSANDRA-5044)
 * fix hinting for dropped local writes (CASSANDRA-4753)
 * off-heap cache doesn't need mutable column container (CASSANDRA-5057)
 * apply disk_failure_policy to bad disks on initial directory creation 
   (CASSANDRA-4847)
 * Optimize name-based queries to use ArrayBackedSortedColumns (CASSANDRA-5043)
 * Fall back to old manifest if most recent is unparseable (CASSANDRA-5041)
 * pool [Compressed]RandomAccessReader objects on the partitioned read path
   (CASSANDRA-4942)
 * Add debug logging to list filenames processed by Directories.migrateFile 
   method (CASSANDRA-4939)
 * Expose black-listed directories via JMX (CASSANDRA-4848)
 * Log compaction merge counts (CASSANDRA-4894)
 * Minimize byte array allocation by AbstractData{Input,Output} (CASSANDRA-5090)
 * Add SSL support for the binary protocol (CASSANDRA-5031)
 * Allow non-schema system ks modification for shuffle to work (CASSANDRA-5097)
 * cqlsh: Add default limit to SELECT statements (CASSANDRA-4972)
 * cqlsh: fix DESCRIBE for 1.1 cfs in CQL3 (CASSANDRA-5101)
 * Correctly gossip with nodes >= 1.1.7 (CASSANDRA-5102)
 * Ensure CL guarantees on digest mismatch (CASSANDRA-5113)
 * Validate correctly selects on composite partition key (CASSANDRA-5122)
 * Fix exception when adding collection (CASSANDRA-5117)
 * Handle states for non-vnode clusters correctly (CASSANDRA-5127)
 * Refuse unrecognized replication and compaction strategy options (CASSANDRA-4795)
 * Pick the correct value validator in sstable2json for cql3 tables (CASSANDRA-5134)
 * Validate login for describe_keyspace, describe_keyspaces and set_keyspace
   (CASSANDRA-5144)
 * Fix inserting empty maps (CASSANDRA-5141)
 * Don't remove tokens from System table for node we know (CASSANDRA-5121)
 * fix streaming progress report for compresed files (CASSANDRA-5130)
 * Coverage analysis for low-CL queries (CASSANDRA-4858)
 * Stop interpreting dates as valid timeUUID value (CASSANDRA-4936)
 * Adds E notation for floating point numbers (CASSANDRA-4927)
 * Detect (and warn) unintentional use of the cql2 thrift methods when cql3 was
   intended (CASSANDRA-5172)
 * cli: Quote ks and cf names in schema output when needed (CASSANDRA-5052)
 * Fix cf name extraction from manifest in Directories.migrateFile() (CASSANDRA-5242)
 * Replace mistaken usage of commons-logging with slf4j (CASSANDRA-5464)
 * Ensure Jackson dependency matches lib (CASSANDRA-5126)
 * Expose droppable tombstone ratio stats over JMX (CASSANDRA-5159)
Merged from 1.1:
 * Simplify CompressedRandomAccessReader to work around JDK FD bug (CASSANDRA-5088)
 * Improve handling a changing target throttle rate mid-compaction (CASSANDRA-5087)
 * Pig: correctly decode row keys in widerow mode (CASSANDRA-5098)
 * nodetool repair command now prints progress (CASSANDRA-4767)
 * fix user defined compaction to run against 1.1 data directory (CASSANDRA-5118)
 * Fix CQL3 BATCH authorization caching (CASSANDRA-5145)
 * fix get_count returns incorrect value with TTL (CASSANDRA-5099)
 * better handling for mid-compaction failure (CASSANDRA-5137)
 * convert default marshallers list to map for better readability (CASSANDRA-5109)
 * fix ConcurrentModificationException in getBootstrapSource (CASSANDRA-5170)
 * fix sstable maxtimestamp for row deletes and pre-1.1.1 sstables (CASSANDRA-5153)
 * Fix thread growth on node removal (CASSANDRA-5175)
 * Make Ec2Region's datacenter name configurable (CASSANDRA-5155)


1.2.0
 * Disallow counters in collections (CASSANDRA-5082)
 * cqlsh: add unit tests (CASSANDRA-3920)
 * fix default bloom_filter_fp_chance for LeveledCompactionStrategy (CASSANDRA-5093)
Merged from 1.1:
 * add validation for get_range_slices with start_key and end_token (CASSANDRA-5089)


1.2.0-rc2
 * fix nodetool ownership display with vnodes (CASSANDRA-5065)
 * cqlsh: add DESCRIBE KEYSPACES command (CASSANDRA-5060)
 * Fix potential infinite loop when reloading CFS (CASSANDRA-5064)
 * Fix SimpleAuthorizer example (CASSANDRA-5072)
 * cqlsh: force CL.ONE for tracing and system.schema* queries (CASSANDRA-5070)
 * Includes cassandra-shuffle in the debian package (CASSANDRA-5058)
Merged from 1.1:
 * fix multithreaded compaction deadlock (CASSANDRA-4492)
 * fix temporarily missing schema after upgrade from pre-1.1.5 (CASSANDRA-5061)
 * Fix ALTER TABLE overriding compression options with defaults
   (CASSANDRA-4996, 5066)
 * fix specifying and altering crc_check_chance (CASSANDRA-5053)
 * fix Murmur3Partitioner ownership% calculation (CASSANDRA-5076)
 * Don't expire columns sooner than they should in 2ndary indexes (CASSANDRA-5079)


1.2-rc1
 * rename rpc_timeout settings to request_timeout (CASSANDRA-5027)
 * add BF with 0.1 FP to LCS by default (CASSANDRA-5029)
 * Fix preparing insert queries (CASSANDRA-5016)
 * Fix preparing queries with counter increment (CASSANDRA-5022)
 * Fix preparing updates with collections (CASSANDRA-5017)
 * Don't generate UUID based on other node address (CASSANDRA-5002)
 * Fix message when trying to alter a clustering key type (CASSANDRA-5012)
 * Update IAuthenticator to match the new IAuthorizer (CASSANDRA-5003)
 * Fix inserting only a key in CQL3 (CASSANDRA-5040)
 * Fix CQL3 token() function when used with strings (CASSANDRA-5050)
Merged from 1.1:
 * reduce log spam from invalid counter shards (CASSANDRA-5026)
 * Improve schema propagation performance (CASSANDRA-5025)
 * Fix for IndexHelper.IndexFor throws OOB Exception (CASSANDRA-5030)
 * cqlsh: make it possible to describe thrift CFs (CASSANDRA-4827)
 * cqlsh: fix timestamp formatting on some platforms (CASSANDRA-5046)


1.2-beta3
 * make consistency level configurable in cqlsh (CASSANDRA-4829)
 * fix cqlsh rendering of blob fields (CASSANDRA-4970)
 * fix cqlsh DESCRIBE command (CASSANDRA-4913)
 * save truncation position in system table (CASSANDRA-4906)
 * Move CompressionMetadata off-heap (CASSANDRA-4937)
 * allow CLI to GET cql3 columnfamily data (CASSANDRA-4924)
 * Fix rare race condition in getExpireTimeForEndpoint (CASSANDRA-4402)
 * acquire references to overlapping sstables during compaction so bloom filter
   doesn't get free'd prematurely (CASSANDRA-4934)
 * Don't share slice query filter in CQL3 SelectStatement (CASSANDRA-4928)
 * Separate tracing from Log4J (CASSANDRA-4861)
 * Exclude gcable tombstones from merkle-tree computation (CASSANDRA-4905)
 * Better printing of AbstractBounds for tracing (CASSANDRA-4931)
 * Optimize mostRecentTombstone check in CC.collectAllData (CASSANDRA-4883)
 * Change stream session ID to UUID to avoid collision from same node (CASSANDRA-4813)
 * Use Stats.db when bulk loading if present (CASSANDRA-4957)
 * Skip repair on system_trace and keyspaces with RF=1 (CASSANDRA-4956)
 * (cql3) Remove arbitrary SELECT limit (CASSANDRA-4918)
 * Correctly handle prepared operation on collections (CASSANDRA-4945)
 * Fix CQL3 LIMIT (CASSANDRA-4877)
 * Fix Stress for CQL3 (CASSANDRA-4979)
 * Remove cassandra specific exceptions from JMX interface (CASSANDRA-4893)
 * (CQL3) Force using ALLOW FILTERING on potentially inefficient queries (CASSANDRA-4915)
 * (cql3) Fix adding column when the table has collections (CASSANDRA-4982)
 * (cql3) Fix allowing collections with compact storage (CASSANDRA-4990)
 * (cql3) Refuse ttl/writetime function on collections (CASSANDRA-4992)
 * Replace IAuthority with new IAuthorizer (CASSANDRA-4874)
 * clqsh: fix KEY pseudocolumn escaping when describing Thrift tables
   in CQL3 mode (CASSANDRA-4955)
 * add basic authentication support for Pig CassandraStorage (CASSANDRA-3042)
 * fix CQL2 ALTER TABLE compaction_strategy_class altering (CASSANDRA-4965)
Merged from 1.1:
 * Fall back to old describe_splits if d_s_ex is not available (CASSANDRA-4803)
 * Improve error reporting when streaming ranges fail (CASSANDRA-5009)
 * Fix cqlsh timestamp formatting of timezone info (CASSANDRA-4746)
 * Fix assertion failure with leveled compaction (CASSANDRA-4799)
 * Check for null end_token in get_range_slice (CASSANDRA-4804)
 * Remove all remnants of removed nodes (CASSANDRA-4840)
 * Add aut-reloading of the log4j file in debian package (CASSANDRA-4855)
 * Fix estimated row cache entry size (CASSANDRA-4860)
 * reset getRangeSlice filter after finishing a row for get_paged_slice
   (CASSANDRA-4919)
 * expunge row cache post-truncate (CASSANDRA-4940)
 * Allow static CF definition with compact storage (CASSANDRA-4910)
 * Fix endless loop/compaction of schema_* CFs due to broken timestamps (CASSANDRA-4880)
 * Fix 'wrong class type' assertion in CounterColumn (CASSANDRA-4976)


1.2-beta2
 * fp rate of 1.0 disables BF entirely; LCS defaults to 1.0 (CASSANDRA-4876)
 * off-heap bloom filters for row keys (CASSANDRA_4865)
 * add extension point for sstable components (CASSANDRA-4049)
 * improve tracing output (CASSANDRA-4852, 4862)
 * make TRACE verb droppable (CASSANDRA-4672)
 * fix BulkLoader recognition of CQL3 columnfamilies (CASSANDRA-4755)
 * Sort commitlog segments for replay by id instead of mtime (CASSANDRA-4793)
 * Make hint delivery asynchronous (CASSANDRA-4761)
 * Pluggable Thrift transport factories for CLI and cqlsh (CASSANDRA-4609, 4610)
 * cassandra-cli: allow Double value type to be inserted to a column (CASSANDRA-4661)
 * Add ability to use custom TServerFactory implementations (CASSANDRA-4608)
 * optimize batchlog flushing to skip successful batches (CASSANDRA-4667)
 * include metadata for system keyspace itself in schema tables (CASSANDRA-4416)
 * add check to PropertyFileSnitch to verify presence of location for
   local node (CASSANDRA-4728)
 * add PBSPredictor consistency modeler (CASSANDRA-4261)
 * remove vestiges of Thrift unframed mode (CASSANDRA-4729)
 * optimize single-row PK lookups (CASSANDRA-4710)
 * adjust blockFor calculation to account for pending ranges due to node 
   movement (CASSANDRA-833)
 * Change CQL version to 3.0.0 and stop accepting 3.0.0-beta1 (CASSANDRA-4649)
 * (CQL3) Make prepared statement global instead of per connection 
   (CASSANDRA-4449)
 * Fix scrubbing of CQL3 created tables (CASSANDRA-4685)
 * (CQL3) Fix validation when using counter and regular columns in the same 
   table (CASSANDRA-4706)
 * Fix bug starting Cassandra with simple authentication (CASSANDRA-4648)
 * Add support for batchlog in CQL3 (CASSANDRA-4545, 4738)
 * Add support for multiple column family outputs in CFOF (CASSANDRA-4208)
 * Support repairing only the local DC nodes (CASSANDRA-4747)
 * Use rpc_address for binary protocol and change default port (CASSANDRA-4751)
 * Fix use of collections in prepared statements (CASSANDRA-4739)
 * Store more information into peers table (CASSANDRA-4351, 4814)
 * Configurable bucket size for size tiered compaction (CASSANDRA-4704)
 * Run leveled compaction in parallel (CASSANDRA-4310)
 * Fix potential NPE during CFS reload (CASSANDRA-4786)
 * Composite indexes may miss results (CASSANDRA-4796)
 * Move consistency level to the protocol level (CASSANDRA-4734, 4824)
 * Fix Subcolumn slice ends not respected (CASSANDRA-4826)
 * Fix Assertion error in cql3 select (CASSANDRA-4783)
 * Fix list prepend logic (CQL3) (CASSANDRA-4835)
 * Add booleans as literals in CQL3 (CASSANDRA-4776)
 * Allow renaming PK columns in CQL3 (CASSANDRA-4822)
 * Fix binary protocol NEW_NODE event (CASSANDRA-4679)
 * Fix potential infinite loop in tombstone compaction (CASSANDRA-4781)
 * Remove system tables accounting from schema (CASSANDRA-4850)
 * (cql3) Force provided columns in clustering key order in 
   'CLUSTERING ORDER BY' (CASSANDRA-4881)
 * Fix composite index bug (CASSANDRA-4884)
 * Fix short read protection for CQL3 (CASSANDRA-4882)
 * Add tracing support to the binary protocol (CASSANDRA-4699)
 * (cql3) Don't allow prepared marker inside collections (CASSANDRA-4890)
 * Re-allow order by on non-selected columns (CASSANDRA-4645)
 * Bug when composite index is created in a table having collections (CASSANDRA-4909)
 * log index scan subject in CompositesSearcher (CASSANDRA-4904)
Merged from 1.1:
 * add get[Row|Key]CacheEntries to CacheServiceMBean (CASSANDRA-4859)
 * fix get_paged_slice to wrap to next row correctly (CASSANDRA-4816)
 * fix indexing empty column values (CASSANDRA-4832)
 * allow JdbcDate to compose null Date objects (CASSANDRA-4830)
 * fix possible stackoverflow when compacting 1000s of sstables
   (CASSANDRA-4765)
 * fix wrong leveled compaction progress calculation (CASSANDRA-4807)
 * add a close() method to CRAR to prevent leaking file descriptors (CASSANDRA-4820)
 * fix potential infinite loop in get_count (CASSANDRA-4833)
 * fix compositeType.{get/from}String methods (CASSANDRA-4842)
 * (CQL) fix CREATE COLUMNFAMILY permissions check (CASSANDRA-4864)
 * Fix DynamicCompositeType same type comparison (CASSANDRA-4711)
 * Fix duplicate SSTable reference when stream session failed (CASSANDRA-3306)
 * Allow static CF definition with compact storage (CASSANDRA-4910)
 * Fix endless loop/compaction of schema_* CFs due to broken timestamps (CASSANDRA-4880)
 * Fix 'wrong class type' assertion in CounterColumn (CASSANDRA-4976)


1.2-beta1
 * add atomic_batch_mutate (CASSANDRA-4542, -4635)
 * increase default max_hint_window_in_ms to 3h (CASSANDRA-4632)
 * include message initiation time to replicas so they can more
   accurately drop timed-out requests (CASSANDRA-2858)
 * fix clientutil.jar dependencies (CASSANDRA-4566)
 * optimize WriteResponse (CASSANDRA-4548)
 * new metrics (CASSANDRA-4009)
 * redesign KEYS indexes to avoid read-before-write (CASSANDRA-2897)
 * debug tracing (CASSANDRA-1123)
 * parallelize row cache loading (CASSANDRA-4282)
 * Make compaction, flush JBOD-aware (CASSANDRA-4292)
 * run local range scans on the read stage (CASSANDRA-3687)
 * clean up ioexceptions (CASSANDRA-2116)
 * add disk_failure_policy (CASSANDRA-2118)
 * Introduce new json format with row level deletion (CASSANDRA-4054)
 * remove redundant "name" column from schema_keyspaces (CASSANDRA-4433)
 * improve "nodetool ring" handling of multi-dc clusters (CASSANDRA-3047)
 * update NTS calculateNaturalEndpoints to be O(N log N) (CASSANDRA-3881)
 * split up rpc timeout by operation type (CASSANDRA-2819)
 * rewrite key cache save/load to use only sequential i/o (CASSANDRA-3762)
 * update MS protocol with a version handshake + broadcast address id
   (CASSANDRA-4311)
 * multithreaded hint replay (CASSANDRA-4189)
 * add inter-node message compression (CASSANDRA-3127)
 * remove COPP (CASSANDRA-2479)
 * Track tombstone expiration and compact when tombstone content is
   higher than a configurable threshold, default 20% (CASSANDRA-3442, 4234)
 * update MurmurHash to version 3 (CASSANDRA-2975)
 * (CLI) track elapsed time for `delete' operation (CASSANDRA-4060)
 * (CLI) jline version is bumped to 1.0 to properly  support
   'delete' key function (CASSANDRA-4132)
 * Save IndexSummary into new SSTable 'Summary' component (CASSANDRA-2392, 4289)
 * Add support for range tombstones (CASSANDRA-3708)
 * Improve MessagingService efficiency (CASSANDRA-3617)
 * Avoid ID conflicts from concurrent schema changes (CASSANDRA-3794)
 * Set thrift HSHA server thread limit to unlimited by default (CASSANDRA-4277)
 * Avoids double serialization of CF id in RowMutation messages
   (CASSANDRA-4293)
 * stream compressed sstables directly with java nio (CASSANDRA-4297)
 * Support multiple ranges in SliceQueryFilter (CASSANDRA-3885)
 * Add column metadata to system column families (CASSANDRA-4018)
 * (cql3) Always use composite types by default (CASSANDRA-4329)
 * (cql3) Add support for set, map and list (CASSANDRA-3647)
 * Validate date type correctly (CASSANDRA-4441)
 * (cql3) Allow definitions with only a PK (CASSANDRA-4361)
 * (cql3) Add support for row key composites (CASSANDRA-4179)
 * improve DynamicEndpointSnitch by using reservoir sampling (CASSANDRA-4038)
 * (cql3) Add support for 2ndary indexes (CASSANDRA-3680)
 * (cql3) fix defining more than one PK to be invalid (CASSANDRA-4477)
 * remove schema agreement checking from all external APIs (Thrift, CQL and CQL3) (CASSANDRA-4487)
 * add Murmur3Partitioner and make it default for new installations (CASSANDRA-3772, 4621)
 * (cql3) update pseudo-map syntax to use map syntax (CASSANDRA-4497)
 * Finer grained exceptions hierarchy and provides error code with exceptions (CASSANDRA-3979)
 * Adds events push to binary protocol (CASSANDRA-4480)
 * Rewrite nodetool help (CASSANDRA-2293)
 * Make CQL3 the default for CQL (CASSANDRA-4640)
 * update stress tool to be able to use CQL3 (CASSANDRA-4406)
 * Accept all thrift update on CQL3 cf but don't expose their metadata (CASSANDRA-4377)
 * Replace Throttle with Guava's RateLimiter for HintedHandOff (CASSANDRA-4541)
 * fix counter add/get using CQL2 and CQL3 in stress tool (CASSANDRA-4633)
 * Add sstable count per level to cfstats (CASSANDRA-4537)
 * (cql3) Add ALTER KEYSPACE statement (CASSANDRA-4611)
 * (cql3) Allow defining default consistency levels (CASSANDRA-4448)
 * (cql3) Fix queries using LIMIT missing results (CASSANDRA-4579)
 * fix cross-version gossip messaging (CASSANDRA-4576)
 * added inet data type (CASSANDRA-4627)


1.1.6
 * Wait for writes on synchronous read digest mismatch (CASSANDRA-4792)
 * fix commitlog replay for nanotime-infected sstables (CASSANDRA-4782)
 * preflight check ttl for maximum of 20 years (CASSANDRA-4771)
 * (Pig) fix widerow input with single column rows (CASSANDRA-4789)
 * Fix HH to compact with correct gcBefore, which avoids wiping out
   undelivered hints (CASSANDRA-4772)
 * LCS will merge up to 32 L0 sstables as intended (CASSANDRA-4778)
 * NTS will default unconfigured DC replicas to zero (CASSANDRA-4675)
 * use default consistency level in counter validation if none is
   explicitly provide (CASSANDRA-4700)
 * Improve IAuthority interface by introducing fine-grained
   access permissions and grant/revoke commands (CASSANDRA-4490, 4644)
 * fix assumption error in CLI when updating/describing keyspace 
   (CASSANDRA-4322)
 * Adds offline sstablescrub to debian packaging (CASSANDRA-4642)
 * Automatic fixing of overlapping leveled sstables (CASSANDRA-4644)
 * fix error when using ORDER BY with extended selections (CASSANDRA-4689)
 * (CQL3) Fix validation for IN queries for non-PK cols (CASSANDRA-4709)
 * fix re-created keyspace disappering after 1.1.5 upgrade 
   (CASSANDRA-4698, 4752)
 * (CLI) display elapsed time in 2 fraction digits (CASSANDRA-3460)
 * add authentication support to sstableloader (CASSANDRA-4712)
 * Fix CQL3 'is reversed' logic (CASSANDRA-4716, 4759)
 * (CQL3) Don't return ReversedType in result set metadata (CASSANDRA-4717)
 * Backport adding AlterKeyspace statement (CASSANDRA-4611)
 * (CQL3) Correcty accept upper-case data types (CASSANDRA-4770)
 * Add binary protocol events for schema changes (CASSANDRA-4684)
Merged from 1.0:
 * Switch from NBHM to CHM in MessagingService's callback map, which
   prevents OOM in long-running instances (CASSANDRA-4708)


1.1.5
 * add SecondaryIndex.reload API (CASSANDRA-4581)
 * use millis + atomicint for commitlog segment creation instead of
   nanotime, which has issues under some hypervisors (CASSANDRA-4601)
 * fix FD leak in slice queries (CASSANDRA-4571)
 * avoid recursion in leveled compaction (CASSANDRA-4587)
 * increase stack size under Java7 to 180K
 * Log(info) schema changes (CASSANDRA-4547)
 * Change nodetool setcachecapcity to manipulate global caches (CASSANDRA-4563)
 * (cql3) fix setting compaction strategy (CASSANDRA-4597)
 * fix broken system.schema_* timestamps on system startup (CASSANDRA-4561)
 * fix wrong skip of cache saving (CASSANDRA-4533)
 * Avoid NPE when lost+found is in data dir (CASSANDRA-4572)
 * Respect five-minute flush moratorium after initial CL replay (CASSANDRA-4474)
 * Adds ntp as recommended in debian packaging (CASSANDRA-4606)
 * Configurable transport in CF Record{Reader|Writer} (CASSANDRA-4558)
 * (cql3) fix potential NPE with both equal and unequal restriction (CASSANDRA-4532)
 * (cql3) improves ORDER BY validation (CASSANDRA-4624)
 * Fix potential deadlock during counter writes (CASSANDRA-4578)
 * Fix cql error with ORDER BY when using IN (CASSANDRA-4612)
Merged from 1.0:
 * increase Xss to 160k to accomodate latest 1.6 JVMs (CASSANDRA-4602)
 * fix toString of hint destination tokens (CASSANDRA-4568)
 * Fix multiple values for CurrentLocal NodeID (CASSANDRA-4626)


1.1.4
 * fix offline scrub to catch >= out of order rows (CASSANDRA-4411)
 * fix cassandra-env.sh on RHEL and other non-dash-based systems 
   (CASSANDRA-4494)
Merged from 1.0:
 * (Hadoop) fix setting key length for old-style mapred api (CASSANDRA-4534)
 * (Hadoop) fix iterating through a resultset consisting entirely
   of tombstoned rows (CASSANDRA-4466)


1.1.3
 * (cqlsh) add COPY TO (CASSANDRA-4434)
 * munmap commitlog segments before rename (CASSANDRA-4337)
 * (JMX) rename getRangeKeySample to sampleKeyRange to avoid returning
   multi-MB results as an attribute (CASSANDRA-4452)
 * flush based on data size, not throughput; overwritten columns no 
   longer artificially inflate liveRatio (CASSANDRA-4399)
 * update default commitlog segment size to 32MB and total commitlog
   size to 32/1024 MB for 32/64 bit JVMs, respectively (CASSANDRA-4422)
 * avoid using global partitioner to estimate ranges in index sstables
   (CASSANDRA-4403)
 * restore pre-CASSANDRA-3862 approach to removing expired tombstones
   from row cache during compaction (CASSANDRA-4364)
 * (stress) support for CQL prepared statements (CASSANDRA-3633)
 * Correctly catch exception when Snappy cannot be loaded (CASSANDRA-4400)
 * (cql3) Support ORDER BY when IN condition is given in WHERE clause (CASSANDRA-4327)
 * (cql3) delete "component_index" column on DROP TABLE call (CASSANDRA-4420)
 * change nanoTime() to currentTimeInMillis() in schema related code (CASSANDRA-4432)
 * add a token generation tool (CASSANDRA-3709)
 * Fix LCS bug with sstable containing only 1 row (CASSANDRA-4411)
 * fix "Can't Modify Index Name" problem on CF update (CASSANDRA-4439)
 * Fix assertion error in getOverlappingSSTables during repair (CASSANDRA-4456)
 * fix nodetool's setcompactionthreshold command (CASSANDRA-4455)
 * Ensure compacted files are never used, to avoid counter overcount (CASSANDRA-4436)
Merged from 1.0:
 * Push the validation of secondary index values to the SecondaryIndexManager (CASSANDRA-4240)
 * allow dropping columns shadowed by not-yet-expired supercolumn or row
   tombstones in PrecompactedRow (CASSANDRA-4396)


1.1.2
 * Fix cleanup not deleting index entries (CASSANDRA-4379)
 * Use correct partitioner when saving + loading caches (CASSANDRA-4331)
 * Check schema before trying to export sstable (CASSANDRA-2760)
 * Raise a meaningful exception instead of NPE when PFS encounters
   an unconfigured node + no default (CASSANDRA-4349)
 * fix bug in sstable blacklisting with LCS (CASSANDRA-4343)
 * LCS no longer promotes tiny sstables out of L0 (CASSANDRA-4341)
 * skip tombstones during hint replay (CASSANDRA-4320)
 * fix NPE in compactionstats (CASSANDRA-4318)
 * enforce 1m min keycache for auto (CASSANDRA-4306)
 * Have DeletedColumn.isMFD always return true (CASSANDRA-4307)
 * (cql3) exeption message for ORDER BY constraints said primary filter can be
    an IN clause, which is misleading (CASSANDRA-4319)
 * (cql3) Reject (not yet supported) creation of 2ndardy indexes on tables with
   composite primary keys (CASSANDRA-4328)
 * Set JVM stack size to 160k for java 7 (CASSANDRA-4275)
 * cqlsh: add COPY command to load data from CSV flat files (CASSANDRA-4012)
 * CFMetaData.fromThrift to throw ConfigurationException upon error (CASSANDRA-4353)
 * Use CF comparator to sort indexed columns in SecondaryIndexManager
   (CASSANDRA-4365)
 * add strategy_options to the KSMetaData.toString() output (CASSANDRA-4248)
 * (cql3) fix range queries containing unqueried results (CASSANDRA-4372)
 * (cql3) allow updating column_alias types (CASSANDRA-4041)
 * (cql3) Fix deletion bug (CASSANDRA-4193)
 * Fix computation of overlapping sstable for leveled compaction (CASSANDRA-4321)
 * Improve scrub and allow to run it offline (CASSANDRA-4321)
 * Fix assertionError in StorageService.bulkLoad (CASSANDRA-4368)
 * (cqlsh) add option to authenticate to a keyspace at startup (CASSANDRA-4108)
 * (cqlsh) fix ASSUME functionality (CASSANDRA-4352)
 * Fix ColumnFamilyRecordReader to not return progress > 100% (CASSANDRA-3942)
Merged from 1.0:
 * Set gc_grace on index CF to 0 (CASSANDRA-4314)


1.1.1
 * add populate_io_cache_on_flush option (CASSANDRA-2635)
 * allow larger cache capacities than 2GB (CASSANDRA-4150)
 * add getsstables command to nodetool (CASSANDRA-4199)
 * apply parent CF compaction settings to secondary index CFs (CASSANDRA-4280)
 * preserve commitlog size cap when recycling segments at startup
   (CASSANDRA-4201)
 * (Hadoop) fix split generation regression (CASSANDRA-4259)
 * ignore min/max compactions settings in LCS, while preserving
   behavior that min=max=0 disables autocompaction (CASSANDRA-4233)
 * log number of rows read from saved cache (CASSANDRA-4249)
 * calculate exact size required for cleanup operations (CASSANDRA-1404)
 * avoid blocking additional writes during flush when the commitlog
   gets behind temporarily (CASSANDRA-1991)
 * enable caching on index CFs based on data CF cache setting (CASSANDRA-4197)
 * warn on invalid replication strategy creation options (CASSANDRA-4046)
 * remove [Freeable]Memory finalizers (CASSANDRA-4222)
 * include tombstone size in ColumnFamily.size, which can prevent OOM
   during sudden mass delete operations by yielding a nonzero liveRatio
   (CASSANDRA-3741)
 * Open 1 sstableScanner per level for leveled compaction (CASSANDRA-4142)
 * Optimize reads when row deletion timestamps allow us to restrict
   the set of sstables we check (CASSANDRA-4116)
 * add support for commitlog archiving and point-in-time recovery
   (CASSANDRA-3690)
 * avoid generating redundant compaction tasks during streaming
   (CASSANDRA-4174)
 * add -cf option to nodetool snapshot, and takeColumnFamilySnapshot to
   StorageService mbean (CASSANDRA-556)
 * optimize cleanup to drop entire sstables where possible (CASSANDRA-4079)
 * optimize truncate when autosnapshot is disabled (CASSANDRA-4153)
 * update caches to use byte[] keys to reduce memory overhead (CASSANDRA-3966)
 * add column limit to cli (CASSANDRA-3012, 4098)
 * clean up and optimize DataOutputBuffer, used by CQL compression and
   CompositeType (CASSANDRA-4072)
 * optimize commitlog checksumming (CASSANDRA-3610)
 * identify and blacklist corrupted SSTables from future compactions 
   (CASSANDRA-2261)
 * Move CfDef and KsDef validation out of thrift (CASSANDRA-4037)
 * Expose API to repair a user provided range (CASSANDRA-3912)
 * Add way to force the cassandra-cli to refresh its schema (CASSANDRA-4052)
 * Avoid having replicate on write tasks stacking up at CL.ONE (CASSANDRA-2889)
 * (cql3) Backwards compatibility for composite comparators in non-cql3-aware
   clients (CASSANDRA-4093)
 * (cql3) Fix order by for reversed queries (CASSANDRA-4160)
 * (cql3) Add ReversedType support (CASSANDRA-4004)
 * (cql3) Add timeuuid type (CASSANDRA-4194)
 * (cql3) Minor fixes (CASSANDRA-4185)
 * (cql3) Fix prepared statement in BATCH (CASSANDRA-4202)
 * (cql3) Reduce the list of reserved keywords (CASSANDRA-4186)
 * (cql3) Move max/min compaction thresholds to compaction strategy options
   (CASSANDRA-4187)
 * Fix exception during move when localhost is the only source (CASSANDRA-4200)
 * (cql3) Allow paging through non-ordered partitioner results (CASSANDRA-3771)
 * (cql3) Fix drop index (CASSANDRA-4192)
 * (cql3) Don't return range ghosts anymore (CASSANDRA-3982)
 * fix re-creating Keyspaces/ColumnFamilies with the same name as dropped
   ones (CASSANDRA-4219)
 * fix SecondaryIndex LeveledManifest save upon snapshot (CASSANDRA-4230)
 * fix missing arrayOffset in FBUtilities.hash (CASSANDRA-4250)
 * (cql3) Add name of parameters in CqlResultSet (CASSANDRA-4242)
 * (cql3) Correctly validate order by queries (CASSANDRA-4246)
 * rename stress to cassandra-stress for saner packaging (CASSANDRA-4256)
 * Fix exception on colum metadata with non-string comparator (CASSANDRA-4269)
 * Check for unknown/invalid compression options (CASSANDRA-4266)
 * (cql3) Adds simple access to column timestamp and ttl (CASSANDRA-4217)
 * (cql3) Fix range queries with secondary indexes (CASSANDRA-4257)
 * Better error messages from improper input in cli (CASSANDRA-3865)
 * Try to stop all compaction upon Keyspace or ColumnFamily drop (CASSANDRA-4221)
 * (cql3) Allow keyspace properties to contain hyphens (CASSANDRA-4278)
 * (cql3) Correctly validate keyspace access in create table (CASSANDRA-4296)
 * Avoid deadlock in migration stage (CASSANDRA-3882)
 * Take supercolumn names and deletion info into account in memtable throughput
   (CASSANDRA-4264)
 * Add back backward compatibility for old style replication factor (CASSANDRA-4294)
 * Preserve compatibility with pre-1.1 index queries (CASSANDRA-4262)
Merged from 1.0:
 * Fix super columns bug where cache is not updated (CASSANDRA-4190)
 * fix maxTimestamp to include row tombstones (CASSANDRA-4116)
 * (CLI) properly handle quotes in create/update keyspace commands (CASSANDRA-4129)
 * Avoids possible deadlock during bootstrap (CASSANDRA-4159)
 * fix stress tool that hangs forever on timeout or error (CASSANDRA-4128)
 * stress tool to return appropriate exit code on failure (CASSANDRA-4188)
 * fix compaction NPE when out of disk space and assertions disabled
   (CASSANDRA-3985)
 * synchronize LCS getEstimatedTasks to avoid CME (CASSANDRA-4255)
 * ensure unique streaming session id's (CASSANDRA-4223)
 * kick off background compaction when min/max thresholds change 
   (CASSANDRA-4279)
 * improve ability of STCS.getBuckets to deal with 100s of 1000s of
   sstables, such as when convertinb back from LCS (CASSANDRA-4287)
 * Oversize integer in CQL throws NumberFormatException (CASSANDRA-4291)
 * fix 1.0.x node join to mixed version cluster, other nodes >= 1.1 (CASSANDRA-4195)
 * Fix LCS splitting sstable base on uncompressed size (CASSANDRA-4419)
 * Push the validation of secondary index values to the SecondaryIndexManager (CASSANDRA-4240)
 * Don't purge columns during upgradesstables (CASSANDRA-4462)
 * Make cqlsh work with piping (CASSANDRA-4113)
 * Validate arguments for nodetool decommission (CASSANDRA-4061)
 * Report thrift status in nodetool info (CASSANDRA-4010)


1.1.0-final
 * average a reduced liveRatio estimate with the previous one (CASSANDRA-4065)
 * Allow KS and CF names up to 48 characters (CASSANDRA-4157)
 * fix stress build (CASSANDRA-4140)
 * add time remaining estimate to nodetool compactionstats (CASSANDRA-4167)
 * (cql) fix NPE in cql3 ALTER TABLE (CASSANDRA-4163)
 * (cql) Add support for CL.TWO and CL.THREE in CQL (CASSANDRA-4156)
 * (cql) Fix type in CQL3 ALTER TABLE preventing update (CASSANDRA-4170)
 * (cql) Throw invalid exception from CQL3 on obsolete options (CASSANDRA-4171)
 * (cqlsh) fix recognizing uppercase SELECT keyword (CASSANDRA-4161)
 * Pig: wide row support (CASSANDRA-3909)
Merged from 1.0:
 * avoid streaming empty files with bulk loader if sstablewriter errors out
   (CASSANDRA-3946)


1.1-rc1
 * Include stress tool in binary builds (CASSANDRA-4103)
 * (Hadoop) fix wide row iteration when last row read was deleted
   (CASSANDRA-4154)
 * fix read_repair_chance to really default to 0.1 in the cli (CASSANDRA-4114)
 * Adds caching and bloomFilterFpChange to CQL options (CASSANDRA-4042)
 * Adds posibility to autoconfigure size of the KeyCache (CASSANDRA-4087)
 * fix KEYS index from skipping results (CASSANDRA-3996)
 * Remove sliced_buffer_size_in_kb dead option (CASSANDRA-4076)
 * make loadNewSStable preserve sstable version (CASSANDRA-4077)
 * Respect 1.0 cache settings as much as possible when upgrading 
   (CASSANDRA-4088)
 * relax path length requirement for sstable files when upgrading on 
   non-Windows platforms (CASSANDRA-4110)
 * fix terminination of the stress.java when errors were encountered
   (CASSANDRA-4128)
 * Move CfDef and KsDef validation out of thrift (CASSANDRA-4037)
 * Fix get_paged_slice (CASSANDRA-4136)
 * CQL3: Support slice with exclusive start and stop (CASSANDRA-3785)
Merged from 1.0:
 * support PropertyFileSnitch in bulk loader (CASSANDRA-4145)
 * add auto_snapshot option allowing disabling snapshot before drop/truncate
   (CASSANDRA-3710)
 * allow short snitch names (CASSANDRA-4130)


1.1-beta2
 * rename loaded sstables to avoid conflicts with local snapshots
   (CASSANDRA-3967)
 * start hint replay as soon as FD notifies that the target is back up
   (CASSANDRA-3958)
 * avoid unproductive deserializing of cached rows during compaction
   (CASSANDRA-3921)
 * fix concurrency issues with CQL keyspace creation (CASSANDRA-3903)
 * Show Effective Owership via Nodetool ring <keyspace> (CASSANDRA-3412)
 * Update ORDER BY syntax for CQL3 (CASSANDRA-3925)
 * Fix BulkRecordWriter to not throw NPE if reducer gets no map data from Hadoop (CASSANDRA-3944)
 * Fix bug with counters in super columns (CASSANDRA-3821)
 * Remove deprecated merge_shard_chance (CASSANDRA-3940)
 * add a convenient way to reset a node's schema (CASSANDRA-2963)
 * fix for intermittent SchemaDisagreementException (CASSANDRA-3884)
 * CLI `list <CF>` to limit number of columns and their order (CASSANDRA-3012)
 * ignore deprecated KsDef/CfDef/ColumnDef fields in native schema (CASSANDRA-3963)
 * CLI to report when unsupported column_metadata pair was given (CASSANDRA-3959)
 * reincarnate removed and deprecated KsDef/CfDef attributes (CASSANDRA-3953)
 * Fix race between writes and read for cache (CASSANDRA-3862)
 * perform static initialization of StorageProxy on start-up (CASSANDRA-3797)
 * support trickling fsync() on writes (CASSANDRA-3950)
 * expose counters for unavailable/timeout exceptions given to thrift clients (CASSANDRA-3671)
 * avoid quadratic startup time in LeveledManifest (CASSANDRA-3952)
 * Add type information to new schema_ columnfamilies and remove thrift
   serialization for schema (CASSANDRA-3792)
 * add missing column validator options to the CLI help (CASSANDRA-3926)
 * skip reading saved key cache if CF's caching strategy is NONE or ROWS_ONLY (CASSANDRA-3954)
 * Unify migration code (CASSANDRA-4017)
Merged from 1.0:
 * cqlsh: guess correct version of Python for Arch Linux (CASSANDRA-4090)
 * (CLI) properly handle quotes in create/update keyspace commands (CASSANDRA-4129)
 * Avoids possible deadlock during bootstrap (CASSANDRA-4159)
 * fix stress tool that hangs forever on timeout or error (CASSANDRA-4128)
 * Fix super columns bug where cache is not updated (CASSANDRA-4190)
 * stress tool to return appropriate exit code on failure (CASSANDRA-4188)


1.0.9
 * improve index sampling performance (CASSANDRA-4023)
 * always compact away deleted hints immediately after handoff (CASSANDRA-3955)
 * delete hints from dropped ColumnFamilies on handoff instead of
   erroring out (CASSANDRA-3975)
 * add CompositeType ref to the CLI doc for create/update column family (CASSANDRA-3980)
 * Pig: support Counter ColumnFamilies (CASSANDRA-3973)
 * Pig: Composite column support (CASSANDRA-3684)
 * Avoid NPE during repair when a keyspace has no CFs (CASSANDRA-3988)
 * Fix division-by-zero error on get_slice (CASSANDRA-4000)
 * don't change manifest level for cleanup, scrub, and upgradesstables
   operations under LeveledCompactionStrategy (CASSANDRA-3989, 4112)
 * fix race leading to super columns assertion failure (CASSANDRA-3957)
 * fix NPE on invalid CQL delete command (CASSANDRA-3755)
 * allow custom types in CLI's assume command (CASSANDRA-4081)
 * fix totalBytes count for parallel compactions (CASSANDRA-3758)
 * fix intermittent NPE in get_slice (CASSANDRA-4095)
 * remove unnecessary asserts in native code interfaces (CASSANDRA-4096)
 * Validate blank keys in CQL to avoid assertion errors (CASSANDRA-3612)
 * cqlsh: fix bad decoding of some column names (CASSANDRA-4003)
 * cqlsh: fix incorrect padding with unicode chars (CASSANDRA-4033)
 * Fix EC2 snitch incorrectly reporting region (CASSANDRA-4026)
 * Shut down thrift during decommission (CASSANDRA-4086)
 * Expose nodetool cfhistograms for 2ndary indexes (CASSANDRA-4063)
Merged from 0.8:
 * Fix ConcurrentModificationException in gossiper (CASSANDRA-4019)


1.1-beta1
 * (cqlsh)
   + add SOURCE and CAPTURE commands, and --file option (CASSANDRA-3479)
   + add ALTER COLUMNFAMILY WITH (CASSANDRA-3523)
   + bundle Python dependencies with Cassandra (CASSANDRA-3507)
   + added to Debian package (CASSANDRA-3458)
   + display byte data instead of erroring out on decode failure 
     (CASSANDRA-3874)
 * add nodetool rebuild_index (CASSANDRA-3583)
 * add nodetool rangekeysample (CASSANDRA-2917)
 * Fix streaming too much data during move operations (CASSANDRA-3639)
 * Nodetool and CLI connect to localhost by default (CASSANDRA-3568)
 * Reduce memory used by primary index sample (CASSANDRA-3743)
 * (Hadoop) separate input/output configurations (CASSANDRA-3197, 3765)
 * avoid returning internal Cassandra classes over JMX (CASSANDRA-2805)
 * add row-level isolation via SnapTree (CASSANDRA-2893)
 * Optimize key count estimation when opening sstable on startup
   (CASSANDRA-2988)
 * multi-dc replication optimization supporting CL > ONE (CASSANDRA-3577)
 * add command to stop compactions (CASSANDRA-1740, 3566, 3582)
 * multithreaded streaming (CASSANDRA-3494)
 * removed in-tree redhat spec (CASSANDRA-3567)
 * "defragment" rows for name-based queries under STCS, again (CASSANDRA-2503)
 * Recycle commitlog segments for improved performance 
   (CASSANDRA-3411, 3543, 3557, 3615)
 * update size-tiered compaction to prioritize small tiers (CASSANDRA-2407)
 * add message expiration logic to OutboundTcpConnection (CASSANDRA-3005)
 * off-heap cache to use sun.misc.Unsafe instead of JNA (CASSANDRA-3271)
 * EACH_QUORUM is only supported for writes (CASSANDRA-3272)
 * replace compactionlock use in schema migration by checking CFS.isValid
   (CASSANDRA-3116)
 * recognize that "SELECT first ... *" isn't really "SELECT *" (CASSANDRA-3445)
 * Use faster bytes comparison (CASSANDRA-3434)
 * Bulk loader is no longer a fat client, (HADOOP) bulk load output format
   (CASSANDRA-3045)
 * (Hadoop) add support for KeyRange.filter
 * remove assumption that keys and token are in bijection
   (CASSANDRA-1034, 3574, 3604)
 * always remove endpoints from delevery queue in HH (CASSANDRA-3546)
 * fix race between cf flush and its 2ndary indexes flush (CASSANDRA-3547)
 * fix potential race in AES when a repair fails (CASSANDRA-3548)
 * Remove columns shadowed by a deleted container even when we cannot purge
   (CASSANDRA-3538)
 * Improve memtable slice iteration performance (CASSANDRA-3545)
 * more efficient allocation of small bloom filters (CASSANDRA-3618)
 * Use separate writer thread in SSTableSimpleUnsortedWriter (CASSANDRA-3619)
 * fsync the directory after new sstable or commitlog segment are created (CASSANDRA-3250)
 * fix minor issues reported by FindBugs (CASSANDRA-3658)
 * global key/row caches (CASSANDRA-3143, 3849)
 * optimize memtable iteration during range scan (CASSANDRA-3638)
 * introduce 'crc_check_chance' in CompressionParameters to support
   a checksum percentage checking chance similarly to read-repair (CASSANDRA-3611)
 * a way to deactivate global key/row cache on per-CF basis (CASSANDRA-3667)
 * fix LeveledCompactionStrategy broken because of generation pre-allocation
   in LeveledManifest (CASSANDRA-3691)
 * finer-grained control over data directories (CASSANDRA-2749)
 * Fix ClassCastException during hinted handoff (CASSANDRA-3694)
 * Upgrade Thrift to 0.7 (CASSANDRA-3213)
 * Make stress.java insert operation to use microseconds (CASSANDRA-3725)
 * Allows (internally) doing a range query with a limit of columns instead of
   rows (CASSANDRA-3742)
 * Allow rangeSlice queries to be start/end inclusive/exclusive (CASSANDRA-3749)
 * Fix BulkLoader to support new SSTable layout and add stream
   throttling to prevent an NPE when there is no yaml config (CASSANDRA-3752)
 * Allow concurrent schema migrations (CASSANDRA-1391, 3832)
 * Add SnapshotCommand to trigger snapshot on remote node (CASSANDRA-3721)
 * Make CFMetaData conversions to/from thrift/native schema inverses
   (CASSANDRA_3559)
 * Add initial code for CQL 3.0-beta (CASSANDRA-2474, 3781, 3753)
 * Add wide row support for ColumnFamilyInputFormat (CASSANDRA-3264)
 * Allow extending CompositeType comparator (CASSANDRA-3657)
 * Avoids over-paging during get_count (CASSANDRA-3798)
 * Add new command to rebuild a node without (repair) merkle tree calculations
   (CASSANDRA-3483, 3922)
 * respect not only row cache capacity but caching mode when
   trying to read data (CASSANDRA-3812)
 * fix system tests (CASSANDRA-3827)
 * CQL support for altering row key type in ALTER TABLE (CASSANDRA-3781)
 * turn compression on by default (CASSANDRA-3871)
 * make hexToBytes refuse invalid input (CASSANDRA-2851)
 * Make secondary indexes CF inherit compression and compaction from their
   parent CF (CASSANDRA-3877)
 * Finish cleanup up tombstone purge code (CASSANDRA-3872)
 * Avoid NPE on aboarted stream-out sessions (CASSANDRA-3904)
 * BulkRecordWriter throws NPE for counter columns (CASSANDRA-3906)
 * Support compression using BulkWriter (CASSANDRA-3907)


1.0.8
 * fix race between cleanup and flush on secondary index CFSes (CASSANDRA-3712)
 * avoid including non-queried nodes in rangeslice read repair
   (CASSANDRA-3843)
 * Only snapshot CF being compacted for snapshot_before_compaction 
   (CASSANDRA-3803)
 * Log active compactions in StatusLogger (CASSANDRA-3703)
 * Compute more accurate compaction score per level (CASSANDRA-3790)
 * Return InvalidRequest when using a keyspace that doesn't exist
   (CASSANDRA-3764)
 * disallow user modification of System keyspace (CASSANDRA-3738)
 * allow using sstable2json on secondary index data (CASSANDRA-3738)
 * (cqlsh) add DESCRIBE COLUMNFAMILIES (CASSANDRA-3586)
 * (cqlsh) format blobs correctly and use colors to improve output
   readability (CASSANDRA-3726)
 * synchronize BiMap of bootstrapping tokens (CASSANDRA-3417)
 * show index options in CLI (CASSANDRA-3809)
 * add optional socket timeout for streaming (CASSANDRA-3838)
 * fix truncate not to leave behind non-CFS backed secondary indexes
   (CASSANDRA-3844)
 * make CLI `show schema` to use output stream directly instead
   of StringBuilder (CASSANDRA-3842)
 * remove the wait on hint future during write (CASSANDRA-3870)
 * (cqlsh) ignore missing CfDef opts (CASSANDRA-3933)
 * (cqlsh) look for cqlshlib relative to realpath (CASSANDRA-3767)
 * Fix short read protection (CASSANDRA-3934)
 * Make sure infered and actual schema match (CASSANDRA-3371)
 * Fix NPE during HH delivery (CASSANDRA-3677)
 * Don't put boostrapping node in 'hibernate' status (CASSANDRA-3737)
 * Fix double quotes in windows bat files (CASSANDRA-3744)
 * Fix bad validator lookup (CASSANDRA-3789)
 * Fix soft reset in EC2MultiRegionSnitch (CASSANDRA-3835)
 * Don't leave zombie connections with THSHA thrift server (CASSANDRA-3867)
 * (cqlsh) fix deserialization of data (CASSANDRA-3874)
 * Fix removetoken force causing an inconsistent state (CASSANDRA-3876)
 * Fix ahndling of some types with Pig (CASSANDRA-3886)
 * Don't allow to drop the system keyspace (CASSANDRA-3759)
 * Make Pig deletes disabled by default and configurable (CASSANDRA-3628)
Merged from 0.8:
 * (Pig) fix CassandraStorage to use correct comparator in Super ColumnFamily
   case (CASSANDRA-3251)
 * fix thread safety issues in commitlog replay, primarily affecting
   systems with many (100s) of CF definitions (CASSANDRA-3751)
 * Fix relevant tombstone ignored with super columns (CASSANDRA-3875)


1.0.7
 * fix regression in HH page size calculation (CASSANDRA-3624)
 * retry failed stream on IOException (CASSANDRA-3686)
 * allow configuring bloom_filter_fp_chance (CASSANDRA-3497)
 * attempt hint delivery every ten minutes, or when failure detector
   notifies us that a node is back up, whichever comes first.  hint
   handoff throttle delay default changed to 1ms, from 50 (CASSANDRA-3554)
 * add nodetool setstreamthroughput (CASSANDRA-3571)
 * fix assertion when dropping a columnfamily with no sstables (CASSANDRA-3614)
 * more efficient allocation of small bloom filters (CASSANDRA-3618)
 * CLibrary.createHardLinkWithExec() to check for errors (CASSANDRA-3101)
 * Avoid creating empty and non cleaned writer during compaction (CASSANDRA-3616)
 * stop thrift service in shutdown hook so we can quiesce MessagingService
   (CASSANDRA-3335)
 * (CQL) compaction_strategy_options and compression_parameters for
   CREATE COLUMNFAMILY statement (CASSANDRA-3374)
 * Reset min/max compaction threshold when creating size tiered compaction
   strategy (CASSANDRA-3666)
 * Don't ignore IOException during compaction (CASSANDRA-3655)
 * Fix assertion error for CF with gc_grace=0 (CASSANDRA-3579)
 * Shutdown ParallelCompaction reducer executor after use (CASSANDRA-3711)
 * Avoid < 0 value for pending tasks in leveled compaction (CASSANDRA-3693)
 * (Hadoop) Support TimeUUID in Pig CassandraStorage (CASSANDRA-3327)
 * Check schema is ready before continuing boostrapping (CASSANDRA-3629)
 * Catch overflows during parsing of chunk_length_kb (CASSANDRA-3644)
 * Improve stream protocol mismatch errors (CASSANDRA-3652)
 * Avoid multiple thread doing HH to the same target (CASSANDRA-3681)
 * Add JMX property for rp_timeout_in_ms (CASSANDRA-2940)
 * Allow DynamicCompositeType to compare component of different types
   (CASSANDRA-3625)
 * Flush non-cfs backed secondary indexes (CASSANDRA-3659)
 * Secondary Indexes should report memory consumption (CASSANDRA-3155)
 * fix for SelectStatement start/end key are not set correctly
   when a key alias is involved (CASSANDRA-3700)
 * fix CLI `show schema` command insert of an extra comma in
   column_metadata (CASSANDRA-3714)
Merged from 0.8:
 * avoid logging (harmless) exception when GC takes < 1ms (CASSANDRA-3656)
 * prevent new nodes from thinking down nodes are up forever (CASSANDRA-3626)
 * use correct list of replicas for LOCAL_QUORUM reads when read repair
   is disabled (CASSANDRA-3696)
 * block on flush before compacting hints (may prevent OOM) (CASSANDRA-3733)


1.0.6
 * (CQL) fix cqlsh support for replicate_on_write (CASSANDRA-3596)
 * fix adding to leveled manifest after streaming (CASSANDRA-3536)
 * filter out unavailable cipher suites when using encryption (CASSANDRA-3178)
 * (HADOOP) add old-style api support for CFIF and CFRR (CASSANDRA-2799)
 * Support TimeUUIDType column names in Stress.java tool (CASSANDRA-3541)
 * (CQL) INSERT/UPDATE/DELETE/TRUNCATE commands should allow CF names to
   be qualified by keyspace (CASSANDRA-3419)
 * always remove endpoints from delevery queue in HH (CASSANDRA-3546)
 * fix race between cf flush and its 2ndary indexes flush (CASSANDRA-3547)
 * fix potential race in AES when a repair fails (CASSANDRA-3548)
 * fix default value validation usage in CLI SET command (CASSANDRA-3553)
 * Optimize componentsFor method for compaction and startup time
   (CASSANDRA-3532)
 * (CQL) Proper ColumnFamily metadata validation on CREATE COLUMNFAMILY 
   (CASSANDRA-3565)
 * fix compression "chunk_length_kb" option to set correct kb value for 
   thrift/avro (CASSANDRA-3558)
 * fix missing response during range slice repair (CASSANDRA-3551)
 * 'describe ring' moved from CLI to nodetool and available through JMX (CASSANDRA-3220)
 * add back partitioner to sstable metadata (CASSANDRA-3540)
 * fix NPE in get_count for counters (CASSANDRA-3601)
Merged from 0.8:
 * remove invalid assertion that table was opened before dropping it
   (CASSANDRA-3580)
 * range and index scans now only send requests to enough replicas to
   satisfy requested CL + RR (CASSANDRA-3598)
 * use cannonical host for local node in nodetool info (CASSANDRA-3556)
 * remove nonlocal DC write optimization since it only worked with
   CL.ONE or CL.LOCAL_QUORUM (CASSANDRA-3577, 3585)
 * detect misuses of CounterColumnType (CASSANDRA-3422)
 * turn off string interning in json2sstable, take 2 (CASSANDRA-2189)
 * validate compression parameters on add/update of the ColumnFamily 
   (CASSANDRA-3573)
 * Check for 0.0.0.0 is incorrect in CFIF (CASSANDRA-3584)
 * Increase vm.max_map_count in debian packaging (CASSANDRA-3563)
 * gossiper will never add itself to saved endpoints (CASSANDRA-3485)


1.0.5
 * revert CASSANDRA-3407 (see CASSANDRA-3540)
 * fix assertion error while forwarding writes to local nodes (CASSANDRA-3539)


1.0.4
 * fix self-hinting of timed out read repair updates and make hinted handoff
   less prone to OOMing a coordinator (CASSANDRA-3440)
 * expose bloom filter sizes via JMX (CASSANDRA-3495)
 * enforce RP tokens 0..2**127 (CASSANDRA-3501)
 * canonicalize paths exposed through JMX (CASSANDRA-3504)
 * fix "liveSize" stat when sstables are removed (CASSANDRA-3496)
 * add bloom filter FP rates to nodetool cfstats (CASSANDRA-3347)
 * record partitioner in sstable metadata component (CASSANDRA-3407)
 * add new upgradesstables nodetool command (CASSANDRA-3406)
 * skip --debug requirement to see common exceptions in CLI (CASSANDRA-3508)
 * fix incorrect query results due to invalid max timestamp (CASSANDRA-3510)
 * make sstableloader recognize compressed sstables (CASSANDRA-3521)
 * avoids race in OutboundTcpConnection in multi-DC setups (CASSANDRA-3530)
 * use SETLOCAL in cassandra.bat (CASSANDRA-3506)
 * fix ConcurrentModificationException in Table.all() (CASSANDRA-3529)
Merged from 0.8:
 * fix concurrence issue in the FailureDetector (CASSANDRA-3519)
 * fix array out of bounds error in counter shard removal (CASSANDRA-3514)
 * avoid dropping tombstones when they might still be needed to shadow
   data in a different sstable (CASSANDRA-2786)


1.0.3
 * revert name-based query defragmentation aka CASSANDRA-2503 (CASSANDRA-3491)
 * fix invalidate-related test failures (CASSANDRA-3437)
 * add next-gen cqlsh to bin/ (CASSANDRA-3188, 3131, 3493)
 * (CQL) fix handling of rows with no columns (CASSANDRA-3424, 3473)
 * fix querying supercolumns by name returning only a subset of
   subcolumns or old subcolumn versions (CASSANDRA-3446)
 * automatically compute sha1 sum for uncompressed data files (CASSANDRA-3456)
 * fix reading metadata/statistics component for version < h (CASSANDRA-3474)
 * add sstable forward-compatibility (CASSANDRA-3478)
 * report compression ratio in CFSMBean (CASSANDRA-3393)
 * fix incorrect size exception during streaming of counters (CASSANDRA-3481)
 * (CQL) fix for counter decrement syntax (CASSANDRA-3418)
 * Fix race introduced by CASSANDRA-2503 (CASSANDRA-3482)
 * Fix incomplete deletion of delivered hints (CASSANDRA-3466)
 * Avoid rescheduling compactions when no compaction was executed 
   (CASSANDRA-3484)
 * fix handling of the chunk_length_kb compression options (CASSANDRA-3492)
Merged from 0.8:
 * fix updating CF row_cache_provider (CASSANDRA-3414)
 * CFMetaData.convertToThrift method to set RowCacheProvider (CASSANDRA-3405)
 * acquire compactionlock during truncate (CASSANDRA-3399)
 * fix displaying cfdef entries for super columnfamilies (CASSANDRA-3415)
 * Make counter shard merging thread safe (CASSANDRA-3178)
 * Revert CASSANDRA-2855
 * Fix bug preventing the use of efficient cross-DC writes (CASSANDRA-3472)
 * `describe ring` command for CLI (CASSANDRA-3220)
 * (Hadoop) skip empty rows when entire row is requested, redux (CASSANDRA-2855)


1.0.2
 * "defragment" rows for name-based queries under STCS (CASSANDRA-2503)
 * Add timing information to cassandra-cli GET/SET/LIST queries (CASSANDRA-3326)
 * Only create one CompressionMetadata object per sstable (CASSANDRA-3427)
 * cleanup usage of StorageService.setMode() (CASSANDRA-3388)
 * Avoid large array allocation for compressed chunk offsets (CASSANDRA-3432)
 * fix DecimalType bytebuffer marshalling (CASSANDRA-3421)
 * fix bug that caused first column in per row indexes to be ignored 
   (CASSANDRA-3441)
 * add JMX call to clean (failed) repair sessions (CASSANDRA-3316)
 * fix sstableloader reference acquisition bug (CASSANDRA-3438)
 * fix estimated row size regression (CASSANDRA-3451)
 * make sure we don't return more columns than asked (CASSANDRA-3303, 3395)
Merged from 0.8:
 * acquire compactionlock during truncate (CASSANDRA-3399)
 * fix displaying cfdef entries for super columnfamilies (CASSANDRA-3415)


1.0.1
 * acquire references during index build to prevent delete problems
   on Windows (CASSANDRA-3314)
 * describe_ring should include datacenter/topology information (CASSANDRA-2882)
 * Thrift sockets are not properly buffered (CASSANDRA-3261)
 * performance improvement for bytebufferutil compare function (CASSANDRA-3286)
 * add system.versions ColumnFamily (CASSANDRA-3140)
 * reduce network copies (CASSANDRA-3333, 3373)
 * limit nodetool to 32MB of heap (CASSANDRA-3124)
 * (CQL) update parser to accept "timestamp" instead of "date" (CASSANDRA-3149)
 * Fix CLI `show schema` to include "compression_options" (CASSANDRA-3368)
 * Snapshot to include manifest under LeveledCompactionStrategy (CASSANDRA-3359)
 * (CQL) SELECT query should allow CF name to be qualified by keyspace (CASSANDRA-3130)
 * (CQL) Fix internal application error specifying 'using consistency ...'
   in lower case (CASSANDRA-3366)
 * fix Deflate compression when compression actually makes the data bigger
   (CASSANDRA-3370)
 * optimize UUIDGen to avoid lock contention on InetAddress.getLocalHost 
   (CASSANDRA-3387)
 * tolerate index being dropped mid-mutation (CASSANDRA-3334, 3313)
 * CompactionManager is now responsible for checking for new candidates
   post-task execution, enabling more consistent leveled compaction 
   (CASSANDRA-3391)
 * Cache HSHA threads (CASSANDRA-3372)
 * use CF/KS names as snapshot prefix for drop + truncate operations
   (CASSANDRA-2997)
 * Break bloom filters up to avoid heap fragmentation (CASSANDRA-2466)
 * fix cassandra hanging on jsvc stop (CASSANDRA-3302)
 * Avoid leveled compaction getting blocked on errors (CASSANDRA-3408)
 * Make reloading the compaction strategy safe (CASSANDRA-3409)
 * ignore 0.8 hints even if compaction begins before we try to purge
   them (CASSANDRA-3385)
 * remove procrun (bin\daemon) from Cassandra source tree and 
   artifacts (CASSANDRA-3331)
 * make cassandra compile under JDK7 (CASSANDRA-3275)
 * remove dependency of clientutil.jar to FBUtilities (CASSANDRA-3299)
 * avoid truncation errors by using long math on long values (CASSANDRA-3364)
 * avoid clock drift on some Windows machine (CASSANDRA-3375)
 * display cache provider in cli 'describe keyspace' command (CASSANDRA-3384)
 * fix incomplete topology information in describe_ring (CASSANDRA-3403)
 * expire dead gossip states based on time (CASSANDRA-2961)
 * improve CompactionTask extensibility (CASSANDRA-3330)
 * Allow one leveled compaction task to kick off another (CASSANDRA-3363)
 * allow encryption only between datacenters (CASSANDRA-2802)
Merged from 0.8:
 * fix truncate allowing data to be replayed post-restart (CASSANDRA-3297)
 * make iwriter final in IndexWriter to avoid NPE (CASSANDRA-2863)
 * (CQL) update grammar to require key clause in DELETE statement
   (CASSANDRA-3349)
 * (CQL) allow numeric keyspace names in USE statement (CASSANDRA-3350)
 * (Hadoop) skip empty rows when slicing the entire row (CASSANDRA-2855)
 * Fix handling of tombstone by SSTableExport/Import (CASSANDRA-3357)
 * fix ColumnIndexer to use long offsets (CASSANDRA-3358)
 * Improved CLI exceptions (CASSANDRA-3312)
 * Fix handling of tombstone by SSTableExport/Import (CASSANDRA-3357)
 * Only count compaction as active (for throttling) when they have
   successfully acquired the compaction lock (CASSANDRA-3344)
 * Display CLI version string on startup (CASSANDRA-3196)
 * (Hadoop) make CFIF try rpc_address or fallback to listen_address
   (CASSANDRA-3214)
 * (Hadoop) accept comma delimited lists of initial thrift connections
   (CASSANDRA-3185)
 * ColumnFamily min_compaction_threshold should be >= 2 (CASSANDRA-3342)
 * (Pig) add 0.8+ types and key validation type in schema (CASSANDRA-3280)
 * Fix completely removing column metadata using CLI (CASSANDRA-3126)
 * CLI `describe cluster;` output should be on separate lines for separate versions
   (CASSANDRA-3170)
 * fix changing durable_writes keyspace option during CF creation
   (CASSANDRA-3292)
 * avoid locking on update when no indexes are involved (CASSANDRA-3386)
 * fix assertionError during repair with ordered partitioners (CASSANDRA-3369)
 * correctly serialize key_validation_class for avro (CASSANDRA-3391)
 * don't expire counter tombstone after streaming (CASSANDRA-3394)
 * prevent nodes that failed to join from hanging around forever 
   (CASSANDRA-3351)
 * remove incorrect optimization from slice read path (CASSANDRA-3390)
 * Fix race in AntiEntropyService (CASSANDRA-3400)


1.0.0-final
 * close scrubbed sstable fd before deleting it (CASSANDRA-3318)
 * fix bug preventing obsolete commitlog segments from being removed
   (CASSANDRA-3269)
 * tolerate whitespace in seed CDL (CASSANDRA-3263)
 * Change default heap thresholds to max(min(1/2 ram, 1G), min(1/4 ram, 8GB))
   (CASSANDRA-3295)
 * Fix broken CompressedRandomAccessReaderTest (CASSANDRA-3298)
 * (CQL) fix type information returned for wildcard queries (CASSANDRA-3311)
 * add estimated tasks to LeveledCompactionStrategy (CASSANDRA-3322)
 * avoid including compaction cache-warming in keycache stats (CASSANDRA-3325)
 * run compaction and hinted handoff threads at MIN_PRIORITY (CASSANDRA-3308)
 * default hsha thrift server to cpu core count in rpc pool (CASSANDRA-3329)
 * add bin\daemon to binary tarball for Windows service (CASSANDRA-3331)
 * Fix places where uncompressed size of sstables was use in place of the
   compressed one (CASSANDRA-3338)
 * Fix hsha thrift server (CASSANDRA-3346)
 * Make sure repair only stream needed sstables (CASSANDRA-3345)


1.0.0-rc2
 * Log a meaningful warning when a node receives a message for a repair session
   that doesn't exist anymore (CASSANDRA-3256)
 * test for NUMA policy support as well as numactl presence (CASSANDRA-3245)
 * Fix FD leak when internode encryption is enabled (CASSANDRA-3257)
 * Remove incorrect assertion in mergeIterator (CASSANDRA-3260)
 * FBUtilities.hexToBytes(String) to throw NumberFormatException when string
   contains non-hex characters (CASSANDRA-3231)
 * Keep SimpleSnitch proximity ordering unchanged from what the Strategy
   generates, as intended (CASSANDRA-3262)
 * remove Scrub from compactionstats when finished (CASSANDRA-3255)
 * fix counter entry in jdbc TypesMap (CASSANDRA-3268)
 * fix full queue scenario for ParallelCompactionIterator (CASSANDRA-3270)
 * fix bootstrap process (CASSANDRA-3285)
 * don't try delivering hints if when there isn't any (CASSANDRA-3176)
 * CLI documentation change for ColumnFamily `compression_options` (CASSANDRA-3282)
 * ignore any CF ids sent by client for adding CF/KS (CASSANDRA-3288)
 * remove obsolete hints on first startup (CASSANDRA-3291)
 * use correct ISortedColumns for time-optimized reads (CASSANDRA-3289)
 * Evict gossip state immediately when a token is taken over by a new IP 
   (CASSANDRA-3259)


1.0.0-rc1
 * Update CQL to generate microsecond timestamps by default (CASSANDRA-3227)
 * Fix counting CFMetadata towards Memtable liveRatio (CASSANDRA-3023)
 * Kill server on wrapped OOME such as from FileChannel.map (CASSANDRA-3201)
 * remove unnecessary copy when adding to row cache (CASSANDRA-3223)
 * Log message when a full repair operation completes (CASSANDRA-3207)
 * Fix streamOutSession keeping sstables references forever if the remote end
   dies (CASSANDRA-3216)
 * Remove dynamic_snitch boolean from example configuration (defaulting to 
   true) and set default badness threshold to 0.1 (CASSANDRA-3229)
 * Base choice of random or "balanced" token on bootstrap on whether
   schema definitions were found (CASSANDRA-3219)
 * Fixes for LeveledCompactionStrategy score computation, prioritization,
   scheduling, and performance (CASSANDRA-3224, 3234)
 * parallelize sstable open at server startup (CASSANDRA-2988)
 * fix handling of exceptions writing to OutboundTcpConnection (CASSANDRA-3235)
 * Allow using quotes in "USE <keyspace>;" CLI command (CASSANDRA-3208)
 * Don't allow any cache loading exceptions to halt startup (CASSANDRA-3218)
 * Fix sstableloader --ignores option (CASSANDRA-3247)
 * File descriptor limit increased in packaging (CASSANDRA-3206)
 * Fix deadlock in commit log during flush (CASSANDRA-3253) 


1.0.0-beta1
 * removed binarymemtable (CASSANDRA-2692)
 * add commitlog_total_space_in_mb to prevent fragmented logs (CASSANDRA-2427)
 * removed commitlog_rotation_threshold_in_mb configuration (CASSANDRA-2771)
 * make AbstractBounds.normalize de-overlapp overlapping ranges (CASSANDRA-2641)
 * replace CollatingIterator, ReducingIterator with MergeIterator 
   (CASSANDRA-2062)
 * Fixed the ability to set compaction strategy in cli using create column 
   family command (CASSANDRA-2778)
 * clean up tmp files after failed compaction (CASSANDRA-2468)
 * restrict repair streaming to specific columnfamilies (CASSANDRA-2280)
 * don't bother persisting columns shadowed by a row tombstone (CASSANDRA-2589)
 * reset CF and SC deletion times after gc_grace (CASSANDRA-2317)
 * optimize away seek when compacting wide rows (CASSANDRA-2879)
 * single-pass streaming (CASSANDRA-2677, 2906, 2916, 3003)
 * use reference counting for deleting sstables instead of relying on GC
   (CASSANDRA-2521, 3179)
 * store hints as serialized mutations instead of pointers to data row
   (CASSANDRA-2045)
 * store hints in the coordinator node instead of in the closest replica 
   (CASSANDRA-2914)
 * add row_cache_keys_to_save CF option (CASSANDRA-1966)
 * check column family validity in nodetool repair (CASSANDRA-2933)
 * use lazy initialization instead of class initialization in NodeId
   (CASSANDRA-2953)
 * add paging to get_count (CASSANDRA-2894)
 * fix "short reads" in [multi]get (CASSANDRA-2643, 3157, 3192)
 * add optional compression for sstables (CASSANDRA-47, 2994, 3001, 3128)
 * add scheduler JMX metrics (CASSANDRA-2962)
 * add block level checksum for compressed data (CASSANDRA-1717)
 * make column family backed column map pluggable and introduce unsynchronized
   ArrayList backed one to speedup reads (CASSANDRA-2843, 3165, 3205)
 * refactoring of the secondary index api (CASSANDRA-2982)
 * make CL > ONE reads wait for digest reconciliation before returning
   (CASSANDRA-2494)
 * fix missing logging for some exceptions (CASSANDRA-2061)
 * refactor and optimize ColumnFamilyStore.files(...) and Descriptor.fromFilename(String)
   and few other places responsible for work with SSTable files (CASSANDRA-3040)
 * Stop reading from sstables once we know we have the most recent columns,
   for query-by-name requests (CASSANDRA-2498)
 * Add query-by-column mode to stress.java (CASSANDRA-3064)
 * Add "install" command to cassandra.bat (CASSANDRA-292)
 * clean up KSMetadata, CFMetadata from unnecessary
   Thrift<->Avro conversion methods (CASSANDRA-3032)
 * Add timeouts to client request schedulers (CASSANDRA-3079, 3096)
 * Cli to use hashes rather than array of hashes for strategy options (CASSANDRA-3081)
 * LeveledCompactionStrategy (CASSANDRA-1608, 3085, 3110, 3087, 3145, 3154, 3182)
 * Improvements of the CLI `describe` command (CASSANDRA-2630)
 * reduce window where dropped CF sstables may not be deleted (CASSANDRA-2942)
 * Expose gossip/FD info to JMX (CASSANDRA-2806)
 * Fix streaming over SSL when compressed SSTable involved (CASSANDRA-3051)
 * Add support for pluggable secondary index implementations (CASSANDRA-3078)
 * remove compaction_thread_priority setting (CASSANDRA-3104)
 * generate hints for replicas that timeout, not just replicas that are known
   to be down before starting (CASSANDRA-2034)
 * Add throttling for internode streaming (CASSANDRA-3080)
 * make the repair of a range repair all replica (CASSANDRA-2610, 3194)
 * expose the ability to repair the first range (as returned by the
   partitioner) of a node (CASSANDRA-2606)
 * Streams Compression (CASSANDRA-3015)
 * add ability to use multiple threads during a single compaction
   (CASSANDRA-2901)
 * make AbstractBounds.normalize support overlapping ranges (CASSANDRA-2641)
 * fix of the CQL count() behavior (CASSANDRA-3068)
 * use TreeMap backed column families for the SSTable simple writers
   (CASSANDRA-3148)
 * fix inconsistency of the CLI syntax when {} should be used instead of [{}]
   (CASSANDRA-3119)
 * rename CQL type names to match expected SQL behavior (CASSANDRA-3149, 3031)
 * Arena-based allocation for memtables (CASSANDRA-2252, 3162, 3163, 3168)
 * Default RR chance to 0.1 (CASSANDRA-3169)
 * Add RowLevel support to secondary index API (CASSANDRA-3147)
 * Make SerializingCacheProvider the default if JNA is available (CASSANDRA-3183)
 * Fix backwards compatibilty for CQL memtable properties (CASSANDRA-3190)
 * Add five-minute delay before starting compactions on a restarted server
   (CASSANDRA-3181)
 * Reduce copies done for intra-host messages (CASSANDRA-1788, 3144)
 * support of compaction strategy option for stress.java (CASSANDRA-3204)
 * make memtable throughput and column count thresholds no-ops (CASSANDRA-2449)
 * Return schema information along with the resultSet in CQL (CASSANDRA-2734)
 * Add new DecimalType (CASSANDRA-2883)
 * Fix assertion error in RowRepairResolver (CASSANDRA-3156)
 * Reduce unnecessary high buffer sizes (CASSANDRA-3171)
 * Pluggable compaction strategy (CASSANDRA-1610)
 * Add new broadcast_address config option (CASSANDRA-2491)


0.8.7
 * Kill server on wrapped OOME such as from FileChannel.map (CASSANDRA-3201)
 * Allow using quotes in "USE <keyspace>;" CLI command (CASSANDRA-3208)
 * Log message when a full repair operation completes (CASSANDRA-3207)
 * Don't allow any cache loading exceptions to halt startup (CASSANDRA-3218)
 * Fix sstableloader --ignores option (CASSANDRA-3247)
 * File descriptor limit increased in packaging (CASSANDRA-3206)
 * Log a meaningfull warning when a node receive a message for a repair session
   that doesn't exist anymore (CASSANDRA-3256)
 * Fix FD leak when internode encryption is enabled (CASSANDRA-3257)
 * FBUtilities.hexToBytes(String) to throw NumberFormatException when string
   contains non-hex characters (CASSANDRA-3231)
 * Keep SimpleSnitch proximity ordering unchanged from what the Strategy
   generates, as intended (CASSANDRA-3262)
 * remove Scrub from compactionstats when finished (CASSANDRA-3255)
 * Fix tool .bat files when CASSANDRA_HOME contains spaces (CASSANDRA-3258)
 * Force flush of status table when removing/updating token (CASSANDRA-3243)
 * Evict gossip state immediately when a token is taken over by a new IP (CASSANDRA-3259)
 * Fix bug where the failure detector can take too long to mark a host
   down (CASSANDRA-3273)
 * (Hadoop) allow wrapping ranges in queries (CASSANDRA-3137)
 * (Hadoop) check all interfaces for a match with split location
   before falling back to random replica (CASSANDRA-3211)
 * (Hadoop) Make Pig storage handle implements LoadMetadata (CASSANDRA-2777)
 * (Hadoop) Fix exception during PIG 'dump' (CASSANDRA-2810)
 * Fix stress COUNTER_GET option (CASSANDRA-3301)
 * Fix missing fields in CLI `show schema` output (CASSANDRA-3304)
 * Nodetool no longer leaks threads and closes JMX connections (CASSANDRA-3309)
 * fix truncate allowing data to be replayed post-restart (CASSANDRA-3297)
 * Move SimpleAuthority and SimpleAuthenticator to examples (CASSANDRA-2922)
 * Fix handling of tombstone by SSTableExport/Import (CASSANDRA-3357)
 * Fix transposition in cfHistograms (CASSANDRA-3222)
 * Allow using number as DC name when creating keyspace in CQL (CASSANDRA-3239)
 * Force flush of system table after updating/removing a token (CASSANDRA-3243)


0.8.6
 * revert CASSANDRA-2388
 * change TokenRange.endpoints back to listen/broadcast address to match
   pre-1777 behavior, and add TokenRange.rpc_endpoints instead (CASSANDRA-3187)
 * avoid trying to watch cassandra-topology.properties when loaded from jar
   (CASSANDRA-3138)
 * prevent users from creating keyspaces with LocalStrategy replication
   (CASSANDRA-3139)
 * fix CLI `show schema;` to output correct keyspace definition statement
   (CASSANDRA-3129)
 * CustomTThreadPoolServer to log TTransportException at DEBUG level
   (CASSANDRA-3142)
 * allow topology sort to work with non-unique rack names between 
   datacenters (CASSANDRA-3152)
 * Improve caching of same-version Messages on digest and repair paths
   (CASSANDRA-3158)
 * Randomize choice of first replica for counter increment (CASSANDRA-2890)
 * Fix using read_repair_chance instead of merge_shard_change (CASSANDRA-3202)
 * Avoid streaming data to nodes that already have it, on move as well as
   decommission (CASSANDRA-3041)
 * Fix divide by zero error in GCInspector (CASSANDRA-3164)
 * allow quoting of the ColumnFamily name in CLI `create column family`
   statement (CASSANDRA-3195)
 * Fix rolling upgrade from 0.7 to 0.8 problem (CASSANDRA-3166)
 * Accomodate missing encryption_options in IncomingTcpConnection.stream
   (CASSANDRA-3212)


0.8.5
 * fix NPE when encryption_options is unspecified (CASSANDRA-3007)
 * include column name in validation failure exceptions (CASSANDRA-2849)
 * make sure truncate clears out the commitlog so replay won't re-
   populate with truncated data (CASSANDRA-2950)
 * fix NPE when debug logging is enabled and dropped CF is present
   in a commitlog segment (CASSANDRA-3021)
 * fix cassandra.bat when CASSANDRA_HOME contains spaces (CASSANDRA-2952)
 * fix to SSTableSimpleUnsortedWriter bufferSize calculation (CASSANDRA-3027)
 * make cleanup and normal compaction able to skip empty rows
   (rows containing nothing but expired tombstones) (CASSANDRA-3039)
 * work around native memory leak in com.sun.management.GarbageCollectorMXBean
   (CASSANDRA-2868)
 * validate that column names in column_metadata are not equal to key_alias
   on create/update of the ColumnFamily and CQL 'ALTER' statement (CASSANDRA-3036)
 * return an InvalidRequestException if an indexed column is assigned
   a value larger than 64KB (CASSANDRA-3057)
 * fix of numeric-only and string column names handling in CLI "drop index" 
   (CASSANDRA-3054)
 * prune index scan resultset back to original request for lazy
   resultset expansion case (CASSANDRA-2964)
 * (Hadoop) fail jobs when Cassandra node has failed but TaskTracker
   has not (CASSANDRA-2388)
 * fix dynamic snitch ignoring nodes when read_repair_chance is zero
   (CASSANDRA-2662)
 * avoid retaining references to dropped CFS objects in 
   CompactionManager.estimatedCompactions (CASSANDRA-2708)
 * expose rpc timeouts per host in MessagingServiceMBean (CASSANDRA-2941)
 * avoid including cwd in classpath for deb and rpm packages (CASSANDRA-2881)
 * remove gossip state when a new IP takes over a token (CASSANDRA-3071)
 * allow sstable2json to work on index sstable files (CASSANDRA-3059)
 * always hint counters (CASSANDRA-3099)
 * fix log4j initialization in EmbeddedCassandraService (CASSANDRA-2857)
 * remove gossip state when a new IP takes over a token (CASSANDRA-3071)
 * work around native memory leak in com.sun.management.GarbageCollectorMXBean
    (CASSANDRA-2868)
 * fix UnavailableException with writes at CL.EACH_QUORM (CASSANDRA-3084)
 * fix parsing of the Keyspace and ColumnFamily names in numeric
   and string representations in CLI (CASSANDRA-3075)
 * fix corner cases in Range.differenceToFetch (CASSANDRA-3084)
 * fix ip address String representation in the ring cache (CASSANDRA-3044)
 * fix ring cache compatibility when mixing pre-0.8.4 nodes with post-
   in the same cluster (CASSANDRA-3023)
 * make repair report failure when a node participating dies (instead of
   hanging forever) (CASSANDRA-2433)
 * fix handling of the empty byte buffer by ReversedType (CASSANDRA-3111)
 * Add validation that Keyspace names are case-insensitively unique (CASSANDRA-3066)
 * catch invalid key_validation_class before instantiating UpdateColumnFamily (CASSANDRA-3102)
 * make Range and Bounds objects client-safe (CASSANDRA-3108)
 * optionally skip log4j configuration (CASSANDRA-3061)
 * bundle sstableloader with the debian package (CASSANDRA-3113)
 * don't try to build secondary indexes when there is none (CASSANDRA-3123)
 * improve SSTableSimpleUnsortedWriter speed for large rows (CASSANDRA-3122)
 * handle keyspace arguments correctly in nodetool snapshot (CASSANDRA-3038)
 * Fix SSTableImportTest on windows (CASSANDRA-3043)
 * expose compactionThroughputMbPerSec through JMX (CASSANDRA-3117)
 * log keyspace and CF of large rows being compacted


0.8.4
 * change TokenRing.endpoints to be a list of rpc addresses instead of 
   listen/broadcast addresses (CASSANDRA-1777)
 * include files-to-be-streamed in StreamInSession.getSources (CASSANDRA-2972)
 * use JAVA env var in cassandra-env.sh (CASSANDRA-2785, 2992)
 * avoid doing read for no-op replicate-on-write at CL=1 (CASSANDRA-2892)
 * refuse counter write for CL.ANY (CASSANDRA-2990)
 * switch back to only logging recent dropped messages (CASSANDRA-3004)
 * always deserialize RowMutation for counters (CASSANDRA-3006)
 * ignore saved replication_factor strategy_option for NTS (CASSANDRA-3011)
 * make sure pre-truncate CL segments are discarded (CASSANDRA-2950)


0.8.3
 * add ability to drop local reads/writes that are going to timeout
   (CASSANDRA-2943)
 * revamp token removal process, keep gossip states for 3 days (CASSANDRA-2496)
 * don't accept extra args for 0-arg nodetool commands (CASSANDRA-2740)
 * log unavailableexception details at debug level (CASSANDRA-2856)
 * expose data_dir though jmx (CASSANDRA-2770)
 * don't include tmp files as sstable when create cfs (CASSANDRA-2929)
 * log Java classpath on startup (CASSANDRA-2895)
 * keep gossipped version in sync with actual on migration coordinator 
   (CASSANDRA-2946)
 * use lazy initialization instead of class initialization in NodeId
   (CASSANDRA-2953)
 * check column family validity in nodetool repair (CASSANDRA-2933)
 * speedup bytes to hex conversions dramatically (CASSANDRA-2850)
 * Flush memtables on shutdown when durable writes are disabled 
   (CASSANDRA-2958)
 * improved POSIX compatibility of start scripts (CASsANDRA-2965)
 * add counter support to Hadoop InputFormat (CASSANDRA-2981)
 * fix bug where dirty commitlog segments were removed (and avoid keeping 
   segments with no post-flush activity permanently dirty) (CASSANDRA-2829)
 * fix throwing exception with batch mutation of counter super columns
   (CASSANDRA-2949)
 * ignore system tables during repair (CASSANDRA-2979)
 * throw exception when NTS is given replication_factor as an option
   (CASSANDRA-2960)
 * fix assertion error during compaction of counter CFs (CASSANDRA-2968)
 * avoid trying to create index names, when no index exists (CASSANDRA-2867)
 * don't sample the system table when choosing a bootstrap token
   (CASSANDRA-2825)
 * gossiper notifies of local state changes (CASSANDRA-2948)
 * add asynchronous and half-sync/half-async (hsha) thrift servers 
   (CASSANDRA-1405)
 * fix potential use of free'd native memory in SerializingCache 
   (CASSANDRA-2951)
 * prune index scan resultset back to original request for lazy
   resultset expansion case (CASSANDRA-2964)
 * (Hadoop) fail jobs when Cassandra node has failed but TaskTracker
    has not (CASSANDRA-2388)


0.8.2
 * CQL: 
   - include only one row per unique key for IN queries (CASSANDRA-2717)
   - respect client timestamp on full row deletions (CASSANDRA-2912)
 * improve thread-safety in StreamOutSession (CASSANDRA-2792)
 * allow deleting a row and updating indexed columns in it in the
   same mutation (CASSANDRA-2773)
 * Expose number of threads blocked on submitting memtable to flush
   in JMX (CASSANDRA-2817)
 * add ability to return "endpoints" to nodetool (CASSANDRA-2776)
 * Add support for multiple (comma-delimited) coordinator addresses
   to ColumnFamilyInputFormat (CASSANDRA-2807)
 * fix potential NPE while scheduling read repair for range slice
   (CASSANDRA-2823)
 * Fix race in SystemTable.getCurrentLocalNodeId (CASSANDRA-2824)
 * Correctly set default for replicate_on_write (CASSANDRA-2835)
 * improve nodetool compactionstats formatting (CASSANDRA-2844)
 * fix index-building status display (CASSANDRA-2853)
 * fix CLI perpetuating obsolete KsDef.replication_factor (CASSANDRA-2846)
 * improve cli treatment of multiline comments (CASSANDRA-2852)
 * handle row tombstones correctly in EchoedRow (CASSANDRA-2786)
 * add MessagingService.get[Recently]DroppedMessages and
   StorageService.getExceptionCount (CASSANDRA-2804)
 * fix possibility of spurious UnavailableException for LOCAL_QUORUM
   reads with dynamic snitch + read repair disabled (CASSANDRA-2870)
 * add ant-optional as dependence for the debian package (CASSANDRA-2164)
 * add option to specify limit for get_slice in the CLI (CASSANDRA-2646)
 * decrease HH page size (CASSANDRA-2832)
 * reset cli keyspace after dropping the current one (CASSANDRA-2763)
 * add KeyRange option to Hadoop inputformat (CASSANDRA-1125)
 * fix protocol versioning (CASSANDRA-2818, 2860)
 * support spaces in path to log4j configuration (CASSANDRA-2383)
 * avoid including inferred types in CF update (CASSANDRA-2809)
 * fix JMX bulkload call (CASSANDRA-2908)
 * fix updating KS with durable_writes=false (CASSANDRA-2907)
 * add simplified facade to SSTableWriter for bulk loading use
   (CASSANDRA-2911)
 * fix re-using index CF sstable names after drop/recreate (CASSANDRA-2872)
 * prepend CF to default index names (CASSANDRA-2903)
 * fix hint replay (CASSANDRA-2928)
 * Properly synchronize repair's merkle tree computation (CASSANDRA-2816)


0.8.1
 * CQL:
   - support for insert, delete in BATCH (CASSANDRA-2537)
   - support for IN to SELECT, UPDATE (CASSANDRA-2553)
   - timestamp support for INSERT, UPDATE, and BATCH (CASSANDRA-2555)
   - TTL support (CASSANDRA-2476)
   - counter support (CASSANDRA-2473)
   - ALTER COLUMNFAMILY (CASSANDRA-1709)
   - DROP INDEX (CASSANDRA-2617)
   - add SCHEMA/TABLE as aliases for KS/CF (CASSANDRA-2743)
   - server handles wait-for-schema-agreement (CASSANDRA-2756)
   - key alias support (CASSANDRA-2480)
 * add support for comparator parameters and a generic ReverseType
   (CASSANDRA-2355)
 * add CompositeType and DynamicCompositeType (CASSANDRA-2231)
 * optimize batches containing multiple updates to the same row
   (CASSANDRA-2583)
 * adjust hinted handoff page size to avoid OOM with large columns 
   (CASSANDRA-2652)
 * mark BRAF buffer invalid post-flush so we don't re-flush partial
   buffers again, especially on CL writes (CASSANDRA-2660)
 * add DROP INDEX support to CLI (CASSANDRA-2616)
 * don't perform HH to client-mode [storageproxy] nodes (CASSANDRA-2668)
 * Improve forceDeserialize/getCompactedRow encapsulation (CASSANDRA-2659)
 * Don't write CounterUpdateColumn to disk in tests (CASSANDRA-2650)
 * Add sstable bulk loading utility (CASSANDRA-1278)
 * avoid replaying hints to dropped columnfamilies (CASSANDRA-2685)
 * add placeholders for missing rows in range query pseudo-RR (CASSANDRA-2680)
 * remove no-op HHOM.renameHints (CASSANDRA-2693)
 * clone super columns to avoid modifying them during flush (CASSANDRA-2675)
 * allow writes to bypass the commitlog for certain keyspaces (CASSANDRA-2683)
 * avoid NPE when bypassing commitlog during memtable flush (CASSANDRA-2781)
 * Added support for making bootstrap retry if nodes flap (CASSANDRA-2644)
 * Added statusthrift to nodetool to report if thrift server is running (CASSANDRA-2722)
 * Fixed rows being cached if they do not exist (CASSANDRA-2723)
 * Support passing tableName and cfName to RowCacheProviders (CASSANDRA-2702)
 * close scrub file handles (CASSANDRA-2669)
 * throttle migration replay (CASSANDRA-2714)
 * optimize column serializer creation (CASSANDRA-2716)
 * Added support for making bootstrap retry if nodes flap (CASSANDRA-2644)
 * Added statusthrift to nodetool to report if thrift server is running
   (CASSANDRA-2722)
 * Fixed rows being cached if they do not exist (CASSANDRA-2723)
 * fix truncate/compaction race (CASSANDRA-2673)
 * workaround large resultsets causing large allocation retention
   by nio sockets (CASSANDRA-2654)
 * fix nodetool ring use with Ec2Snitch (CASSANDRA-2733)
 * fix removing columns and subcolumns that are supressed by a row or
   supercolumn tombstone during replica resolution (CASSANDRA-2590)
 * support sstable2json against snapshot sstables (CASSANDRA-2386)
 * remove active-pull schema requests (CASSANDRA-2715)
 * avoid marking entire list of sstables as actively being compacted
   in multithreaded compaction (CASSANDRA-2765)
 * seek back after deserializing a row to update cache with (CASSANDRA-2752)
 * avoid skipping rows in scrub for counter column family (CASSANDRA-2759)
 * fix ConcurrentModificationException in repair when dealing with 0.7 node
   (CASSANDRA-2767)
 * use threadsafe collections for StreamInSession (CASSANDRA-2766)
 * avoid infinite loop when creating merkle tree (CASSANDRA-2758)
 * avoids unmarking compacting sstable prematurely in cleanup (CASSANDRA-2769)
 * fix NPE when the commit log is bypassed (CASSANDRA-2718)
 * don't throw an exception in SS.isRPCServerRunning (CASSANDRA-2721)
 * make stress.jar executable (CASSANDRA-2744)
 * add daemon mode to java stress (CASSANDRA-2267)
 * expose the DC and rack of a node through JMX and nodetool ring (CASSANDRA-2531)
 * fix cache mbean getSize (CASSANDRA-2781)
 * Add Date, Float, Double, and Boolean types (CASSANDRA-2530)
 * Add startup flag to renew counter node id (CASSANDRA-2788)
 * add jamm agent to cassandra.bat (CASSANDRA-2787)
 * fix repair hanging if a neighbor has nothing to send (CASSANDRA-2797)
 * purge tombstone even if row is in only one sstable (CASSANDRA-2801)
 * Fix wrong purge of deleted cf during compaction (CASSANDRA-2786)
 * fix race that could result in Hadoop writer failing to throw an
   exception encountered after close() (CASSANDRA-2755)
 * fix scan wrongly throwing assertion error (CASSANDRA-2653)
 * Always use even distribution for merkle tree with RandomPartitionner
   (CASSANDRA-2841)
 * fix describeOwnership for OPP (CASSANDRA-2800)
 * ensure that string tokens do not contain commas (CASSANDRA-2762)


0.8.0-final
 * fix CQL grammar warning and cqlsh regression from CASSANDRA-2622
 * add ant generate-cql-html target (CASSANDRA-2526)
 * update CQL consistency levels (CASSANDRA-2566)
 * debian packaging fixes (CASSANDRA-2481, 2647)
 * fix UUIDType, IntegerType for direct buffers (CASSANDRA-2682, 2684)
 * switch to native Thrift for Hadoop map/reduce (CASSANDRA-2667)
 * fix StackOverflowError when building from eclipse (CASSANDRA-2687)
 * only provide replication_factor to strategy_options "help" for
   SimpleStrategy, OldNetworkTopologyStrategy (CASSANDRA-2678, 2713)
 * fix exception adding validators to non-string columns (CASSANDRA-2696)
 * avoid instantiating DatabaseDescriptor in JDBC (CASSANDRA-2694)
 * fix potential stack overflow during compaction (CASSANDRA-2626)
 * clone super columns to avoid modifying them during flush (CASSANDRA-2675)
 * reset underlying iterator in EchoedRow constructor (CASSANDRA-2653)


0.8.0-rc1
 * faster flushes and compaction from fixing excessively pessimistic 
   rebuffering in BRAF (CASSANDRA-2581)
 * fix returning null column values in the python cql driver (CASSANDRA-2593)
 * fix merkle tree splitting exiting early (CASSANDRA-2605)
 * snapshot_before_compaction directory name fix (CASSANDRA-2598)
 * Disable compaction throttling during bootstrap (CASSANDRA-2612) 
 * fix CQL treatment of > and < operators in range slices (CASSANDRA-2592)
 * fix potential double-application of counter updates on commitlog replay
   by moving replay position from header to sstable metadata (CASSANDRA-2419)
 * JDBC CQL driver exposes getColumn for access to timestamp
 * JDBC ResultSetMetadata properties added to AbstractType
 * r/m clustertool (CASSANDRA-2607)
 * add support for presenting row key as a column in CQL result sets 
   (CASSANDRA-2622)
 * Don't allow {LOCAL|EACH}_QUORUM unless strategy is NTS (CASSANDRA-2627)
 * validate keyspace strategy_options during CQL create (CASSANDRA-2624)
 * fix empty Result with secondary index when limit=1 (CASSANDRA-2628)
 * Fix regression where bootstrapping a node with no schema fails
   (CASSANDRA-2625)
 * Allow removing LocationInfo sstables (CASSANDRA-2632)
 * avoid attempting to replay mutations from dropped keyspaces (CASSANDRA-2631)
 * avoid using cached position of a key when GT is requested (CASSANDRA-2633)
 * fix counting bloom filter true positives (CASSANDRA-2637)
 * initialize local ep state prior to gossip startup if needed (CASSANDRA-2638)
 * fix counter increment lost after restart (CASSANDRA-2642)
 * add quote-escaping via backslash to CLI (CASSANDRA-2623)
 * fix pig example script (CASSANDRA-2487)
 * fix dynamic snitch race in adding latencies (CASSANDRA-2618)
 * Start/stop cassandra after more important services such as mdadm in
   debian packaging (CASSANDRA-2481)


0.8.0-beta2
 * fix NPE compacting index CFs (CASSANDRA-2528)
 * Remove checking all column families on startup for compaction candidates 
   (CASSANDRA-2444)
 * validate CQL create keyspace options (CASSANDRA-2525)
 * fix nodetool setcompactionthroughput (CASSANDRA-2550)
 * move	gossip heartbeat back to its own thread (CASSANDRA-2554)
 * validate cql TRUNCATE columnfamily before truncating (CASSANDRA-2570)
 * fix batch_mutate for mixed standard-counter mutations (CASSANDRA-2457)
 * disallow making schema changes to system keyspace (CASSANDRA-2563)
 * fix sending mutation messages multiple times (CASSANDRA-2557)
 * fix incorrect use of NBHM.size in ReadCallback that could cause
   reads to time out even when responses were received (CASSANDRA-2552)
 * trigger read repair correctly for LOCAL_QUORUM reads (CASSANDRA-2556)
 * Allow configuring the number of compaction thread (CASSANDRA-2558)
 * forceUserDefinedCompaction will attempt to compact what it is given
   even if the pessimistic estimate is that there is not enough disk space;
   automatic compactions will only compact 2 or more sstables (CASSANDRA-2575)
 * refuse to apply migrations with older timestamps than the current 
   schema (CASSANDRA-2536)
 * remove unframed Thrift transport option
 * include indexes in snapshots (CASSANDRA-2596)
 * improve ignoring of obsolete mutations in index maintenance (CASSANDRA-2401)
 * recognize attempt to drop just the index while leaving the column
   definition alone (CASSANDRA-2619)
  

0.8.0-beta1
 * remove Avro RPC support (CASSANDRA-926)
 * support for columns that act as incr/decr counters 
   (CASSANDRA-1072, 1937, 1944, 1936, 2101, 2093, 2288, 2105, 2384, 2236, 2342,
   2454)
 * CQL (CASSANDRA-1703, 1704, 1705, 1706, 1707, 1708, 1710, 1711, 1940, 
   2124, 2302, 2277, 2493)
 * avoid double RowMutation serialization on write path (CASSANDRA-1800)
 * make NetworkTopologyStrategy the default (CASSANDRA-1960)
 * configurable internode encryption (CASSANDRA-1567, 2152)
 * human readable column names in sstable2json output (CASSANDRA-1933)
 * change default JMX port to 7199 (CASSANDRA-2027)
 * backwards compatible internal messaging (CASSANDRA-1015)
 * atomic switch of memtables and sstables (CASSANDRA-2284)
 * add pluggable SeedProvider (CASSANDRA-1669)
 * Fix clustertool to not throw exception when calling get_endpoints (CASSANDRA-2437)
 * upgrade to thrift 0.6 (CASSANDRA-2412) 
 * repair works on a token range instead of full ring (CASSANDRA-2324)
 * purge tombstones from row cache (CASSANDRA-2305)
 * push replication_factor into strategy_options (CASSANDRA-1263)
 * give snapshots the same name on each node (CASSANDRA-1791)
 * remove "nodetool loadbalance" (CASSANDRA-2448)
 * multithreaded compaction (CASSANDRA-2191)
 * compaction throttling (CASSANDRA-2156)
 * add key type information and alias (CASSANDRA-2311, 2396)
 * cli no longer divides read_repair_chance by 100 (CASSANDRA-2458)
 * made CompactionInfo.getTaskType return an enum (CASSANDRA-2482)
 * add a server-wide cap on measured memtable memory usage and aggressively
   flush to keep under that threshold (CASSANDRA-2006)
 * add unified UUIDType (CASSANDRA-2233)
 * add off-heap row cache support (CASSANDRA-1969)


0.7.5
 * improvements/fixes to PIG driver (CASSANDRA-1618, CASSANDRA-2387,
   CASSANDRA-2465, CASSANDRA-2484)
 * validate index names (CASSANDRA-1761)
 * reduce contention on Table.flusherLock (CASSANDRA-1954)
 * try harder to detect failures during streaming, cleaning up temporary
   files more reliably (CASSANDRA-2088)
 * shut down server for OOM on a Thrift thread (CASSANDRA-2269)
 * fix tombstone handling in repair and sstable2json (CASSANDRA-2279)
 * preserve version when streaming data from old sstables (CASSANDRA-2283)
 * don't start repair if a neighboring node is marked as dead (CASSANDRA-2290)
 * purge tombstones from row cache (CASSANDRA-2305)
 * Avoid seeking when sstable2json exports the entire file (CASSANDRA-2318)
 * clear Built flag in system table when dropping an index (CASSANDRA-2320)
 * don't allow arbitrary argument for stress.java (CASSANDRA-2323)
 * validate values for index predicates in get_indexed_slice (CASSANDRA-2328)
 * queue secondary indexes for flush before the parent (CASSANDRA-2330)
 * allow job configuration to set the CL used in Hadoop jobs (CASSANDRA-2331)
 * add memtable_flush_queue_size defaulting to 4 (CASSANDRA-2333)
 * Allow overriding of initial_token, storage_port and rpc_port from system
   properties (CASSANDRA-2343)
 * fix comparator used for non-indexed secondary expressions in index scan
   (CASSANDRA-2347)
 * ensure size calculation and write phase of large-row compaction use
   the same threshold for TTL expiration (CASSANDRA-2349)
 * fix race when iterating CFs during add/drop (CASSANDRA-2350)
 * add ConsistencyLevel command to CLI (CASSANDRA-2354)
 * allow negative numbers in the cli (CASSANDRA-2358)
 * hard code serialVersionUID for tokens class (CASSANDRA-2361)
 * fix potential infinite loop in ByteBufferUtil.inputStream (CASSANDRA-2365)
 * fix encoding bugs in HintedHandoffManager, SystemTable when default
   charset is not UTF8 (CASSANDRA-2367)
 * avoids having removed node reappearing in Gossip (CASSANDRA-2371)
 * fix incorrect truncation of long to int when reading columns via block
   index (CASSANDRA-2376)
 * fix NPE during stream session (CASSANDRA-2377)
 * fix race condition that could leave orphaned data files when dropping CF or
   KS (CASSANDRA-2381)
 * fsync statistics component on write (CASSANDRA-2382)
 * fix duplicate results from CFS.scan (CASSANDRA-2406)
 * add IntegerType to CLI help (CASSANDRA-2414)
 * avoid caching token-only decoratedkeys (CASSANDRA-2416)
 * convert mmap assertion to if/throw so scrub can catch it (CASSANDRA-2417)
 * don't overwrite gc log (CASSANDR-2418)
 * invalidate row cache for streamed row to avoid inconsitencies
   (CASSANDRA-2420)
 * avoid copies in range/index scans (CASSANDRA-2425)
 * make sure we don't wipe data during cleanup if the node has not join
   the ring (CASSANDRA-2428)
 * Try harder to close files after compaction (CASSANDRA-2431)
 * re-set bootstrapped flag after move finishes (CASSANDRA-2435)
 * display validation_class in CLI 'describe keyspace' (CASSANDRA-2442)
 * make cleanup compactions cleanup the row cache (CASSANDRA-2451)
 * add column fields validation to scrub (CASSANDRA-2460)
 * use 64KB flush buffer instead of in_memory_compaction_limit (CASSANDRA-2463)
 * fix backslash substitutions in CLI (CASSANDRA-2492)
 * disable cache saving for system CFS (CASSANDRA-2502)
 * fixes for verifying destination availability under hinted conditions
   so UE can be thrown intead of timing out (CASSANDRA-2514)
 * fix update of validation class in column metadata (CASSANDRA-2512)
 * support LOCAL_QUORUM, EACH_QUORUM CLs outside of NTS (CASSANDRA-2516)
 * preserve version when streaming data from old sstables (CASSANDRA-2283)
 * fix backslash substitutions in CLI (CASSANDRA-2492)
 * count a row deletion as one operation towards memtable threshold 
   (CASSANDRA-2519)
 * support LOCAL_QUORUM, EACH_QUORUM CLs outside of NTS (CASSANDRA-2516)


0.7.4
 * add nodetool join command (CASSANDRA-2160)
 * fix secondary indexes on pre-existing or streamed data (CASSANDRA-2244)
 * initialize endpoint in gossiper earlier (CASSANDRA-2228)
 * add ability to write to Cassandra from Pig (CASSANDRA-1828)
 * add rpc_[min|max]_threads (CASSANDRA-2176)
 * add CL.TWO, CL.THREE (CASSANDRA-2013)
 * avoid exporting an un-requested row in sstable2json, when exporting 
   a key that does not exist (CASSANDRA-2168)
 * add incremental_backups option (CASSANDRA-1872)
 * add configurable row limit to Pig loadfunc (CASSANDRA-2276)
 * validate column values in batches as well as single-Column inserts
   (CASSANDRA-2259)
 * move sample schema from cassandra.yaml to schema-sample.txt,
   a cli scripts (CASSANDRA-2007)
 * avoid writing empty rows when scrubbing tombstoned rows (CASSANDRA-2296)
 * fix assertion error in range and index scans for CL < ALL
   (CASSANDRA-2282)
 * fix commitlog replay when flush position refers to data that didn't
   get synced before server died (CASSANDRA-2285)
 * fix fd leak in sstable2json with non-mmap'd i/o (CASSANDRA-2304)
 * reduce memory use during streaming of multiple sstables (CASSANDRA-2301)
 * purge tombstoned rows from cache after GCGraceSeconds (CASSANDRA-2305)
 * allow zero replicas in a NTS datacenter (CASSANDRA-1924)
 * make range queries respect snitch for local replicas (CASSANDRA-2286)
 * fix HH delivery when column index is larger than 2GB (CASSANDRA-2297)
 * make 2ary indexes use parent CF flush thresholds during initial build
   (CASSANDRA-2294)
 * update memtable_throughput to be a long (CASSANDRA-2158)


0.7.3
 * Keep endpoint state until aVeryLongTime (CASSANDRA-2115)
 * lower-latency read repair (CASSANDRA-2069)
 * add hinted_handoff_throttle_delay_in_ms option (CASSANDRA-2161)
 * fixes for cache save/load (CASSANDRA-2172, -2174)
 * Handle whole-row deletions in CFOutputFormat (CASSANDRA-2014)
 * Make memtable_flush_writers flush in parallel (CASSANDRA-2178)
 * Add compaction_preheat_key_cache option (CASSANDRA-2175)
 * refactor stress.py to have only one copy of the format string 
   used for creating row keys (CASSANDRA-2108)
 * validate index names for \w+ (CASSANDRA-2196)
 * Fix Cassandra cli to respect timeout if schema does not settle 
   (CASSANDRA-2187)
 * fix for compaction and cleanup writing old-format data into new-version 
   sstable (CASSANDRA-2211, -2216)
 * add nodetool scrub (CASSANDRA-2217, -2240)
 * fix sstable2json large-row pagination (CASSANDRA-2188)
 * fix EOFing on requests for the last bytes in a file (CASSANDRA-2213)
 * fix BufferedRandomAccessFile bugs (CASSANDRA-2218, -2241)
 * check for memtable flush_after_mins exceeded every 10s (CASSANDRA-2183)
 * fix cache saving on Windows (CASSANDRA-2207)
 * add validateSchemaAgreement call + synchronization to schema
   modification operations (CASSANDRA-2222)
 * fix for reversed slice queries on large rows (CASSANDRA-2212)
 * fat clients were writing local data (CASSANDRA-2223)
 * set DEFAULT_MEMTABLE_LIFETIME_IN_MINS to 24h
 * improve detection and cleanup of partially-written sstables 
   (CASSANDRA-2206)
 * fix supercolumn de/serialization when subcolumn comparator is different
   from supercolumn's (CASSANDRA-2104)
 * fix starting up on Windows when CASSANDRA_HOME contains whitespace
   (CASSANDRA-2237)
 * add [get|set][row|key]cacheSavePeriod to JMX (CASSANDRA-2100)
 * fix Hadoop ColumnFamilyOutputFormat dropping of mutations
   when batch fills up (CASSANDRA-2255)
 * move file deletions off of scheduledtasks executor (CASSANDRA-2253)


0.7.2
 * copy DecoratedKey.key when inserting into caches to avoid retaining
   a reference to the underlying buffer (CASSANDRA-2102)
 * format subcolumn names with subcomparator (CASSANDRA-2136)
 * fix column bloom filter deserialization (CASSANDRA-2165)


0.7.1
 * refactor MessageDigest creation code. (CASSANDRA-2107)
 * buffer network stack to avoid inefficient small TCP messages while avoiding
   the nagle/delayed ack problem (CASSANDRA-1896)
 * check log4j configuration for changes every 10s (CASSANDRA-1525, 1907)
 * more-efficient cross-DC replication (CASSANDRA-1530, -2051, -2138)
 * avoid polluting page cache with commitlog or sstable writes
   and seq scan operations (CASSANDRA-1470)
 * add RMI authentication options to nodetool (CASSANDRA-1921)
 * make snitches configurable at runtime (CASSANDRA-1374)
 * retry hadoop split requests on connection failure (CASSANDRA-1927)
 * implement describeOwnership for BOP, COPP (CASSANDRA-1928)
 * make read repair behave as expected for ConsistencyLevel > ONE
   (CASSANDRA-982, 2038)
 * distributed test harness (CASSANDRA-1859, 1964)
 * reduce flush lock contention (CASSANDRA-1930)
 * optimize supercolumn deserialization (CASSANDRA-1891)
 * fix CFMetaData.apply to only compare objects of the same class 
   (CASSANDRA-1962)
 * allow specifying specific SSTables to compact from JMX (CASSANDRA-1963)
 * fix race condition in MessagingService.targets (CASSANDRA-1959, 2094, 2081)
 * refuse to open sstables from a future version (CASSANDRA-1935)
 * zero-copy reads (CASSANDRA-1714)
 * fix copy bounds for word Text in wordcount demo (CASSANDRA-1993)
 * fixes for contrib/javautils (CASSANDRA-1979)
 * check more frequently for memtable expiration (CASSANDRA-2000)
 * fix writing SSTable column count statistics (CASSANDRA-1976)
 * fix streaming of multiple CFs during bootstrap (CASSANDRA-1992)
 * explicitly set JVM GC new generation size with -Xmn (CASSANDRA-1968)
 * add short options for CLI flags (CASSANDRA-1565)
 * make keyspace argument to "describe keyspace" in CLI optional
   when authenticated to keyspace already (CASSANDRA-2029)
 * added option to specify -Dcassandra.join_ring=false on startup
   to allow "warm spare" nodes or performing JMX maintenance before
   joining the ring (CASSANDRA-526)
 * log migrations at INFO (CASSANDRA-2028)
 * add CLI verbose option in file mode (CASSANDRA-2030)
 * add single-line "--" comments to CLI (CASSANDRA-2032)
 * message serialization tests (CASSANDRA-1923)
 * switch from ivy to maven-ant-tasks (CASSANDRA-2017)
 * CLI attempts to block for new schema to propagate (CASSANDRA-2044)
 * fix potential overflow in nodetool cfstats (CASSANDRA-2057)
 * add JVM shutdownhook to sync commitlog (CASSANDRA-1919)
 * allow nodes to be up without being part of  normal traffic (CASSANDRA-1951)
 * fix CLI "show keyspaces" with null options on NTS (CASSANDRA-2049)
 * fix possible ByteBuffer race conditions (CASSANDRA-2066)
 * reduce garbage generated by MessagingService to prevent load spikes
   (CASSANDRA-2058)
 * fix math in RandomPartitioner.describeOwnership (CASSANDRA-2071)
 * fix deletion of sstable non-data components (CASSANDRA-2059)
 * avoid blocking gossip while deleting handoff hints (CASSANDRA-2073)
 * ignore messages from newer versions, keep track of nodes in gossip 
   regardless of version (CASSANDRA-1970)
 * cache writing moved to CompactionManager to reduce i/o contention and
   updated to use non-cache-polluting writes (CASSANDRA-2053)
 * page through large rows when exporting to JSON (CASSANDRA-2041)
 * add flush_largest_memtables_at and reduce_cache_sizes_at options
   (CASSANDRA-2142)
 * add cli 'describe cluster' command (CASSANDRA-2127)
 * add cli support for setting username/password at 'connect' command 
   (CASSANDRA-2111)
 * add -D option to Stress.java to allow reading hosts from a file 
   (CASSANDRA-2149)
 * bound hints CF throughput between 32M and 256M (CASSANDRA-2148)
 * continue starting when invalid saved cache entries are encountered
   (CASSANDRA-2076)
 * add max_hint_window_in_ms option (CASSANDRA-1459)


0.7.0-final
 * fix offsets to ByteBuffer.get (CASSANDRA-1939)


0.7.0-rc4
 * fix cli crash after backgrounding (CASSANDRA-1875)
 * count timeouts in storageproxy latencies, and include latency 
   histograms in StorageProxyMBean (CASSANDRA-1893)
 * fix CLI get recognition of supercolumns (CASSANDRA-1899)
 * enable keepalive on intra-cluster sockets (CASSANDRA-1766)
 * count timeouts towards dynamicsnitch latencies (CASSANDRA-1905)
 * Expose index-building status in JMX + cli schema description
   (CASSANDRA-1871)
 * allow [LOCAL|EACH]_QUORUM to be used with non-NetworkTopology 
   replication Strategies
 * increased amount of index locks for faster commitlog replay
 * collect secondary index tombstones immediately (CASSANDRA-1914)
 * revert commitlog changes from #1780 (CASSANDRA-1917)
 * change RandomPartitioner min token to -1 to avoid collision w/
   tokens on actual nodes (CASSANDRA-1901)
 * examine the right nibble when validating TimeUUID (CASSANDRA-1910)
 * include secondary indexes in cleanup (CASSANDRA-1916)
 * CFS.scrubDataDirectories should also cleanup invalid secondary indexes
   (CASSANDRA-1904)
 * ability to disable/enable gossip on nodes to force them down
   (CASSANDRA-1108)


0.7.0-rc3
 * expose getNaturalEndpoints in StorageServiceMBean taking byte[]
   key; RMI cannot serialize ByteBuffer (CASSANDRA-1833)
 * infer org.apache.cassandra.locator for replication strategy classes
   when not otherwise specified
 * validation that generates less garbage (CASSANDRA-1814)
 * add TTL support to CLI (CASSANDRA-1838)
 * cli defaults to bytestype for subcomparator when creating
   column families (CASSANDRA-1835)
 * unregister index MBeans when index is dropped (CASSANDRA-1843)
 * make ByteBufferUtil.clone thread-safe (CASSANDRA-1847)
 * change exception for read requests during bootstrap from 
   InvalidRequest to Unavailable (CASSANDRA-1862)
 * respect row-level tombstones post-flush in range scans
   (CASSANDRA-1837)
 * ReadResponseResolver check digests against each other (CASSANDRA-1830)
 * return InvalidRequest when remove of subcolumn without supercolumn
   is requested (CASSANDRA-1866)
 * flush before repair (CASSANDRA-1748)
 * SSTableExport validates key order (CASSANDRA-1884)
 * large row support for SSTableExport (CASSANDRA-1867)
 * Re-cache hot keys post-compaction without hitting disk (CASSANDRA-1878)
 * manage read repair in coordinator instead of data source, to
   provide latency information to dynamic snitch (CASSANDRA-1873)


0.7.0-rc2
 * fix live-column-count of slice ranges including tombstoned supercolumn 
   with live subcolumn (CASSANDRA-1591)
 * rename o.a.c.internal.AntientropyStage -> AntiEntropyStage,
   o.a.c.request.Request_responseStage -> RequestResponseStage,
   o.a.c.internal.Internal_responseStage -> InternalResponseStage
 * add AbstractType.fromString (CASSANDRA-1767)
 * require index_type to be present when specifying index_name
   on ColumnDef (CASSANDRA-1759)
 * fix add/remove index bugs in CFMetadata (CASSANDRA-1768)
 * rebuild Strategy during system_update_keyspace (CASSANDRA-1762)
 * cli updates prompt to ... in continuation lines (CASSANDRA-1770)
 * support multiple Mutations per key in hadoop ColumnFamilyOutputFormat
   (CASSANDRA-1774)
 * improvements to Debian init script (CASSANDRA-1772)
 * use local classloader to check for version.properties (CASSANDRA-1778)
 * Validate that column names in column_metadata are valid for the
   defined comparator, and decode properly in cli (CASSANDRA-1773)
 * use cross-platform newlines in cli (CASSANDRA-1786)
 * add ExpiringColumn support to sstable import/export (CASSANDRA-1754)
 * add flush for each append to periodic commitlog mode; added
   periodic_without_flush option to disable this (CASSANDRA-1780)
 * close file handle used for post-flush truncate (CASSANDRA-1790)
 * various code cleanup (CASSANDRA-1793, -1794, -1795)
 * fix range queries against wrapped range (CASSANDRA-1781)
 * fix consistencylevel calculations for NetworkTopologyStrategy
   (CASSANDRA-1804)
 * cli support index type enum names (CASSANDRA-1810)
 * improved validation of column_metadata (CASSANDRA-1813)
 * reads at ConsistencyLevel > 1 throw UnavailableException
   immediately if insufficient live nodes exist (CASSANDRA-1803)
 * copy bytebuffers for local writes to avoid retaining the entire
   Thrift frame (CASSANDRA-1801)
 * fix NPE adding index to column w/o prior metadata (CASSANDRA-1764)
 * reduce fat client timeout (CASSANDRA-1730)
 * fix botched merge of CASSANDRA-1316


0.7.0-rc1
 * fix compaction and flush races with schema updates (CASSANDRA-1715)
 * add clustertool, config-converter, sstablekeys, and schematool 
   Windows .bat files (CASSANDRA-1723)
 * reject range queries received during bootstrap (CASSANDRA-1739)
 * fix wrapping-range queries on non-minimum token (CASSANDRA-1700)
 * add nodetool cfhistogram (CASSANDRA-1698)
 * limit repaired ranges to what the nodes have in common (CASSANDRA-1674)
 * index scan treats missing columns as not matching secondary
   expressions (CASSANDRA-1745)
 * Fix misuse of DataOutputBuffer.getData in AntiEntropyService
   (CASSANDRA-1729)
 * detect and warn when obsolete version of JNA is present (CASSANDRA-1760)
 * reduce fat client timeout (CASSANDRA-1730)
 * cleanup smallest CFs first to increase free temp space for larger ones
   (CASSANDRA-1811)
 * Update windows .bat files to work outside of main Cassandra
   directory (CASSANDRA-1713)
 * fix read repair regression from 0.6.7 (CASSANDRA-1727)
 * more-efficient read repair (CASSANDRA-1719)
 * fix hinted handoff replay (CASSANDRA-1656)
 * log type of dropped messages (CASSANDRA-1677)
 * upgrade to SLF4J 1.6.1
 * fix ByteBuffer bug in ExpiringColumn.updateDigest (CASSANDRA-1679)
 * fix IntegerType.getString (CASSANDRA-1681)
 * make -Djava.net.preferIPv4Stack=true the default (CASSANDRA-628)
 * add INTERNAL_RESPONSE verb to differentiate from responses related
   to client requests (CASSANDRA-1685)
 * log tpstats when dropping messages (CASSANDRA-1660)
 * include unreachable nodes in describeSchemaVersions (CASSANDRA-1678)
 * Avoid dropping messages off the client request path (CASSANDRA-1676)
 * fix jna errno reporting (CASSANDRA-1694)
 * add friendlier error for UnknownHostException on startup (CASSANDRA-1697)
 * include jna dependency in RPM package (CASSANDRA-1690)
 * add --skip-keys option to stress.py (CASSANDRA-1696)
 * improve cli handling of non-string keys and column names 
   (CASSANDRA-1701, -1693)
 * r/m extra subcomparator line in cli keyspaces output (CASSANDRA-1712)
 * add read repair chance to cli "show keyspaces"
 * upgrade to ConcurrentLinkedHashMap 1.1 (CASSANDRA-975)
 * fix index scan routing (CASSANDRA-1722)
 * fix tombstoning of supercolumns in range queries (CASSANDRA-1734)
 * clear endpoint cache after updating keyspace metadata (CASSANDRA-1741)
 * fix wrapping-range queries on non-minimum token (CASSANDRA-1700)
 * truncate includes secondary indexes (CASSANDRA-1747)
 * retain reference to PendingFile sstables (CASSANDRA-1749)
 * fix sstableimport regression (CASSANDRA-1753)
 * fix for bootstrap when no non-system tables are defined (CASSANDRA-1732)
 * handle replica unavailability in index scan (CASSANDRA-1755)
 * fix service initialization order deadlock (CASSANDRA-1756)
 * multi-line cli commands (CASSANDRA-1742)
 * fix race between snapshot and compaction (CASSANDRA-1736)
 * add listEndpointsPendingHints, deleteHintsForEndpoint JMX methods 
   (CASSANDRA-1551)


0.7.0-beta3
 * add strategy options to describe_keyspace output (CASSANDRA-1560)
 * log warning when using randomly generated token (CASSANDRA-1552)
 * re-organize JMX into .db, .net, .internal, .request (CASSANDRA-1217)
 * allow nodes to change IPs between restarts (CASSANDRA-1518)
 * remember ring state between restarts by default (CASSANDRA-1518)
 * flush index built flag so we can read it before log replay (CASSANDRA-1541)
 * lock row cache updates to prevent race condition (CASSANDRA-1293)
 * remove assertion causing rare (and harmless) error messages in
   commitlog (CASSANDRA-1330)
 * fix moving nodes with no keyspaces defined (CASSANDRA-1574)
 * fix unbootstrap when no data is present in a transfer range (CASSANDRA-1573)
 * take advantage of AVRO-495 to simplify our avro IDL (CASSANDRA-1436)
 * extend authorization hierarchy to column family (CASSANDRA-1554)
 * deletion support in secondary indexes (CASSANDRA-1571)
 * meaningful error message for invalid replication strategy class 
   (CASSANDRA-1566)
 * allow keyspace creation with RF > N (CASSANDRA-1428)
 * improve cli error handling (CASSANDRA-1580)
 * add cache save/load ability (CASSANDRA-1417, 1606, 1647)
 * add StorageService.getDrainProgress (CASSANDRA-1588)
 * Disallow bootstrap to an in-use token (CASSANDRA-1561)
 * Allow dynamic secondary index creation and destruction (CASSANDRA-1532)
 * log auto-guessed memtable thresholds (CASSANDRA-1595)
 * add ColumnDef support to cli (CASSANDRA-1583)
 * reduce index sample time by 75% (CASSANDRA-1572)
 * add cli support for column, strategy metadata (CASSANDRA-1578, 1612)
 * add cli support for schema modification (CASSANDRA-1584)
 * delete temp files on failed compactions (CASSANDRA-1596)
 * avoid blocking for dead nodes during removetoken (CASSANDRA-1605)
 * remove ConsistencyLevel.ZERO (CASSANDRA-1607)
 * expose in-progress compaction type in jmx (CASSANDRA-1586)
 * removed IClock & related classes from internals (CASSANDRA-1502)
 * fix removing tokens from SystemTable on decommission and removetoken
   (CASSANDRA-1609)
 * include CF metadata in cli 'show keyspaces' (CASSANDRA-1613)
 * switch from Properties to HashMap in PropertyFileSnitch to
   avoid synchronization bottleneck (CASSANDRA-1481)
 * PropertyFileSnitch configuration file renamed to 
   cassandra-topology.properties
 * add cli support for get_range_slices (CASSANDRA-1088, CASSANDRA-1619)
 * Make memtable flush thresholds per-CF instead of global 
   (CASSANDRA-1007, 1637)
 * add cli support for binary data without CfDef hints (CASSANDRA-1603)
 * fix building SSTable statistics post-stream (CASSANDRA-1620)
 * fix potential infinite loop in 2ary index queries (CASSANDRA-1623)
 * allow creating NTS keyspaces with no replicas configured (CASSANDRA-1626)
 * add jmx histogram of sstables accessed per read (CASSANDRA-1624)
 * remove system_rename_column_family and system_rename_keyspace from the
   client API until races can be fixed (CASSANDRA-1630, CASSANDRA-1585)
 * add cli sanity tests (CASSANDRA-1582)
 * update GC settings in cassandra.bat (CASSANDRA-1636)
 * cli support for index queries (CASSANDRA-1635)
 * cli support for updating schema memtable settings (CASSANDRA-1634)
 * cli --file option (CASSANDRA-1616)
 * reduce automatically chosen memtable sizes by 50% (CASSANDRA-1641)
 * move endpoint cache from snitch to strategy (CASSANDRA-1643)
 * fix commitlog recovery deleting the newly-created segment as well as
   the old ones (CASSANDRA-1644)
 * upgrade to Thrift 0.5 (CASSANDRA-1367)
 * renamed CL.DCQUORUM to LOCAL_QUORUM and DCQUORUMSYNC to EACH_QUORUM
 * cli truncate support (CASSANDRA-1653)
 * update GC settings in cassandra.bat (CASSANDRA-1636)
 * avoid logging when a node's ip/token is gossipped back to it (CASSANDRA-1666)


0.7-beta2
 * always use UTF-8 for hint keys (CASSANDRA-1439)
 * remove cassandra.yaml dependency from Hadoop and Pig (CASSADRA-1322)
 * expose CfDef metadata in describe_keyspaces (CASSANDRA-1363)
 * restore use of mmap_index_only option (CASSANDRA-1241)
 * dropping a keyspace with no column families generated an error 
   (CASSANDRA-1378)
 * rename RackAwareStrategy to OldNetworkTopologyStrategy, RackUnawareStrategy 
   to SimpleStrategy, DatacenterShardStrategy to NetworkTopologyStrategy,
   AbstractRackAwareSnitch to AbstractNetworkTopologySnitch (CASSANDRA-1392)
 * merge StorageProxy.mutate, mutateBlocking (CASSANDRA-1396)
 * faster UUIDType, LongType comparisons (CASSANDRA-1386, 1393)
 * fix setting read_repair_chance from CLI addColumnFamily (CASSANDRA-1399)
 * fix updates to indexed columns (CASSANDRA-1373)
 * fix race condition leaving to FileNotFoundException (CASSANDRA-1382)
 * fix sharded lock hash on index write path (CASSANDRA-1402)
 * add support for GT/E, LT/E in subordinate index clauses (CASSANDRA-1401)
 * cfId counter got out of sync when CFs were added (CASSANDRA-1403)
 * less chatty schema updates (CASSANDRA-1389)
 * rename column family mbeans. 'type' will now include either 
   'IndexColumnFamilies' or 'ColumnFamilies' depending on the CFS type.
   (CASSANDRA-1385)
 * disallow invalid keyspace and column family names. This includes name that
   matches a '^\w+' regex. (CASSANDRA-1377)
 * use JNA, if present, to take snapshots (CASSANDRA-1371)
 * truncate hints if starting 0.7 for the first time (CASSANDRA-1414)
 * fix FD leak in single-row slicepredicate queries (CASSANDRA-1416)
 * allow index expressions against columns that are not part of the 
   SlicePredicate (CASSANDRA-1410)
 * config-converter properly handles snitches and framed support 
   (CASSANDRA-1420)
 * remove keyspace argument from multiget_count (CASSANDRA-1422)
 * allow specifying cassandra.yaml location as (local or remote) URL
   (CASSANDRA-1126)
 * fix using DynamicEndpointSnitch with NetworkTopologyStrategy
   (CASSANDRA-1429)
 * Add CfDef.default_validation_class (CASSANDRA-891)
 * fix EstimatedHistogram.max (CASSANDRA-1413)
 * quorum read optimization (CASSANDRA-1622)
 * handle zero-length (or missing) rows during HH paging (CASSANDRA-1432)
 * include secondary indexes during schema migrations (CASSANDRA-1406)
 * fix commitlog header race during schema change (CASSANDRA-1435)
 * fix ColumnFamilyStoreMBeanIterator to use new type name (CASSANDRA-1433)
 * correct filename generated by xml->yaml converter (CASSANDRA-1419)
 * add CMSInitiatingOccupancyFraction=75 and UseCMSInitiatingOccupancyOnly
   to default JVM options
 * decrease jvm heap for cassandra-cli (CASSANDRA-1446)
 * ability to modify keyspaces and column family definitions on a live cluster
   (CASSANDRA-1285)
 * support for Hadoop Streaming [non-jvm map/reduce via stdin/out]
   (CASSANDRA-1368)
 * Move persistent sstable stats from the system table to an sstable component
   (CASSANDRA-1430)
 * remove failed bootstrap attempt from pending ranges when gossip times
   it out after 1h (CASSANDRA-1463)
 * eager-create tcp connections to other cluster members (CASSANDRA-1465)
 * enumerate stages and derive stage from message type instead of 
   transmitting separately (CASSANDRA-1465)
 * apply reversed flag during collation from different data sources
   (CASSANDRA-1450)
 * make failure to remove commitlog segment non-fatal (CASSANDRA-1348)
 * correct ordering of drain operations so CL.recover is no longer 
   necessary (CASSANDRA-1408)
 * removed keyspace from describe_splits method (CASSANDRA-1425)
 * rename check_schema_agreement to describe_schema_versions
   (CASSANDRA-1478)
 * fix QUORUM calculation for RF > 3 (CASSANDRA-1487)
 * remove tombstones during non-major compactions when bloom filter
   verifies that row does not exist in other sstables (CASSANDRA-1074)
 * nodes that coordinated a loadbalance in the past could not be seen by
   newly added nodes (CASSANDRA-1467)
 * exposed endpoint states (gossip details) via jmx (CASSANDRA-1467)
 * ensure that compacted sstables are not included when new readers are
   instantiated (CASSANDRA-1477)
 * by default, calculate heap size and memtable thresholds at runtime (CASSANDRA-1469)
 * fix races dealing with adding/dropping keyspaces and column families in
   rapid succession (CASSANDRA-1477)
 * clean up of Streaming system (CASSANDRA-1503, 1504, 1506)
 * add options to configure Thrift socket keepalive and buffer sizes (CASSANDRA-1426)
 * make contrib CassandraServiceDataCleaner recursive (CASSANDRA-1509)
 * min, max compaction threshold are configurable and persistent 
   per-ColumnFamily (CASSANDRA-1468)
 * fix replaying the last mutation in a commitlog unnecessarily 
   (CASSANDRA-1512)
 * invoke getDefaultUncaughtExceptionHandler from DTPE with the original
   exception rather than the ExecutionException wrapper (CASSANDRA-1226)
 * remove Clock from the Thrift (and Avro) API (CASSANDRA-1501)
 * Close intra-node sockets when connection is broken (CASSANDRA-1528)
 * RPM packaging spec file (CASSANDRA-786)
 * weighted request scheduler (CASSANDRA-1485)
 * treat expired columns as deleted (CASSANDRA-1539)
 * make IndexInterval configurable (CASSANDRA-1488)
 * add describe_snitch to Thrift API (CASSANDRA-1490)
 * MD5 authenticator compares plain text submitted password with MD5'd
   saved property, instead of vice versa (CASSANDRA-1447)
 * JMX MessagingService pending and completed counts (CASSANDRA-1533)
 * fix race condition processing repair responses (CASSANDRA-1511)
 * make repair blocking (CASSANDRA-1511)
 * create EndpointSnitchInfo and MBean to expose rack and DC (CASSANDRA-1491)
 * added option to contrib/word_count to output results back to Cassandra
   (CASSANDRA-1342)
 * rewrite Hadoop ColumnFamilyRecordWriter to pool connections, retry to
   multiple Cassandra nodes, and smooth impact on the Cassandra cluster
   by using smaller batch sizes (CASSANDRA-1434)
 * fix setting gc_grace_seconds via CLI (CASSANDRA-1549)
 * support TTL'd index values (CASSANDRA-1536)
 * make removetoken work like decommission (CASSANDRA-1216)
 * make cli comparator-aware and improve quote rules (CASSANDRA-1523,-1524)
 * make nodetool compact and cleanup blocking (CASSANDRA-1449)
 * add memtable, cache information to GCInspector logs (CASSANDRA-1558)
 * enable/disable HintedHandoff via JMX (CASSANDRA-1550)
 * Ignore stray files in the commit log directory (CASSANDRA-1547)
 * Disallow bootstrap to an in-use token (CASSANDRA-1561)


0.7-beta1
 * sstable versioning (CASSANDRA-389)
 * switched to slf4j logging (CASSANDRA-625)
 * add (optional) expiration time for column (CASSANDRA-699)
 * access levels for authentication/authorization (CASSANDRA-900)
 * add ReadRepairChance to CF definition (CASSANDRA-930)
 * fix heisenbug in system tests, especially common on OS X (CASSANDRA-944)
 * convert to byte[] keys internally and all public APIs (CASSANDRA-767)
 * ability to alter schema definitions on a live cluster (CASSANDRA-44)
 * renamed configuration file to cassandra.xml, and log4j.properties to
   log4j-server.properties, which must now be loaded from
   the classpath (which is how our scripts in bin/ have always done it)
   (CASSANDRA-971)
 * change get_count to require a SlicePredicate. create multi_get_count
   (CASSANDRA-744)
 * re-organized endpointsnitch implementations and added SimpleSnitch
   (CASSANDRA-994)
 * Added preload_row_cache option (CASSANDRA-946)
 * add CRC to commitlog header (CASSANDRA-999)
 * removed deprecated batch_insert and get_range_slice methods (CASSANDRA-1065)
 * add truncate thrift method (CASSANDRA-531)
 * http mini-interface using mx4j (CASSANDRA-1068)
 * optimize away copy of sliced row on memtable read path (CASSANDRA-1046)
 * replace constant-size 2GB mmaped segments and special casing for index 
   entries spanning segment boundaries, with SegmentedFile that computes 
   segments that always contain entire entries/rows (CASSANDRA-1117)
 * avoid reading large rows into memory during compaction (CASSANDRA-16)
 * added hadoop OutputFormat (CASSANDRA-1101)
 * efficient Streaming (no more anticompaction) (CASSANDRA-579)
 * split commitlog header into separate file and add size checksum to
   mutations (CASSANDRA-1179)
 * avoid allocating a new byte[] for each mutation on replay (CASSANDRA-1219)
 * revise HH schema to be per-endpoint (CASSANDRA-1142)
 * add joining/leaving status to nodetool ring (CASSANDRA-1115)
 * allow multiple repair sessions per node (CASSANDRA-1190)
 * optimize away MessagingService for local range queries (CASSANDRA-1261)
 * make framed transport the default so malformed requests can't OOM the 
   server (CASSANDRA-475)
 * significantly faster reads from row cache (CASSANDRA-1267)
 * take advantage of row cache during range queries (CASSANDRA-1302)
 * make GCGraceSeconds a per-ColumnFamily value (CASSANDRA-1276)
 * keep persistent row size and column count statistics (CASSANDRA-1155)
 * add IntegerType (CASSANDRA-1282)
 * page within a single row during hinted handoff (CASSANDRA-1327)
 * push DatacenterShardStrategy configuration into keyspace definition,
   eliminating datacenter.properties. (CASSANDRA-1066)
 * optimize forward slices starting with '' and single-index-block name 
   queries by skipping the column index (CASSANDRA-1338)
 * streaming refactor (CASSANDRA-1189)
 * faster comparison for UUID types (CASSANDRA-1043)
 * secondary index support (CASSANDRA-749 and subtasks)
 * make compaction buckets deterministic (CASSANDRA-1265)


0.6.6
 * Allow using DynamicEndpointSnitch with RackAwareStrategy (CASSANDRA-1429)
 * remove the remaining vestiges of the unfinished DatacenterShardStrategy 
   (replaced by NetworkTopologyStrategy in 0.7)
   

0.6.5
 * fix key ordering in range query results with RandomPartitioner
   and ConsistencyLevel > ONE (CASSANDRA-1145)
 * fix for range query starting with the wrong token range (CASSANDRA-1042)
 * page within a single row during hinted handoff (CASSANDRA-1327)
 * fix compilation on non-sun JDKs (CASSANDRA-1061)
 * remove String.trim() call on row keys in batch mutations (CASSANDRA-1235)
 * Log summary of dropped messages instead of spamming log (CASSANDRA-1284)
 * add dynamic endpoint snitch (CASSANDRA-981)
 * fix streaming for keyspaces with hyphens in their name (CASSANDRA-1377)
 * fix errors in hard-coded bloom filter optKPerBucket by computing it
   algorithmically (CASSANDRA-1220
 * remove message deserialization stage, and uncap read/write stages
   so slow reads/writes don't block gossip processing (CASSANDRA-1358)
 * add jmx port configuration to Debian package (CASSANDRA-1202)
 * use mlockall via JNA, if present, to prevent Linux from swapping
   out parts of the JVM (CASSANDRA-1214)


0.6.4
 * avoid queuing multiple hint deliveries for the same endpoint
   (CASSANDRA-1229)
 * better performance for and stricter checking of UTF8 column names
   (CASSANDRA-1232)
 * extend option to lower compaction priority to hinted handoff
   as well (CASSANDRA-1260)
 * log errors in gossip instead of re-throwing (CASSANDRA-1289)
 * avoid aborting commitlog replay prematurely if a flushed-but-
   not-removed commitlog segment is encountered (CASSANDRA-1297)
 * fix duplicate rows being read during mapreduce (CASSANDRA-1142)
 * failure detection wasn't closing command sockets (CASSANDRA-1221)
 * cassandra-cli.bat works on windows (CASSANDRA-1236)
 * pre-emptively drop requests that cannot be processed within RPCTimeout
   (CASSANDRA-685)
 * add ack to Binary write verb and update CassandraBulkLoader
   to wait for acks for each row (CASSANDRA-1093)
 * added describe_partitioner Thrift method (CASSANDRA-1047)
 * Hadoop jobs no longer require the Cassandra storage-conf.xml
   (CASSANDRA-1280, CASSANDRA-1047)
 * log thread pool stats when GC is excessive (CASSANDRA-1275)
 * remove gossip message size limit (CASSANDRA-1138)
 * parallelize local and remote reads during multiget, and respect snitch 
   when determining whether to do local read for CL.ONE (CASSANDRA-1317)
 * fix read repair to use requested consistency level on digest mismatch,
   rather than assuming QUORUM (CASSANDRA-1316)
 * process digest mismatch re-reads in parallel (CASSANDRA-1323)
 * switch hints CF comparator to BytesType (CASSANDRA-1274)


0.6.3
 * retry to make streaming connections up to 8 times. (CASSANDRA-1019)
 * reject describe_ring() calls on invalid keyspaces (CASSANDRA-1111)
 * fix cache size calculation for size of 100% (CASSANDRA-1129)
 * fix cache capacity only being recalculated once (CASSANDRA-1129)
 * remove hourly scan of all hints on the off chance that the gossiper
   missed a status change; instead, expose deliverHintsToEndpoint to JMX
   so it can be done manually, if necessary (CASSANDRA-1141)
 * don't reject reads at CL.ALL (CASSANDRA-1152)
 * reject deletions to supercolumns in CFs containing only standard
   columns (CASSANDRA-1139)
 * avoid preserving login information after client disconnects
   (CASSANDRA-1057)
 * prefer sun jdk to openjdk in debian init script (CASSANDRA-1174)
 * detect partioner config changes between restarts and fail fast 
   (CASSANDRA-1146)
 * use generation time to resolve node token reassignment disagreements
   (CASSANDRA-1118)
 * restructure the startup ordering of Gossiper and MessageService to avoid
   timing anomalies (CASSANDRA-1160)
 * detect incomplete commit log hearders (CASSANDRA-1119)
 * force anti-entropy service to stream files on the stream stage to avoid
   sending streams out of order (CASSANDRA-1169)
 * remove inactive stream managers after AES streams files (CASSANDRA-1169)
 * allow removing entire row through batch_mutate Deletion (CASSANDRA-1027)
 * add JMX metrics for row-level bloom filter false positives (CASSANDRA-1212)
 * added a redhat init script to contrib (CASSANDRA-1201)
 * use midpoint when bootstrapping a new machine into range with not
   much data yet instead of random token (CASSANDRA-1112)
 * kill server on OOM in executor stage as well as Thrift (CASSANDRA-1226)
 * remove opportunistic repairs, when two machines with overlapping replica
   responsibilities happen to finish major compactions of the same CF near
   the same time.  repairs are now fully manual (CASSANDRA-1190)
 * add ability to lower compaction priority (default is no change from 0.6.2)
   (CASSANDRA-1181)


0.6.2
 * fix contrib/word_count build. (CASSANDRA-992)
 * split CommitLogExecutorService into BatchCommitLogExecutorService and 
   PeriodicCommitLogExecutorService (CASSANDRA-1014)
 * add latency histograms to CFSMBean (CASSANDRA-1024)
 * make resolving timestamp ties deterministic by using value bytes
   as a tiebreaker (CASSANDRA-1039)
 * Add option to turn off Hinted Handoff (CASSANDRA-894)
 * fix windows startup (CASSANDRA-948)
 * make concurrent_reads, concurrent_writes configurable at runtime via JMX
   (CASSANDRA-1060)
 * disable GCInspector on non-Sun JVMs (CASSANDRA-1061)
 * fix tombstone handling in sstable rows with no other data (CASSANDRA-1063)
 * fix size of row in spanned index entries (CASSANDRA-1056)
 * install json2sstable, sstable2json, and sstablekeys to Debian package
 * StreamingService.StreamDestinations wouldn't empty itself after streaming
   finished (CASSANDRA-1076)
 * added Collections.shuffle(splits) before returning the splits in 
   ColumnFamilyInputFormat (CASSANDRA-1096)
 * do not recalculate cache capacity post-compaction if it's been manually 
   modified (CASSANDRA-1079)
 * better defaults for flush sorter + writer executor queue sizes
   (CASSANDRA-1100)
 * windows scripts for SSTableImport/Export (CASSANDRA-1051)
 * windows script for nodetool (CASSANDRA-1113)
 * expose PhiConvictThreshold (CASSANDRA-1053)
 * make repair of RF==1 a no-op (CASSANDRA-1090)
 * improve default JVM GC options (CASSANDRA-1014)
 * fix SlicePredicate serialization inside Hadoop jobs (CASSANDRA-1049)
 * close Thrift sockets in Hadoop ColumnFamilyRecordReader (CASSANDRA-1081)


0.6.1
 * fix NPE in sstable2json when no excluded keys are given (CASSANDRA-934)
 * keep the replica set constant throughout the read repair process
   (CASSANDRA-937)
 * allow querying getAllRanges with empty token list (CASSANDRA-933)
 * fix command line arguments inversion in clustertool (CASSANDRA-942)
 * fix race condition that could trigger a false-positive assertion
   during post-flush discard of old commitlog segments (CASSANDRA-936)
 * fix neighbor calculation for anti-entropy repair (CASSANDRA-924)
 * perform repair even for small entropy differences (CASSANDRA-924)
 * Use hostnames in CFInputFormat to allow Hadoop's naive string-based
   locality comparisons to work (CASSANDRA-955)
 * cache read-only BufferedRandomAccessFile length to avoid
   3 system calls per invocation (CASSANDRA-950)
 * nodes with IPv6 (and no IPv4) addresses could not join cluster
   (CASSANDRA-969)
 * Retrieve the correct number of undeleted columns, if any, from
   a supercolumn in a row that had been deleted previously (CASSANDRA-920)
 * fix index scans that cross the 2GB mmap boundaries for both mmap
   and standard i/o modes (CASSANDRA-866)
 * expose drain via nodetool (CASSANDRA-978)


0.6.0-RC1
 * JMX drain to flush memtables and run through commit log (CASSANDRA-880)
 * Bootstrapping can skip ranges under the right conditions (CASSANDRA-902)
 * fix merging row versions in range_slice for CL > ONE (CASSANDRA-884)
 * default write ConsistencyLeven chaned from ZERO to ONE
 * fix for index entries spanning mmap buffer boundaries (CASSANDRA-857)
 * use lexical comparison if time part of TimeUUIDs are the same 
   (CASSANDRA-907)
 * bound read, mutation, and response stages to fix possible OOM
   during log replay (CASSANDRA-885)
 * Use microseconds-since-epoch (UTC) in cli, instead of milliseconds
 * Treat batch_mutate Deletion with null supercolumn as "apply this predicate 
   to top level supercolumns" (CASSANDRA-834)
 * Streaming destination nodes do not update their JMX status (CASSANDRA-916)
 * Fix internal RPC timeout calculation (CASSANDRA-911)
 * Added Pig loadfunc to contrib/pig (CASSANDRA-910)


0.6.0-beta3
 * fix compaction bucketing bug (CASSANDRA-814)
 * update windows batch file (CASSANDRA-824)
 * deprecate KeysCachedFraction configuration directive in favor
   of KeysCached; move to unified-per-CF key cache (CASSANDRA-801)
 * add invalidateRowCache to ColumnFamilyStoreMBean (CASSANDRA-761)
 * send Handoff hints to natural locations to reduce load on
   remaining nodes in a failure scenario (CASSANDRA-822)
 * Add RowWarningThresholdInMB configuration option to warn before very 
   large rows get big enough to threaten node stability, and -x option to
   be able to remove them with sstable2json if the warning is unheeded
   until it's too late (CASSANDRA-843)
 * Add logging of GC activity (CASSANDRA-813)
 * fix ConcurrentModificationException in commitlog discard (CASSANDRA-853)
 * Fix hardcoded row count in Hadoop RecordReader (CASSANDRA-837)
 * Add a jmx status to the streaming service and change several DEBUG
   messages to INFO (CASSANDRA-845)
 * fix classpath in cassandra-cli.bat for Windows (CASSANDRA-858)
 * allow re-specifying host, port to cassandra-cli if invalid ones
   are first tried (CASSANDRA-867)
 * fix race condition handling rpc timeout in the coordinator
   (CASSANDRA-864)
 * Remove CalloutLocation and StagingFileDirectory from storage-conf files 
   since those settings are no longer used (CASSANDRA-878)
 * Parse a long from RowWarningThresholdInMB instead of an int (CASSANDRA-882)
 * Remove obsolete ControlPort code from DatabaseDescriptor (CASSANDRA-886)
 * move skipBytes side effect out of assert (CASSANDRA-899)
 * add "double getLoad" to StorageServiceMBean (CASSANDRA-898)
 * track row stats per CF at compaction time (CASSANDRA-870)
 * disallow CommitLogDirectory matching a DataFileDirectory (CASSANDRA-888)
 * default key cache size is 200k entries, changed from 10% (CASSANDRA-863)
 * add -Dcassandra-foreground=yes to cassandra.bat
 * exit if cluster name is changed unexpectedly (CASSANDRA-769)


0.6.0-beta1/beta2
 * add batch_mutate thrift command, deprecating batch_insert (CASSANDRA-336)
 * remove get_key_range Thrift API, deprecated in 0.5 (CASSANDRA-710)
 * add optional login() Thrift call for authentication (CASSANDRA-547)
 * support fat clients using gossiper and StorageProxy to perform
   replication in-process [jvm-only] (CASSANDRA-535)
 * support mmapped I/O for reads, on by default on 64bit JVMs 
   (CASSANDRA-408, CASSANDRA-669)
 * improve insert concurrency, particularly during Hinted Handoff
   (CASSANDRA-658)
 * faster network code (CASSANDRA-675)
 * stress.py moved to contrib (CASSANDRA-635)
 * row caching [must be explicitly enabled per-CF in config] (CASSANDRA-678)
 * present a useful measure of compaction progress in JMX (CASSANDRA-599)
 * add bin/sstablekeys (CASSNADRA-679)
 * add ConsistencyLevel.ANY (CASSANDRA-687)
 * make removetoken remove nodes from gossip entirely (CASSANDRA-644)
 * add ability to set cache sizes at runtime (CASSANDRA-708)
 * report latency and cache hit rate statistics with lifetime totals
   instead of average over the last minute (CASSANDRA-702)
 * support get_range_slice for RandomPartitioner (CASSANDRA-745)
 * per-keyspace replication factory and replication strategy (CASSANDRA-620)
 * track latency in microseconds (CASSANDRA-733)
 * add describe_ Thrift methods, deprecating get_string_property and 
   get_string_list_property
 * jmx interface for tracking operation mode and streams in general.
   (CASSANDRA-709)
 * keep memtables in sorted order to improve range query performance
   (CASSANDRA-799)
 * use while loop instead of recursion when trimming sstables compaction list 
   to avoid blowing stack in pathological cases (CASSANDRA-804)
 * basic Hadoop map/reduce support (CASSANDRA-342)


0.5.1
 * ensure all files for an sstable are streamed to the same directory.
   (CASSANDRA-716)
 * more accurate load estimate for bootstrapping (CASSANDRA-762)
 * tolerate dead or unavailable bootstrap target on write (CASSANDRA-731)
 * allow larger numbers of keys (> 140M) in a sstable bloom filter
   (CASSANDRA-790)
 * include jvm argument improvements from CASSANDRA-504 in debian package
 * change streaming chunk size to 32MB to accomodate Windows XP limitations
   (was 64MB) (CASSANDRA-795)
 * fix get_range_slice returning results in the wrong order (CASSANDRA-781)
 

0.5.0 final
 * avoid attempting to delete temporary bootstrap files twice (CASSANDRA-681)
 * fix bogus NaN in nodeprobe cfstats output (CASSANDRA-646)
 * provide a policy for dealing with single thread executors w/ a full queue
   (CASSANDRA-694)
 * optimize inner read in MessagingService, vastly improving multiple-node
   performance (CASSANDRA-675)
 * wait for table flush before streaming data back to a bootstrapping node.
   (CASSANDRA-696)
 * keep track of bootstrapping sources by table so that bootstrapping doesn't 
   give the indication of finishing early (CASSANDRA-673)


0.5.0 RC3
 * commit the correct version of the patch for CASSANDRA-663


0.5.0 RC2 (unreleased)
 * fix bugs in converting get_range_slice results to Thrift 
   (CASSANDRA-647, CASSANDRA-649)
 * expose java.util.concurrent.TimeoutException in StorageProxy methods
   (CASSANDRA-600)
 * TcpConnectionManager was holding on to disconnected connections, 
   giving the false indication they were being used. (CASSANDRA-651)
 * Remove duplicated write. (CASSANDRA-662)
 * Abort bootstrap if IP is already in the token ring (CASSANDRA-663)
 * increase default commitlog sync period, and wait for last sync to 
   finish before submitting another (CASSANDRA-668)


0.5.0 RC1
 * Fix potential NPE in get_range_slice (CASSANDRA-623)
 * add CRC32 to commitlog entries (CASSANDRA-605)
 * fix data streaming on windows (CASSANDRA-630)
 * GC compacted sstables after cleanup and compaction (CASSANDRA-621)
 * Speed up anti-entropy validation (CASSANDRA-629)
 * Fix anti-entropy assertion error (CASSANDRA-639)
 * Fix pending range conflicts when bootstapping or moving
   multiple nodes at once (CASSANDRA-603)
 * Handle obsolete gossip related to node movement in the case where
   one or more nodes is down when the movement occurs (CASSANDRA-572)
 * Include dead nodes in gossip to avoid a variety of problems
   and fix HH to removed nodes (CASSANDRA-634)
 * return an InvalidRequestException for mal-formed SlicePredicates
   (CASSANDRA-643)
 * fix bug determining closest neighbor for use in multiple datacenters
   (CASSANDRA-648)
 * Vast improvements in anticompaction speed (CASSANDRA-607)
 * Speed up log replay and writes by avoiding redundant serializations
   (CASSANDRA-652)


0.5.0 beta 2
 * Bootstrap improvements (several tickets)
 * add nodeprobe repair anti-entropy feature (CASSANDRA-193, CASSANDRA-520)
 * fix possibility of partition when many nodes restart at once
   in clusters with multiple seeds (CASSANDRA-150)
 * fix NPE in get_range_slice when no data is found (CASSANDRA-578)
 * fix potential NPE in hinted handoff (CASSANDRA-585)
 * fix cleanup of local "system" keyspace (CASSANDRA-576)
 * improve computation of cluster load balance (CASSANDRA-554)
 * added super column read/write, column count, and column/row delete to
   cassandra-cli (CASSANDRA-567, CASSANDRA-594)
 * fix returning live subcolumns of deleted supercolumns (CASSANDRA-583)
 * respect JAVA_HOME in bin/ scripts (several tickets)
 * add StorageService.initClient for fat clients on the JVM (CASSANDRA-535)
   (see contrib/client_only for an example of use)
 * make consistency_level functional in get_range_slice (CASSANDRA-568)
 * optimize key deserialization for RandomPartitioner (CASSANDRA-581)
 * avoid GCing tombstones except on major compaction (CASSANDRA-604)
 * increase failure conviction threshold, resulting in less nodes
   incorrectly (and temporarily) marked as down (CASSANDRA-610)
 * respect memtable thresholds during log replay (CASSANDRA-609)
 * support ConsistencyLevel.ALL on read (CASSANDRA-584)
 * add nodeprobe removetoken command (CASSANDRA-564)


0.5.0 beta
 * Allow multiple simultaneous flushes, improving flush throughput 
   on multicore systems (CASSANDRA-401)
 * Split up locks to improve write and read throughput on multicore systems
   (CASSANDRA-444, CASSANDRA-414)
 * More efficient use of memory during compaction (CASSANDRA-436)
 * autobootstrap option: when enabled, all non-seed nodes will attempt
   to bootstrap when started, until bootstrap successfully
   completes. -b option is removed.  (CASSANDRA-438)
 * Unless a token is manually specified in the configuration xml,
   a bootstraping node will use a token that gives it half the
   keys from the most-heavily-loaded node in the cluster,
   instead of generating a random token. 
   (CASSANDRA-385, CASSANDRA-517)
 * Miscellaneous bootstrap fixes (several tickets)
 * Ability to change a node's token even after it has data on it
   (CASSANDRA-541)
 * Ability to decommission a live node from the ring (CASSANDRA-435)
 * Semi-automatic loadbalancing via nodeprobe (CASSANDRA-192)
 * Add ability to set compaction thresholds at runtime via
   JMX / nodeprobe.  (CASSANDRA-465)
 * Add "comment" field to ColumnFamily definition. (CASSANDRA-481)
 * Additional JMX metrics (CASSANDRA-482)
 * JSON based export and import tools (several tickets)
 * Hinted Handoff fixes (several tickets)
 * Add key cache to improve read performance (CASSANDRA-423)
 * Simplified construction of custom ReplicationStrategy classes
   (CASSANDRA-497)
 * Graphical application (Swing) for ring integrity verification and 
   visualization was added to contrib (CASSANDRA-252)
 * Add DCQUORUM, DCQUORUMSYNC consistency levels and corresponding
   ReplicationStrategy / EndpointSnitch classes.  Experimental.
   (CASSANDRA-492)
 * Web client interface added to contrib (CASSANDRA-457)
 * More-efficient flush for Random, CollatedOPP partitioners 
   for normal writes (CASSANDRA-446) and bulk load (CASSANDRA-420)
 * Add MemtableFlushAfterMinutes, a global replacement for the old 
   per-CF FlushPeriodInMinutes setting (CASSANDRA-463)
 * optimizations to slice reading (CASSANDRA-350) and supercolumn
   queries (CASSANDRA-510)
 * force binding to given listenaddress for nodes with multiple
   interfaces (CASSANDRA-546)
 * stress.py benchmarking tool improvements (several tickets)
 * optimized replica placement code (CASSANDRA-525)
 * faster log replay on restart (CASSANDRA-539, CASSANDRA-540)
 * optimized local-node writes (CASSANDRA-558)
 * added get_range_slice, deprecating get_key_range (CASSANDRA-344)
 * expose TimedOutException to thrift (CASSANDRA-563)
 

0.4.2
 * Add validation disallowing null keys (CASSANDRA-486)
 * Fix race conditions in TCPConnectionManager (CASSANDRA-487)
 * Fix using non-utf8-aware comparison as a sanity check.
   (CASSANDRA-493)
 * Improve default garbage collector options (CASSANDRA-504)
 * Add "nodeprobe flush" (CASSANDRA-505)
 * remove NotFoundException from get_slice throws list (CASSANDRA-518)
 * fix get (not get_slice) of entire supercolumn (CASSANDRA-508)
 * fix null token during bootstrap (CASSANDRA-501)


0.4.1
 * Fix FlushPeriod columnfamily configuration regression
   (CASSANDRA-455)
 * Fix long column name support (CASSANDRA-460)
 * Fix for serializing a row that only contains tombstones
   (CASSANDRA-458)
 * Fix for discarding unneeded commitlog segments (CASSANDRA-459)
 * Add SnapshotBeforeCompaction configuration option (CASSANDRA-426)
 * Fix compaction abort under insufficient disk space (CASSANDRA-473)
 * Fix reading subcolumn slice from tombstoned CF (CASSANDRA-484)
 * Fix race condition in RVH causing occasional NPE (CASSANDRA-478)


0.4.0
 * fix get_key_range problems when a node is down (CASSANDRA-440)
   and add UnavailableException to more Thrift methods
 * Add example EndPointSnitch contrib code (several tickets)


0.4.0 RC2
 * fix SSTable generation clash during compaction (CASSANDRA-418)
 * reject method calls with null parameters (CASSANDRA-308)
 * properly order ranges in nodeprobe output (CASSANDRA-421)
 * fix logging of certain errors on executor threads (CASSANDRA-425)


0.4.0 RC1
 * Bootstrap feature is live; use -b on startup (several tickets)
 * Added multiget api (CASSANDRA-70)
 * fix Deadlock with SelectorManager.doProcess and TcpConnection.write
   (CASSANDRA-392)
 * remove key cache b/c of concurrency bugs in third-party
   CLHM library (CASSANDRA-405)
 * update non-major compaction logic to use two threshold values
   (CASSANDRA-407)
 * add periodic / batch commitlog sync modes (several tickets)
 * inline BatchMutation into batch_insert params (CASSANDRA-403)
 * allow setting the logging level at runtime via mbean (CASSANDRA-402)
 * change default comparator to BytesType (CASSANDRA-400)
 * add forwards-compatible ConsistencyLevel parameter to get_key_range
   (CASSANDRA-322)
 * r/m special case of blocking for local destination when writing with 
   ConsistencyLevel.ZERO (CASSANDRA-399)
 * Fixes to make BinaryMemtable [bulk load interface] useful (CASSANDRA-337);
   see contrib/bmt_example for an example of using it.
 * More JMX properties added (several tickets)
 * Thrift changes (several tickets)
    - Merged _super get methods with the normal ones; return values
      are now of ColumnOrSuperColumn.
    - Similarly, merged batch_insert_super into batch_insert.



0.4.0 beta
 * On-disk data format has changed to allow billions of keys/rows per
   node instead of only millions
 * Multi-keyspace support
 * Scan all sstables for all queries to avoid situations where
   different types of operation on the same ColumnFamily could
   disagree on what data was present
 * Snapshot support via JMX
 * Thrift API has changed a _lot_:
    - removed time-sorted CFs; instead, user-defined comparators
      may be defined on the column names, which are now byte arrays.
      Default comparators are provided for UTF8, Bytes, Ascii, Long (i64),
      and UUID types.
    - removed colon-delimited strings in thrift api in favor of explicit
      structs such as ColumnPath, ColumnParent, etc.  Also normalized
      thrift struct and argument naming.
    - Added columnFamily argument to get_key_range.
    - Change signature of get_slice to accept starting and ending
      columns as well as an offset.  (This allows use of indexes.)
      Added "ascending" flag to allow reasonably-efficient reverse
      scans as well.  Removed get_slice_by_range as redundant.
    - get_key_range operates on one CF at a time
    - changed `block` boolean on insert methods to ConsistencyLevel enum,
      with options of NONE, ONE, QUORUM, and ALL.
    - added similar consistency_level parameter to read methods
    - column-name-set slice with no names given now returns zero columns
      instead of all of them.  ("all" can run your server out of memory.
      use a range-based slice with a high max column count instead.)
 * Removed the web interface. Node information can now be obtained by 
   using the newly introduced nodeprobe utility.
 * More JMX stats
 * Remove magic values from internals (e.g. special key to indicate
   when to flush memtables)
 * Rename configuration "table" to "keyspace"
 * Moved to crash-only design; no more shutdown (just kill the process)
 * Lots of bug fixes

Full list of issues resolved in 0.4 is at https://issues.apache.org/jira/secure/IssueNavigator.jspa?reset=true&&pid=12310865&fixfor=12313862&resolution=1&sorter/field=issuekey&sorter/order=DESC


0.3.0 RC3
 * Fix potential deadlock under load in TCPConnection.
   (CASSANDRA-220)


0.3.0 RC2
 * Fix possible data loss when server is stopped after replaying
   log but before new inserts force memtable flush.
   (CASSANDRA-204)
 * Added BUGS file


0.3.0 RC1
 * Range queries on keys, including user-defined key collation
 * Remove support
 * Workarounds for a weird bug in JDK select/register that seems
   particularly common on VM environments. Cassandra should deploy
   fine on EC2 now
 * Much improved infrastructure: the beginnings of a decent test suite
   ("ant test" for unit tests; "nosetests" for system tests), code
   coverage reporting, etc.
 * Expanded node status reporting via JMX
 * Improved error reporting/logging on both server and client
 * Reduced memory footprint in default configuration
 * Combined blocking and non-blocking versions of insert APIs
 * Added FlushPeriodInMinutes configuration parameter to force
   flushing of infrequently-updated ColumnFamilies<|MERGE_RESOLUTION|>--- conflicted
+++ resolved
@@ -1,5 +1,5 @@
-<<<<<<< HEAD
 3.0.0-beta1
+ * Route gossip messages over dedicated socket (CASSANDRA-9237)
  * Add option to only purge repaired tombstones (CASSANDRA-6434)
  * Change authorization handling for MVs (CASSANDRA-9927)
  * Add custom JMX enabled executor for UDF sandbox (CASSANDRA-10026)
@@ -15,10 +15,6 @@
  * Replace usage of Adler32 with CRC32 (CASSANDRA-8684)
  * Fix migration to new format from 2.1 SSTable (CASSANDRA-10006)
 Merged from 2.2:
-=======
-2.2.1
- * Route gossip messages over dedicated socket (CASSANDRA-9237)
->>>>>>> 9a6ee93f
  * Add checksum to saved cache files (CASSANDRA-9265)
  * Log warning when using an aggregate without partition key (CASSANDRA-9737)
 Merged from 2.1:
