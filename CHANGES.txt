4.0
 * cassandra-stress throws NPE if insert section isn't specified in user profile (CASSSANDRA-14426)
 * Improve LatencyMetrics performance by reducing write path processing (CASSANDRA-14281)
 * Add network authz (CASSANDRA-13985)
 * Use the correct IP/Port for Streaming when localAddress is left unbound (CASSANDAR-14389)
 * nodetool listsnapshots is missing local system keyspace snapshots (CASSANDRA-14381)
 * Remove StreamCoordinator.streamExecutor thread pool (CASSANDRA-14402)
 * Rename nodetool --with-port to --print-port to disambiguate from --port (CASSANDRA-14392)
 * Client TOPOLOGY_CHANGE messages have wrong port. (CASSANDRA-14398)
 * Add ability to load new SSTables from a separate directory (CASSANDRA-6719)
 * Eliminate background repair and probablistic read_repair_chance table options
   (CASSANDRA-13910)
 * Bind to correct local address in 4.0 streaming (CASSANDRA-14362)
 * Use standard Amazon naming for datacenter and rack in Ec2Snitch (CASSANDRA-7839)
 * Fix junit failure for SSTableReaderTest (CASSANDRA-14387)
 * Abstract write path for pluggable storage (CASSANDRA-14118)
 * nodetool describecluster should be more informative (CASSANDRA-13853)
 * Compaction performance improvements (CASSANDRA-14261) 
 * Refactor Pair usage to avoid boxing ints/longs (CASSANDRA-14260)
 * Add options to nodetool tablestats to sort and limit output (CASSANDRA-13889)
 * Rename internals to reflect CQL vocabulary (CASSANDRA-14354)
 * Add support for hybrid MIN(), MAX() speculative retry policies
   (CASSANDRA-14293, CASSANDRA-14338, CASSANDRA-14352)
 * Fix some regressions caused by 14058 (CASSANDRA-14353)
 * Abstract repair for pluggable storage (CASSANDRA-14116)
 * Add meaningful toString() impls (CASSANDRA-13653)
 * Add sstableloader option to accept target keyspace name (CASSANDRA-13884)
 * Move processing of EchoMessage response to gossip stage (CASSANDRA-13713)
 * Add coordinator write metric per CF (CASSANDRA-14232)
 * Correct and clarify SSLFactory.getSslContext method and call sites (CASSANDRA-14314)
 * Handle static and partition deletion properly on ThrottledUnfilteredIterator (CASSANDRA-14315)
 * NodeTool clientstats should show SSL Cipher (CASSANDRA-14322)
 * Add ability to specify driver name and version (CASSANDRA-14275)
 * Abstract streaming for pluggable storage (CASSANDRA-14115)
 * Forced incremental repairs should promote sstables if they can (CASSANDRA-14294)
 * Use Murmur3 for validation compactions (CASSANDRA-14002)
 * Comma at the end of the seed list is interpretated as localhost (CASSANDRA-14285)
 * Refactor read executor and response resolver, abstract read repair (CASSANDRA-14058)
 * Add optional startup delay to wait until peers are ready (CASSANDRA-13993)
 * Add a few options to nodetool verify (CASSANDRA-14201)
 * CVE-2017-5929 Security vulnerability and redefine default log rotation policy (CASSANDRA-14183)
 * Use JVM default SSL validation algorithm instead of custom default (CASSANDRA-13259)
 * Better document in code InetAddressAndPort usage post 7544, incorporate port into UUIDGen node (CASSANDRA-14226)
 * Fix sstablemetadata date string for minLocalDeletionTime (CASSANDRA-14132)
 * Make it possible to change neverPurgeTombstones during runtime (CASSANDRA-14214)
 * Remove GossipDigestSynVerbHandler#doSort() (CASSANDRA-14174)
 * Add nodetool clientlist (CASSANDRA-13665)
 * Revert ProtocolVersion changes from CASSANDRA-7544 (CASSANDRA-14211)
 * Non-disruptive seed node list reload (CASSANDRA-14190)
 * Nodetool tablehistograms to print statics for all the tables (CASSANDRA-14185)
 * Migrate dtests to use pytest and python3 (CASSANDRA-14134)
 * Allow storage port to be configurable per node (CASSANDRA-7544)
 * Make sub-range selection for non-frozen collections return null instead of empty (CASSANDRA-14182)
 * BloomFilter serialization format should not change byte ordering (CASSANDRA-9067)
 * Remove unused on-heap BloomFilter implementation (CASSANDRA-14152)
 * Delete temp test files on exit (CASSANDRA-14153)
 * Make PartitionUpdate and Mutation immutable (CASSANDRA-13867)
 * Fix CommitLogReplayer exception for CDC data (CASSANDRA-14066)
 * Fix cassandra-stress startup failure (CASSANDRA-14106)
 * Remove initialDirectories from CFS (CASSANDRA-13928)
 * Fix trivial log format error (CASSANDRA-14015)
 * Allow sstabledump to do a json object per partition (CASSANDRA-13848)
 * Add option to optimise merkle tree comparison across replicas (CASSANDRA-3200)
 * Remove unused and deprecated methods from AbstractCompactionStrategy (CASSANDRA-14081)
 * Fix Distribution.average in cassandra-stress (CASSANDRA-14090)
 * Support a means of logging all queries as they were invoked (CASSANDRA-13983)
 * Presize collections (CASSANDRA-13760)
 * Add GroupCommitLogService (CASSANDRA-13530)
 * Parallelize initial materialized view build (CASSANDRA-12245)
 * Fix flaky SecondaryIndexManagerTest.assert[Not]MarkedAsBuilt (CASSANDRA-13965)
 * Make LWTs send resultset metadata on every request (CASSANDRA-13992)
 * Fix flaky indexWithFailedInitializationIsNotQueryableAfterPartialRebuild (CASSANDRA-13963)
 * Introduce leaf-only iterator (CASSANDRA-9988)
 * Upgrade Guava to 23.3 and Airline to 0.8 (CASSANDRA-13997)
 * Allow only one concurrent call to StatusLogger (CASSANDRA-12182)
 * Refactoring to specialised functional interfaces (CASSANDRA-13982)
 * Speculative retry should allow more friendly params (CASSANDRA-13876)
 * Throw exception if we send/receive repair messages to incompatible nodes (CASSANDRA-13944)
 * Replace usages of MessageDigest with Guava's Hasher (CASSANDRA-13291)
 * Add nodetool cmd to print hinted handoff window (CASSANDRA-13728)
 * Fix some alerts raised by static analysis (CASSANDRA-13799)
 * Checksum sstable metadata (CASSANDRA-13321, CASSANDRA-13593)
 * Add result set metadata to prepared statement MD5 hash calculation (CASSANDRA-10786)
 * Refactor GcCompactionTest to avoid boxing (CASSANDRA-13941)
 * Expose recent histograms in JmxHistograms (CASSANDRA-13642)
 * Fix buffer length comparison when decompressing in netty-based streaming (CASSANDRA-13899)
 * Properly close StreamCompressionInputStream to release any ByteBuf (CASSANDRA-13906)
 * Add SERIAL and LOCAL_SERIAL support for cassandra-stress (CASSANDRA-13925)
 * LCS needlessly checks for L0 STCS candidates multiple times (CASSANDRA-12961)
 * Correctly close netty channels when a stream session ends (CASSANDRA-13905)
 * Update lz4 to 1.4.0 (CASSANDRA-13741)
 * Optimize Paxos prepare and propose stage for local requests (CASSANDRA-13862)
 * Throttle base partitions during MV repair streaming to prevent OOM (CASSANDRA-13299)
 * Use compaction threshold for STCS in L0 (CASSANDRA-13861)
 * Fix problem with min_compress_ratio: 1 and disallow ratio < 1 (CASSANDRA-13703)
 * Add extra information to SASI timeout exception (CASSANDRA-13677)
 * Add incremental repair support for --hosts, --force, and subrange repair (CASSANDRA-13818)
 * Rework CompactionStrategyManager.getScanners synchronization (CASSANDRA-13786)
 * Add additional unit tests for batch behavior, TTLs, Timestamps (CASSANDRA-13846)
 * Add keyspace and table name in schema validation exception (CASSANDRA-13845)
 * Emit metrics whenever we hit tombstone failures and warn thresholds (CASSANDRA-13771)
 * Make netty EventLoopGroups daemon threads (CASSANDRA-13837)
 * Race condition when closing stream sessions (CASSANDRA-13852)
 * NettyFactoryTest is failing in trunk on macOS (CASSANDRA-13831)
 * Allow changing log levels via nodetool for related classes (CASSANDRA-12696)
 * Add stress profile yaml with LWT (CASSANDRA-7960)
 * Reduce memory copies and object creations when acting on ByteBufs (CASSANDRA-13789)
 * Simplify mx4j configuration (Cassandra-13578)
 * Fix trigger example on 4.0 (CASSANDRA-13796)
 * Force minumum timeout value (CASSANDRA-9375)
 * Use netty for streaming (CASSANDRA-12229)
 * Use netty for internode messaging (CASSANDRA-8457)
 * Add bytes repaired/unrepaired to nodetool tablestats (CASSANDRA-13774)
 * Don't delete incremental repair sessions if they still have sstables (CASSANDRA-13758)
 * Fix pending repair manager index out of bounds check (CASSANDRA-13769)
 * Don't use RangeFetchMapCalculator when RF=1 (CASSANDRA-13576)
 * Don't optimise trivial ranges in RangeFetchMapCalculator (CASSANDRA-13664)
 * Use an ExecutorService for repair commands instead of new Thread(..).start() (CASSANDRA-13594)
 * Fix race / ref leak in anticompaction (CASSANDRA-13688)
 * Expose tasks queue length via JMX (CASSANDRA-12758)
 * Fix race / ref leak in PendingRepairManager (CASSANDRA-13751)
 * Enable ppc64le runtime as unsupported architecture (CASSANDRA-13615)
 * Improve sstablemetadata output (CASSANDRA-11483)
 * Support for migrating legacy users to roles has been dropped (CASSANDRA-13371)
 * Introduce error metrics for repair (CASSANDRA-13387)
 * Refactoring to primitive functional interfaces in AuthCache (CASSANDRA-13732)
 * Update metrics to 3.1.5 (CASSANDRA-13648)
 * batch_size_warn_threshold_in_kb can now be set at runtime (CASSANDRA-13699)
 * Avoid always rebuilding secondary indexes at startup (CASSANDRA-13725)
 * Upgrade JMH from 1.13 to 1.19 (CASSANDRA-13727)
 * Upgrade SLF4J from 1.7.7 to 1.7.25 (CASSANDRA-12996)
 * Default for start_native_transport now true if not set in config (CASSANDRA-13656)
 * Don't add localhost to the graph when calculating where to stream from (CASSANDRA-13583)
 * Make CDC availability more deterministic via hard-linking (CASSANDRA-12148)
 * Allow skipping equality-restricted clustering columns in ORDER BY clause (CASSANDRA-10271)
 * Use common nowInSec for validation compactions (CASSANDRA-13671)
 * Improve handling of IR prepare failures (CASSANDRA-13672)
 * Send IR coordinator messages synchronously (CASSANDRA-13673)
 * Flush system.repair table before IR finalize promise (CASSANDRA-13660)
 * Fix column filter creation for wildcard queries (CASSANDRA-13650)
 * Add 'nodetool getbatchlogreplaythrottle' and 'nodetool setbatchlogreplaythrottle' (CASSANDRA-13614)
 * fix race condition in PendingRepairManager (CASSANDRA-13659)
 * Allow noop incremental repair state transitions (CASSANDRA-13658)
 * Run repair with down replicas (CASSANDRA-10446)
 * Added started & completed repair metrics (CASSANDRA-13598)
 * Added started & completed repair metrics (CASSANDRA-13598)
 * Improve secondary index (re)build failure and concurrency handling (CASSANDRA-10130)
 * Improve calculation of available disk space for compaction (CASSANDRA-13068)
 * Change the accessibility of RowCacheSerializer for third party row cache plugins (CASSANDRA-13579)
 * Allow sub-range repairs for a preview of repaired data (CASSANDRA-13570)
 * NPE in IR cleanup when columnfamily has no sstables (CASSANDRA-13585)
 * Fix Randomness of stress values (CASSANDRA-12744)
 * Allow selecting Map values and Set elements (CASSANDRA-7396)
 * Fast and garbage-free Streaming Histogram (CASSANDRA-13444)
 * Update repairTime for keyspaces on completion (CASSANDRA-13539)
 * Add configurable upper bound for validation executor threads (CASSANDRA-13521)
 * Bring back maxHintTTL propery (CASSANDRA-12982)
 * Add testing guidelines (CASSANDRA-13497)
 * Add more repair metrics (CASSANDRA-13531)
 * RangeStreamer should be smarter when picking endpoints for streaming (CASSANDRA-4650)
 * Avoid rewrapping an exception thrown for cache load functions (CASSANDRA-13367)
 * Log time elapsed for each incremental repair phase (CASSANDRA-13498)
 * Add multiple table operation support to cassandra-stress (CASSANDRA-8780)
 * Fix incorrect cqlsh results when selecting same columns multiple times (CASSANDRA-13262)
 * Fix WriteResponseHandlerTest is sensitive to test execution order (CASSANDRA-13421)
 * Improve incremental repair logging (CASSANDRA-13468)
 * Start compaction when incremental repair finishes (CASSANDRA-13454)
 * Add repair streaming preview (CASSANDRA-13257)
 * Cleanup isIncremental/repairedAt usage (CASSANDRA-13430)
 * Change protocol to allow sending key space independent of query string (CASSANDRA-10145)
 * Make gc_log and gc_warn settable at runtime (CASSANDRA-12661)
 * Take number of files in L0 in account when estimating remaining compaction tasks (CASSANDRA-13354)
 * Skip building views during base table streams on range movements (CASSANDRA-13065)
 * Improve error messages for +/- operations on maps and tuples (CASSANDRA-13197)
 * Remove deprecated repair JMX APIs (CASSANDRA-11530)
 * Fix version check to enable streaming keep-alive (CASSANDRA-12929)
 * Make it possible to monitor an ideal consistency level separate from actual consistency level (CASSANDRA-13289)
 * Outbound TCP connections ignore internode authenticator (CASSANDRA-13324)
 * Upgrade junit from 4.6 to 4.12 (CASSANDRA-13360)
 * Cleanup ParentRepairSession after repairs (CASSANDRA-13359)
 * Upgrade snappy-java to 1.1.2.6 (CASSANDRA-13336)
 * Incremental repair not streaming correct sstables (CASSANDRA-13328)
 * Upgrade the jna version to 4.3.0 (CASSANDRA-13300)
 * Add the currentTimestamp, currentDate, currentTime and currentTimeUUID functions (CASSANDRA-13132)
 * Remove config option index_interval (CASSANDRA-10671)
 * Reduce lock contention for collection types and serializers (CASSANDRA-13271)
 * Make it possible to override MessagingService.Verb ids (CASSANDRA-13283)
 * Avoid synchronized on prepareForRepair in ActiveRepairService (CASSANDRA-9292)
 * Adds the ability to use uncompressed chunks in compressed files (CASSANDRA-10520)
 * Don't flush sstables when streaming for incremental repair (CASSANDRA-13226)
 * Remove unused method (CASSANDRA-13227)
 * Fix minor bugs related to #9143 (CASSANDRA-13217)
 * Output warning if user increases RF (CASSANDRA-13079)
 * Remove pre-3.0 streaming compatibility code for 4.0 (CASSANDRA-13081)
 * Add support for + and - operations on dates (CASSANDRA-11936)
 * Fix consistency of incrementally repaired data (CASSANDRA-9143)
 * Increase commitlog version (CASSANDRA-13161)
 * Make TableMetadata immutable, optimize Schema (CASSANDRA-9425)
 * Refactor ColumnCondition (CASSANDRA-12981)
 * Parallelize streaming of different keyspaces (CASSANDRA-4663)
 * Improved compactions metrics (CASSANDRA-13015)
 * Speed-up start-up sequence by avoiding un-needed flushes (CASSANDRA-13031)
 * Use Caffeine (W-TinyLFU) for on-heap caches (CASSANDRA-10855)
 * Thrift removal (CASSANDRA-11115)
 * Remove pre-3.0 compatibility code for 4.0 (CASSANDRA-12716)
 * Add column definition kind to dropped columns in schema (CASSANDRA-12705)
 * Add (automate) Nodetool Documentation (CASSANDRA-12672)
 * Update bundled cqlsh python driver to 3.7.0 (CASSANDRA-12736)
 * Reject invalid replication settings when creating or altering a keyspace (CASSANDRA-12681)
 * Clean up the SSTableReader#getScanner API wrt removal of RateLimiter (CASSANDRA-12422)
 * Use new token allocation for non bootstrap case as well (CASSANDRA-13080)
 * Avoid byte-array copy when key cache is disabled (CASSANDRA-13084)
 * Require forceful decommission if number of nodes is less than replication factor (CASSANDRA-12510)
 * Allow IN restrictions on column families with collections (CASSANDRA-12654)
 * Log message size in trace message in OutboundTcpConnection (CASSANDRA-13028)
 * Add timeUnit Days for cassandra-stress (CASSANDRA-13029)
 * Add mutation size and batch metrics (CASSANDRA-12649)
 * Add method to get size of endpoints to TokenMetadata (CASSANDRA-12999)
 * Expose time spent waiting in thread pool queue (CASSANDRA-8398)
 * Conditionally update index built status to avoid unnecessary flushes (CASSANDRA-12969)
 * cqlsh auto completion: refactor definition of compaction strategy options (CASSANDRA-12946)
 * Add support for arithmetic operators (CASSANDRA-11935)
 * Add histogram for delay to deliver hints (CASSANDRA-13234)
 * Fix cqlsh automatic protocol downgrade regression (CASSANDRA-13307)
 * Changing `max_hint_window_in_ms` at runtime (CASSANDRA-11720)
 * Trivial format error in StorageProxy (CASSANDRA-13551)
 * Nodetool repair can hang forever if we lose the notification for the repair completing/failing (CASSANDRA-13480)
 * Anticompaction can cause noisy log messages (CASSANDRA-13684)
 * Switch to client init for sstabledump (CASSANDRA-13683)
 * CQLSH: Don't pause when capturing data (CASSANDRA-13743)
 * nodetool clearsnapshot requires --all to clear all snapshots (CASSANDRA-13391)
 * Correctly count range tombstones in traces and tombstone thresholds (CASSANDRA-8527)
 * cqlshrc.sample uses incorrect option for time formatting (CASSANDRA-14243)


3.11.3
 * Allow existing nodes to use all peers in shadow round (CASSANDRA-13851)
 * Fix cqlsh to read connection.ssl cqlshrc option again (CASSANDRA-14299)
 * Downgrade log level to trace for CommitLogSegmentManager (CASSANDRA-14370)
 * CQL fromJson(null) throws NullPointerException (CASSANDRA-13891)
 * Serialize empty buffer as empty string for json output format (CASSANDRA-14245)
 * Allow logging implementation to be interchanged for embedded testing (CASSANDRA-13396)
 * SASI tokenizer for simple delimiter based entries (CASSANDRA-14247)
 * Fix Loss of digits when doing CAST from varint/bigint to decimal (CASSANDRA-14170)
 * RateBasedBackPressure unnecessarily invokes a lock on the Guava RateLimiter (CASSANDRA-14163)
 * Fix wildcard GROUP BY queries (CASSANDRA-14209)
Merged from 3.0:
<<<<<<< HEAD
=======
 * Delay hints store excise by write timeout to avoid race with decommission (CASSANDRA-13740)
 * Deprecate background repair and probablistic read_repair_chance table options
   (CASSANDRA-13910)
>>>>>>> 32f9e676
 * Add missed CQL keywords to documentation (CASSANDRA-14359)
 * Fix unbounded validation compactions on repair / revert CASSANDRA-13797 (CASSANDRA-14332)
 * Avoid deadlock when running nodetool refresh before node is fully up (CASSANDRA-14310)
 * Handle all exceptions when opening sstables (CASSANDRA-14202)
 * Handle incompletely written hint descriptors during startup (CASSANDRA-14080)
 * Handle repeat open bound from SRP in read repair (CASSANDRA-14330)
 * Use zero as default score in DynamicEndpointSnitch (CASSANDRA-14252)
 * Respect max hint window when hinting for LWT (CASSANDRA-14215)
 * Adding missing WriteType enum values to v3, v4, and v5 spec (CASSANDRA-13697)
 * Don't regenerate bloomfilter and summaries on startup (CASSANDRA-11163)
 * Fix NPE when performing comparison against a null frozen in LWT (CASSANDRA-14087)
 * Log when SSTables are deleted (CASSANDRA-14302)
 * Fix batch commitlog sync regression (CASSANDRA-14292)
 * Write to pending endpoint when view replica is also base replica (CASSANDRA-14251)
 * Chain commit log marker potential performance regression in batch commit mode (CASSANDRA-14194)
 * Fully utilise specified compaction threads (CASSANDRA-14210)
 * Pre-create deletion log records to finish compactions quicker (CASSANDRA-12763)
Merged from 2.2:
 * Use Bounds instead of Range for sstables in anticompaction (CASSANDRA-14411)
 * Fix JSON queries with IN restrictions and ORDER BY clause (CASSANDRA-14286)
 * CQL fromJson(null) throws NullPointerException (CASSANDRA-13891)
Merged from 2.1:
 * Check checksum before decompressing data (CASSANDRA-14284)


3.11.2
 * Fix ReadCommandTest (CASSANDRA-14234)
 * Remove trailing period from latency reports at keyspace level (CASSANDRA-14233)
 * Remove dependencies on JVM internal classes from JMXServerUtils (CASSANDRA-14173) 
 * Add DEFAULT, UNSET, MBEAN and MBEANS to `ReservedKeywords` (CASSANDRA-14205)
 * Print correct snitch info from nodetool describecluster (CASSANDRA-13528)
 * Enable CDC unittest (CASSANDRA-14141)
 * Acquire read lock before accessing CompactionStrategyManager fields (CASSANDRA-14139)
 * Avoid invalidating disk boundaries unnecessarily (CASSANDRA-14083)
 * Avoid exposing compaction strategy index externally (CASSANDRA-14082)
 * Fix imbalanced disks when replacing node with same address with JBOD (CASSANDRA-14084)
 * Reload compaction strategies when disk boundaries are invalidated (CASSANDRA-13948)
 * Remove OpenJDK log warning (CASSANDRA-13916)
 * Prevent compaction strategies from looping indefinitely (CASSANDRA-14079)
 * Cache disk boundaries (CASSANDRA-13215)
 * Add asm jar to build.xml for maven builds (CASSANDRA-11193)
 * Round buffer size to powers of 2 for the chunk cache (CASSANDRA-13897)
 * Update jackson JSON jars (CASSANDRA-13949)
 * Avoid locks when checking LCS fanout and if we should defrag (CASSANDRA-13930)
Merged from 3.0:
 * Fix unit test failures in ViewComplexTest (CASSANDRA-14219)
 * Add MinGW uname check to start scripts (CASSANDRA-12840)
 * Use the correct digest file and reload sstable metadata in nodetool verify (CASSANDRA-14217)
 * Handle failure when mutating repaired status in Verifier (CASSANDRA-13933)
 * Set encoding for javadoc generation (CASSANDRA-14154)
 * Fix index target computation for dense composite tables with dropped compact storage (CASSANDRA-14104)
 * Improve commit log chain marker updating (CASSANDRA-14108)
 * Extra range tombstone bound creates double rows (CASSANDRA-14008)
 * Fix SStable ordering by max timestamp in SinglePartitionReadCommand (CASSANDRA-14010)
 * Accept role names containing forward-slash (CASSANDRA-14088)
 * Optimize CRC check chance probability calculations (CASSANDRA-14094)
 * Fix cleanup on keyspace with no replicas (CASSANDRA-13526)
 * Fix updating base table rows with TTL not removing materialized view entries (CASSANDRA-14071)
 * Reduce garbage created by DynamicSnitch (CASSANDRA-14091)
 * More frequent commitlog chained markers (CASSANDRA-13987)
 * Fix serialized size of DataLimits (CASSANDRA-14057)
 * Add flag to allow dropping oversized read repair mutations (CASSANDRA-13975)
 * Fix SSTableLoader logger message (CASSANDRA-14003)
 * Fix repair race that caused gossip to block (CASSANDRA-13849)
 * Tracing interferes with digest requests when using RandomPartitioner (CASSANDRA-13964)
 * Add flag to disable materialized views, and warnings on creation (CASSANDRA-13959)
 * Don't let user drop or generally break tables in system_distributed (CASSANDRA-13813)
 * Provide a JMX call to sync schema with local storage (CASSANDRA-13954)
 * Mishandling of cells for removed/dropped columns when reading legacy files (CASSANDRA-13939)
 * Deserialise sstable metadata in nodetool verify (CASSANDRA-13922)
Merged from 2.2:
 * Fix the inspectJvmOptions startup check (CASSANDRA-14112)
 * Fix race that prevents submitting compaction for a table when executor is full (CASSANDRA-13801)
 * Rely on the JVM to handle OutOfMemoryErrors (CASSANDRA-13006)
 * Grab refs during scrub/index redistribution/cleanup (CASSANDRA-13873)
Merged from 2.1:
 * Protect against overflow of local expiration time (CASSANDRA-14092)
 * RPM package spec: fix permissions for installed jars and config files (CASSANDRA-14181)
 * More PEP8 compliance for cqlsh


3.11.1
 * Fix the computation of cdc_total_space_in_mb for exabyte filesystems (CASSANDRA-13808)
 * AbstractTokenTreeBuilder#serializedSize returns wrong value when there is a single leaf and overflow collisions (CASSANDRA-13869)
 * Add a compaction option to TWCS to ignore sstables overlapping checks (CASSANDRA-13418)
 * BTree.Builder memory leak (CASSANDRA-13754)
 * Revert CASSANDRA-10368 of supporting non-pk column filtering due to correctness (CASSANDRA-13798)
 * Add a skip read validation flag to cassandra-stress (CASSANDRA-13772)
 * Fix cassandra-stress hang issues when an error during cluster connection happens (CASSANDRA-12938)
 * Better bootstrap failure message when blocked by (potential) range movement (CASSANDRA-13744)
 * "ignore" option is ignored in sstableloader (CASSANDRA-13721)
 * Deadlock in AbstractCommitLogSegmentManager (CASSANDRA-13652)
 * Duplicate the buffer before passing it to analyser in SASI operation (CASSANDRA-13512)
 * Properly evict pstmts from prepared statements cache (CASSANDRA-13641)
Merged from 3.0:
 * Improve TRUNCATE performance (CASSANDRA-13909)
 * Implement short read protection on partition boundaries (CASSANDRA-13595)
 * Fix ISE thrown by UPI.Serializer.hasNext() for some SELECT queries (CASSANDRA-13911)
 * Filter header only commit logs before recovery (CASSANDRA-13918)
 * AssertionError prepending to a list (CASSANDRA-13149)
 * Fix support for SuperColumn tables (CASSANDRA-12373)
 * Handle limit correctly on tables with strict liveness (CASSANDRA-13883)
 * Fix missing original update in TriggerExecutor (CASSANDRA-13894)
 * Remove non-rpc-ready nodes from counter leader candidates (CASSANDRA-13043)
 * Improve short read protection performance (CASSANDRA-13794)
 * Fix sstable reader to support range-tombstone-marker for multi-slices (CASSANDRA-13787)
 * Fix short read protection for tables with no clustering columns (CASSANDRA-13880)
 * Make isBuilt volatile in PartitionUpdate (CASSANDRA-13619)
 * Prevent integer overflow of timestamps in CellTest and RowsTest (CASSANDRA-13866)
 * Fix counter application order in short read protection (CASSANDRA-12872)
 * Don't block RepairJob execution on validation futures (CASSANDRA-13797)
 * Wait for all management tasks to complete before shutting down CLSM (CASSANDRA-13123)
 * INSERT statement fails when Tuple type is used as clustering column with default DESC order (CASSANDRA-13717)
 * Fix pending view mutations handling and cleanup batchlog when there are local and remote paired mutations (CASSANDRA-13069)
 * Improve config validation and documentation on overflow and NPE (CASSANDRA-13622)
 * Range deletes in a CAS batch are ignored (CASSANDRA-13655)
 * Avoid assertion error when IndexSummary > 2G (CASSANDRA-12014)
 * Change repair midpoint logging for tiny ranges (CASSANDRA-13603)
 * Better handle corrupt final commitlog segment (CASSANDRA-11995)
 * StreamingHistogram is not thread safe (CASSANDRA-13756)
 * Fix MV timestamp issues (CASSANDRA-11500)
 * Better tolerate improperly formatted bcrypt hashes (CASSANDRA-13626)
 * Fix race condition in read command serialization (CASSANDRA-13363)
 * Fix AssertionError in short read protection (CASSANDRA-13747)
 * Don't skip corrupted sstables on startup (CASSANDRA-13620)
 * Fix the merging of cells with different user type versions (CASSANDRA-13776)
 * Copy session properties on cqlsh.py do_login (CASSANDRA-13640)
 * Potential AssertionError during ReadRepair of range tombstone and partition deletions (CASSANDRA-13719)
 * Don't let stress write warmup data if n=0 (CASSANDRA-13773)
 * Gossip thread slows down when using batch commit log (CASSANDRA-12966)
 * Randomize batchlog endpoint selection with only 1 or 2 racks (CASSANDRA-12884)
 * Fix digest calculation for counter cells (CASSANDRA-13750)
 * Fix ColumnDefinition.cellValueType() for non-frozen collection and change SSTabledump to use type.toJSONString() (CASSANDRA-13573)
 * Skip materialized view addition if the base table doesn't exist (CASSANDRA-13737)
 * Drop table should remove corresponding entries in dropped_columns table (CASSANDRA-13730)
 * Log warn message until legacy auth tables have been migrated (CASSANDRA-13371)
 * Fix incorrect [2.1 <- 3.0] serialization of counter cells created in 2.0 (CASSANDRA-13691)
 * Fix invalid writetime for null cells (CASSANDRA-13711)
 * Fix ALTER TABLE statement to atomically propagate changes to the table and its MVs (CASSANDRA-12952)
 * Fixed ambiguous output of nodetool tablestats command (CASSANDRA-13722)
 * Fix Digest mismatch Exception if hints file has UnknownColumnFamily (CASSANDRA-13696)
 * Purge tombstones created by expired cells (CASSANDRA-13643)
 * Make concat work with iterators that have different subsets of columns (CASSANDRA-13482)
 * Set test.runners based on cores and memory size (CASSANDRA-13078)
 * Allow different NUMACTL_ARGS to be passed in (CASSANDRA-13557)
 * Allow native function calls in CQLSSTableWriter (CASSANDRA-12606)
 * Fix secondary index queries on COMPACT tables (CASSANDRA-13627)
 * Nodetool listsnapshots output is missing a newline, if there are no snapshots (CASSANDRA-13568)
 * sstabledump reports incorrect usage for argument order (CASSANDRA-13532)
Merged from 2.2:
 * Safely handle empty buffers when outputting to JSON (CASSANDRA-13868)
 * Copy session properties on cqlsh.py do_login (CASSANDRA-13847)
 * Fix load over calculated issue in IndexSummaryRedistribution (CASSANDRA-13738)
 * Fix compaction and flush exception not captured (CASSANDRA-13833)
 * Uncaught exceptions in Netty pipeline (CASSANDRA-13649)
 * Prevent integer overflow on exabyte filesystems (CASSANDRA-13067)
 * Fix queries with LIMIT and filtering on clustering columns (CASSANDRA-11223)
 * Fix potential NPE when resume bootstrap fails (CASSANDRA-13272)
 * Fix toJSONString for the UDT, tuple and collection types (CASSANDRA-13592)
 * Fix nested Tuples/UDTs validation (CASSANDRA-13646)
Merged from 2.1:
 * Clone HeartBeatState when building gossip messages. Make its generation/version volatile (CASSANDRA-13700)


3.11.0
 * Allow native function calls in CQLSSTableWriter (CASSANDRA-12606)
 * Replace string comparison with regex/number checks in MessagingService test (CASSANDRA-13216)
 * Fix formatting of duration columns in CQLSH (CASSANDRA-13549)
 * Fix the problem with duplicated rows when using paging with SASI (CASSANDRA-13302)
 * Allow CONTAINS statements filtering on the partition key and it’s parts (CASSANDRA-13275)
 * Fall back to even ranges calculation in clusters with vnodes when tokens are distributed unevenly (CASSANDRA-13229)
 * Fix duration type validation to prevent overflow (CASSANDRA-13218)
 * Forbid unsupported creation of SASI indexes over partition key columns (CASSANDRA-13228)
 * Reject multiple values for a key in CQL grammar. (CASSANDRA-13369)
 * UDA fails without input rows (CASSANDRA-13399)
 * Fix compaction-stress by using daemonInitialization (CASSANDRA-13188)
 * V5 protocol flags decoding broken (CASSANDRA-13443)
 * Use write lock not read lock for removing sstables from compaction strategies. (CASSANDRA-13422)
 * Use corePoolSize equal to maxPoolSize in JMXEnabledThreadPoolExecutors (CASSANDRA-13329)
 * Avoid rebuilding SASI indexes containing no values (CASSANDRA-12962)
 * Add charset to Analyser input stream (CASSANDRA-13151)
 * Fix testLimitSSTables flake caused by concurrent flush (CASSANDRA-12820)
 * cdc column addition strikes again (CASSANDRA-13382)
 * Fix static column indexes (CASSANDRA-13277)
 * DataOutputBuffer.asNewBuffer broken (CASSANDRA-13298)
 * unittest CipherFactoryTest failed on MacOS (CASSANDRA-13370)
 * Forbid SELECT restrictions and CREATE INDEX over non-frozen UDT columns (CASSANDRA-13247)
 * Default logging we ship will incorrectly print "?:?" for "%F:%L" pattern (CASSANDRA-13317)
 * Possible AssertionError in UnfilteredRowIteratorWithLowerBound (CASSANDRA-13366)
 * Support unaligned memory access for AArch64 (CASSANDRA-13326)
 * Improve SASI range iterator efficiency on intersection with an empty range (CASSANDRA-12915).
 * Fix equality comparisons of columns using the duration type (CASSANDRA-13174)
 * Move to FastThreadLocalThread and FastThreadLocal (CASSANDRA-13034)
 * nodetool stopdaemon errors out (CASSANDRA-13030)
 * Tables in system_distributed should not use gcgs of 0 (CASSANDRA-12954)
 * Fix primary index calculation for SASI (CASSANDRA-12910)
 * More fixes to the TokenAllocator (CASSANDRA-12990)
 * NoReplicationTokenAllocator should work with zero replication factor (CASSANDRA-12983)
 * Address message coalescing regression (CASSANDRA-12676)
 * Delete illegal character from StandardTokenizerImpl.jflex (CASSANDRA-13417)
 * Fix cqlsh automatic protocol downgrade regression (CASSANDRA-13307)
 * Tracing payload not passed from QueryMessage to tracing session (CASSANDRA-12835)
Merged from 3.0:
 * Filter header only commit logs before recovery (CASSANDRA-13918)
 * Ensure int overflow doesn't occur when calculating large partition warning size (CASSANDRA-13172)
 * Ensure consistent view of partition columns between coordinator and replica in ColumnFilter (CASSANDRA-13004)
 * Failed unregistering mbean during drop keyspace (CASSANDRA-13346)
 * nodetool scrub/cleanup/upgradesstables exit code is wrong (CASSANDRA-13542)
 * Fix the reported number of sstable data files accessed per read (CASSANDRA-13120)
 * Fix schema digest mismatch during rolling upgrades from versions before 3.0.12 (CASSANDRA-13559)
 * Upgrade JNA version to 4.4.0 (CASSANDRA-13072)
 * Interned ColumnIdentifiers should use minimal ByteBuffers (CASSANDRA-13533)
 * Fix repair process violating start/end token limits for small ranges (CASSANDRA-13052)
 * Add storage port options to sstableloader (CASSANDRA-13518)
 * Properly handle quoted index names in cqlsh DESCRIBE output (CASSANDRA-12847)
 * Fix NPE in StorageService.excise() (CASSANDRA-13163)
 * Expire OutboundTcpConnection messages by a single Thread (CASSANDRA-13265)
 * Fail repair if insufficient responses received (CASSANDRA-13397)
 * Fix SSTableLoader fail when the loaded table contains dropped columns (CASSANDRA-13276)
 * Avoid name clashes in CassandraIndexTest (CASSANDRA-13427)
 * Handling partially written hint files (CASSANDRA-12728)
 * Interrupt replaying hints on decommission (CASSANDRA-13308)
 * Handling partially written hint files (CASSANDRA-12728)
 * Fix NPE issue in StorageService (CASSANDRA-13060)
 * Make reading of range tombstones more reliable (CASSANDRA-12811)
 * Fix startup problems due to schema tables not completely flushed (CASSANDRA-12213)
 * Fix view builder bug that can filter out data on restart (CASSANDRA-13405)
 * Fix 2i page size calculation when there are no regular columns (CASSANDRA-13400)
 * Fix the conversion of 2.X expired rows without regular column data (CASSANDRA-13395)
 * Fix hint delivery when using ext+internal IPs with prefer_local enabled (CASSANDRA-13020)
 * Legacy deserializer can create empty range tombstones (CASSANDRA-13341)
 * Legacy caching options can prevent 3.0 upgrade (CASSANDRA-13384)
 * Use the Kernel32 library to retrieve the PID on Windows and fix startup checks (CASSANDRA-13333)
 * Fix code to not exchange schema across major versions (CASSANDRA-13274)
 * Dropping column results in "corrupt" SSTable (CASSANDRA-13337)
 * Bugs handling range tombstones in the sstable iterators (CASSANDRA-13340)
 * Fix CONTAINS filtering for null collections (CASSANDRA-13246)
 * Applying: Use a unique metric reservoir per test run when using Cassandra-wide metrics residing in MBeans (CASSANDRA-13216)
 * Propagate row deletions in 2i tables on upgrade (CASSANDRA-13320)
 * Slice.isEmpty() returns false for some empty slices (CASSANDRA-13305)
 * Add formatted row output to assertEmpty in CQL Tester (CASSANDRA-13238)
 * Prevent data loss on upgrade 2.1 - 3.0 by adding component separator to LogRecord absolute path (CASSANDRA-13294)
 * Improve testing on macOS by eliminating sigar logging (CASSANDRA-13233)
 * Cqlsh copy-from should error out when csv contains invalid data for collections (CASSANDRA-13071)
 * Fix "multiple versions of ant detected..." when running ant test (CASSANDRA-13232)
 * Coalescing strategy sleeps too much (CASSANDRA-13090)
 * Faster StreamingHistogram (CASSANDRA-13038)
 * Legacy deserializer can create unexpected boundary range tombstones (CASSANDRA-13237)
 * Remove unnecessary assertion from AntiCompactionTest (CASSANDRA-13070)
 * Fix cqlsh COPY for dates before 1900 (CASSANDRA-13185)
 * Use keyspace replication settings on system.size_estimates table (CASSANDRA-9639)
 * Add vm.max_map_count StartupCheck (CASSANDRA-13008)
 * Obfuscate password in stress-graphs (CASSANDRA-12233)
 * Hint related logging should include the IP address of the destination in addition to
   host ID (CASSANDRA-13205)
 * Reloading logback.xml does not work (CASSANDRA-13173)
 * Lightweight transactions temporarily fail after upgrade from 2.1 to 3.0 (CASSANDRA-13109)
 * Duplicate rows after upgrading from 2.1.16 to 3.0.10/3.9 (CASSANDRA-13125)
 * Fix UPDATE queries with empty IN restrictions (CASSANDRA-13152)
 * Fix handling of partition with partition-level deletion plus
   live rows in sstabledump (CASSANDRA-13177)
 * Provide user workaround when system_schema.columns does not contain entries
   for a table that's in system_schema.tables (CASSANDRA-13180)
 * Nodetool upgradesstables/scrub/compact ignores system tables (CASSANDRA-13410)
 * Fix schema version calculation for rolling upgrades (CASSANDRA-13441)
Merged from 2.2:
 * Nodes started with join_ring=False should be able to serve requests when authentication is enabled (CASSANDRA-11381)
 * cqlsh COPY FROM: increment error count only for failures, not for attempts (CASSANDRA-13209)
 * Avoid starting gossiper in RemoveTest (CASSANDRA-13407)
 * Fix weightedSize() for row-cache reported by JMX and NodeTool (CASSANDRA-13393)
 * Fix JVM metric names (CASSANDRA-13103)
 * Honor truststore-password parameter in cassandra-stress (CASSANDRA-12773)
 * Discard in-flight shadow round responses (CASSANDRA-12653)
 * Don't anti-compact repaired data to avoid inconsistencies (CASSANDRA-13153)
 * Wrong logger name in AnticompactionTask (CASSANDRA-13343)
 * Commitlog replay may fail if last mutation is within 4 bytes of end of segment (CASSANDRA-13282)
 * Fix queries updating multiple time the same list (CASSANDRA-13130)
 * Fix GRANT/REVOKE when keyspace isn't specified (CASSANDRA-13053)
 * Fix flaky LongLeveledCompactionStrategyTest (CASSANDRA-12202)
 * Fix failing COPY TO STDOUT (CASSANDRA-12497)
 * Fix ColumnCounter::countAll behaviour for reverse queries (CASSANDRA-13222)
 * Exceptions encountered calling getSeeds() breaks OTC thread (CASSANDRA-13018)
 * Fix negative mean latency metric (CASSANDRA-12876)
 * Use only one file pointer when creating commitlog segments (CASSANDRA-12539)
Merged from 2.1:
 * Fix 2ndary index queries on partition keys for tables with static columns (CASSANDRA-13147)
 * Fix ParseError unhashable type list in cqlsh copy from (CASSANDRA-13364)
 * Remove unused repositories (CASSANDRA-13278)
 * Log stacktrace of uncaught exceptions (CASSANDRA-13108)
 * Use portable stderr for java error in startup (CASSANDRA-13211)
 * Fix Thread Leak in OutboundTcpConnection (CASSANDRA-13204)
 * Upgrade netty version to fix memory leak with client encryption (CASSANDRA-13114)
 * Coalescing strategy can enter infinite loop (CASSANDRA-13159)


3.10
 * Fix secondary index queries regression (CASSANDRA-13013)
 * Add duration type to the protocol V5 (CASSANDRA-12850)
 * Fix duration type validation (CASSANDRA-13143)
 * Fix flaky GcCompactionTest (CASSANDRA-12664)
 * Fix TestHintedHandoff.hintedhandoff_decom_test (CASSANDRA-13058)
 * Fixed query monitoring for range queries (CASSANDRA-13050)
 * Remove outboundBindAny configuration property (CASSANDRA-12673)
 * Use correct bounds for all-data range when filtering (CASSANDRA-12666)
 * Remove timing window in test case (CASSANDRA-12875)
 * Resolve unit testing without JCE security libraries installed (CASSANDRA-12945)
 * Fix inconsistencies in cassandra-stress load balancing policy (CASSANDRA-12919)
 * Fix validation of non-frozen UDT cells (CASSANDRA-12916)
 * Don't shut down socket input/output on StreamSession (CASSANDRA-12903)
 * Fix Murmur3PartitionerTest (CASSANDRA-12858)
 * Move cqlsh syntax rules into separate module and allow easier customization (CASSANDRA-12897)
 * Fix CommitLogSegmentManagerTest (CASSANDRA-12283)
 * Fix cassandra-stress truncate option (CASSANDRA-12695)
 * Fix crossNode value when receiving messages (CASSANDRA-12791)
 * Don't load MX4J beans twice (CASSANDRA-12869)
 * Extend native protocol request flags, add versions to SUPPORTED, and introduce ProtocolVersion enum (CASSANDRA-12838)
 * Set JOINING mode when running pre-join tasks (CASSANDRA-12836)
 * remove net.mintern.primitive library due to license issue (CASSANDRA-12845)
 * Properly format IPv6 addresses when logging JMX service URL (CASSANDRA-12454)
 * Optimize the vnode allocation for single replica per DC (CASSANDRA-12777)
 * Use non-token restrictions for bounds when token restrictions are overridden (CASSANDRA-12419)
 * Fix CQLSH auto completion for PER PARTITION LIMIT (CASSANDRA-12803)
 * Use different build directories for Eclipse and Ant (CASSANDRA-12466)
 * Avoid potential AttributeError in cqlsh due to no table metadata (CASSANDRA-12815)
 * Fix RandomReplicationAwareTokenAllocatorTest.testExistingCluster (CASSANDRA-12812)
 * Upgrade commons-codec to 1.9 (CASSANDRA-12790)
 * Add duration data type (CASSANDRA-11873)
 * Make the fanout size for LeveledCompactionStrategy to be configurable (CASSANDRA-11550)
 * Fix timeout in ReplicationAwareTokenAllocatorTest (CASSANDRA-12784)
 * Improve sum aggregate functions (CASSANDRA-12417)
 * Make cassandra.yaml docs for batch_size_*_threshold_in_kb reflect changes in CASSANDRA-10876 (CASSANDRA-12761)
 * cqlsh fails to format collections when using aliases (CASSANDRA-11534)
 * Check for hash conflicts in prepared statements (CASSANDRA-12733)
 * Exit query parsing upon first error (CASSANDRA-12598)
 * Fix cassandra-stress to use single seed in UUID generation (CASSANDRA-12729)
 * CQLSSTableWriter does not allow Update statement (CASSANDRA-12450)
 * Config class uses boxed types but DD exposes primitive types (CASSANDRA-12199)
 * Add pre- and post-shutdown hooks to Storage Service (CASSANDRA-12461)
 * Add hint delivery metrics (CASSANDRA-12693)
 * Remove IndexInfo cache from FileIndexInfoRetriever (CASSANDRA-12731)
 * ColumnIndex does not reuse buffer (CASSANDRA-12502)
 * cdc column addition still breaks schema migration tasks (CASSANDRA-12697)
 * Upgrade metrics-reporter dependencies (CASSANDRA-12089)
 * Tune compaction thread count via nodetool (CASSANDRA-12248)
 * Add +=/-= shortcut syntax for update queries (CASSANDRA-12232)
 * Include repair session IDs in repair start message (CASSANDRA-12532)
 * Add a blocking task to Index, run before joining the ring (CASSANDRA-12039)
 * Fix NPE when using CQLSSTableWriter (CASSANDRA-12667)
 * Support optional backpressure strategies at the coordinator (CASSANDRA-9318)
 * Make randompartitioner work with new vnode allocation (CASSANDRA-12647)
 * Fix cassandra-stress graphing (CASSANDRA-12237)
 * Allow filtering on partition key columns for queries without secondary indexes (CASSANDRA-11031)
 * Fix Cassandra Stress reporting thread model and precision (CASSANDRA-12585)
 * Add JMH benchmarks.jar (CASSANDRA-12586)
 * Cleanup uses of AlterTableStatementColumn (CASSANDRA-12567)
 * Add keep-alive to streaming (CASSANDRA-11841)
 * Tracing payload is passed through newSession(..) (CASSANDRA-11706)
 * avoid deleting non existing sstable files and improve related log messages (CASSANDRA-12261)
 * json/yaml output format for nodetool compactionhistory (CASSANDRA-12486)
 * Retry all internode messages once after a connection is
   closed and reopened (CASSANDRA-12192)
 * Add support to rebuild from targeted replica (CASSANDRA-9875)
 * Add sequence distribution type to cassandra stress (CASSANDRA-12490)
 * "SELECT * FROM foo LIMIT ;" does not error out (CASSANDRA-12154)
 * Define executeLocally() at the ReadQuery Level (CASSANDRA-12474)
 * Extend read/write failure messages with a map of replica addresses
   to error codes in the v5 native protocol (CASSANDRA-12311)
 * Fix rebuild of SASI indexes with existing index files (CASSANDRA-12374)
 * Let DatabaseDescriptor not implicitly startup services (CASSANDRA-9054, 12550)
 * Fix clustering indexes in presence of static columns in SASI (CASSANDRA-12378)
 * Fix queries on columns with reversed type on SASI indexes (CASSANDRA-12223)
 * Added slow query log (CASSANDRA-12403)
 * Count full coordinated request against timeout (CASSANDRA-12256)
 * Allow TTL with null value on insert and update (CASSANDRA-12216)
 * Make decommission operation resumable (CASSANDRA-12008)
 * Add support to one-way targeted repair (CASSANDRA-9876)
 * Remove clientutil jar (CASSANDRA-11635)
 * Fix compaction throughput throttle (CASSANDRA-12366, CASSANDRA-12717)
 * Delay releasing Memtable memory on flush until PostFlush has finished running (CASSANDRA-12358)
 * Cassandra stress should dump all setting on startup (CASSANDRA-11914)
 * Make it possible to compact a given token range (CASSANDRA-10643)
 * Allow updating DynamicEndpointSnitch properties via JMX (CASSANDRA-12179)
 * Collect metrics on queries by consistency level (CASSANDRA-7384)
 * Add support for GROUP BY to SELECT statement (CASSANDRA-10707)
 * Deprecate memtable_cleanup_threshold and update default for memtable_flush_writers (CASSANDRA-12228)
 * Upgrade to OHC 0.4.4 (CASSANDRA-12133)
 * Add version command to cassandra-stress (CASSANDRA-12258)
 * Create compaction-stress tool (CASSANDRA-11844)
 * Garbage-collecting compaction operation and schema option (CASSANDRA-7019)
 * Add beta protocol flag for v5 native protocol (CASSANDRA-12142)
 * Support filtering on non-PRIMARY KEY columns in the CREATE
   MATERIALIZED VIEW statement's WHERE clause (CASSANDRA-10368)
 * Unify STDOUT and SYSTEMLOG logback format (CASSANDRA-12004)
 * COPY FROM should raise error for non-existing input files (CASSANDRA-12174)
 * Faster write path (CASSANDRA-12269)
 * Option to leave omitted columns in INSERT JSON unset (CASSANDRA-11424)
 * Support json/yaml output in nodetool tpstats (CASSANDRA-12035)
 * Expose metrics for successful/failed authentication attempts (CASSANDRA-10635)
 * Prepend snapshot name with "truncated" or "dropped" when a snapshot
   is taken before truncating or dropping a table (CASSANDRA-12178)
 * Optimize RestrictionSet (CASSANDRA-12153)
 * cqlsh does not automatically downgrade CQL version (CASSANDRA-12150)
 * Omit (de)serialization of state variable in UDAs (CASSANDRA-9613)
 * Create a system table to expose prepared statements (CASSANDRA-8831)
 * Reuse DataOutputBuffer from ColumnIndex (CASSANDRA-11970)
 * Remove DatabaseDescriptor dependency from SegmentedFile (CASSANDRA-11580)
 * Add supplied username to authentication error messages (CASSANDRA-12076)
 * Remove pre-startup check for open JMX port (CASSANDRA-12074)
 * Remove compaction Severity from DynamicEndpointSnitch (CASSANDRA-11738)
 * Restore resumable hints delivery (CASSANDRA-11960)
 * Properly record CAS contention (CASSANDRA-12626)
Merged from 3.0:
 * Dump threads when unit tests time out (CASSANDRA-13117)
 * Better error when modifying function permissions without explicit keyspace (CASSANDRA-12925)
 * Indexer is not correctly invoked when building indexes over sstables (CASSANDRA-13075)
 * Stress daemon help is incorrect (CASSANDRA-12563)
 * Read repair is not blocking repair to finish in foreground repair (CASSANDRA-13115)
 * Replace empty strings with null values if they cannot be converted (CASSANDRA-12794)
 * Remove support for non-JavaScript UDFs (CASSANDRA-12883)
 * Fix deserialization of 2.x DeletedCells (CASSANDRA-12620)
 * Add parent repair session id to anticompaction log message (CASSANDRA-12186)
 * Improve contention handling on failure to acquire MV lock for streaming and hints (CASSANDRA-12905)
 * Fix DELETE and UPDATE queries with empty IN restrictions (CASSANDRA-12829)
 * Mark MVs as built after successful bootstrap (CASSANDRA-12984)
 * Estimated TS drop-time histogram updated with Cell.NO_DELETION_TIME (CASSANDRA-13040)
 * Nodetool compactionstats fails with NullPointerException (CASSANDRA-13021)
 * Thread local pools never cleaned up (CASSANDRA-13033)
 * Set RPC_READY to false when draining or if a node is marked as shutdown (CASSANDRA-12781)
 * CQL often queries static columns unnecessarily (CASSANDRA-12768)
 * Make sure sstables only get committed when it's safe to discard commit log records (CASSANDRA-12956)
 * Reject default_time_to_live option when creating or altering MVs (CASSANDRA-12868)
 * Nodetool should use a more sane max heap size (CASSANDRA-12739)
 * LocalToken ensures token values are cloned on heap (CASSANDRA-12651)
 * AnticompactionRequestSerializer serializedSize is incorrect (CASSANDRA-12934)
 * Prevent reloading of logback.xml from UDF sandbox (CASSANDRA-12535)
 * Reenable HeapPool (CASSANDRA-12900)
 * Disallow offheap_buffers memtable allocation (CASSANDRA-11039)
 * Fix CommitLogSegmentManagerTest (CASSANDRA-12283)
 * Pass root cause to CorruptBlockException when uncompression failed (CASSANDRA-12889)
 * Batch with multiple conditional updates for the same partition causes AssertionError (CASSANDRA-12867)
 * Make AbstractReplicationStrategy extendable from outside its package (CASSANDRA-12788)
 * Don't tell users to turn off consistent rangemovements during rebuild. (CASSANDRA-12296)
 * Fix CommitLogTest.testDeleteIfNotDirty (CASSANDRA-12854)
 * Avoid deadlock due to MV lock contention (CASSANDRA-12689)
 * Fix for KeyCacheCqlTest flakiness (CASSANDRA-12801)
 * Include SSTable filename in compacting large row message (CASSANDRA-12384)
 * Fix potential socket leak (CASSANDRA-12329, CASSANDRA-12330)
 * Fix ViewTest.testCompaction (CASSANDRA-12789)
 * Improve avg aggregate functions (CASSANDRA-12417)
 * Preserve quoted reserved keyword column names in MV creation (CASSANDRA-11803)
 * nodetool stopdaemon errors out (CASSANDRA-12646)
 * Split materialized view mutations on build to prevent OOM (CASSANDRA-12268)
 * mx4j does not work in 3.0.8 (CASSANDRA-12274)
 * Abort cqlsh copy-from in case of no answer after prolonged period of time (CASSANDRA-12740)
 * Avoid sstable corrupt exception due to dropped static column (CASSANDRA-12582)
 * Make stress use client mode to avoid checking commit log size on startup (CASSANDRA-12478)
 * Fix exceptions with new vnode allocation (CASSANDRA-12715)
 * Unify drain and shutdown processes (CASSANDRA-12509)
 * Fix NPE in ComponentOfSlice.isEQ() (CASSANDRA-12706)
 * Fix failure in LogTransactionTest (CASSANDRA-12632)
 * Fix potentially incomplete non-frozen UDT values when querying with the
   full primary key specified (CASSANDRA-12605)
 * Make sure repaired tombstones are dropped when only_purge_repaired_tombstones is enabled (CASSANDRA-12703)
 * Skip writing MV mutations to commitlog on mutation.applyUnsafe() (CASSANDRA-11670)
 * Establish consistent distinction between non-existing partition and NULL value for LWTs on static columns (CASSANDRA-12060)
 * Extend ColumnIdentifier.internedInstances key to include the type that generated the byte buffer (CASSANDRA-12516)
 * Handle composite prefixes with final EOC=0 as in 2.x and refactor LegacyLayout.decodeBound (CASSANDRA-12423)
 * select_distinct_with_deletions_test failing on non-vnode environments (CASSANDRA-11126)
 * Stack Overflow returned to queries while upgrading (CASSANDRA-12527)
 * Fix legacy regex for temporary files from 2.2 (CASSANDRA-12565)
 * Add option to state current gc_grace_seconds to tools/bin/sstablemetadata (CASSANDRA-12208)
 * Fix file system race condition that may cause LogAwareFileLister to fail to classify files (CASSANDRA-11889)
 * Fix file handle leaks due to simultaneous compaction/repair and
   listing snapshots, calculating snapshot sizes, or making schema
   changes (CASSANDRA-11594)
 * Fix nodetool repair exits with 0 for some errors (CASSANDRA-12508)
 * Do not shut down BatchlogManager twice during drain (CASSANDRA-12504)
 * Disk failure policy should not be invoked on out of space (CASSANDRA-12385)
 * Calculate last compacted key on startup (CASSANDRA-6216)
 * Add schema to snapshot manifest, add USING TIMESTAMP clause to ALTER TABLE statements (CASSANDRA-7190)
 * If CF has no clustering columns, any row cache is full partition cache (CASSANDRA-12499)
 * Correct log message for statistics of offheap memtable flush (CASSANDRA-12776)
 * Explicitly set locale for string validation (CASSANDRA-12541,CASSANDRA-12542,CASSANDRA-12543,CASSANDRA-12545)
Merged from 2.2:
 * Fix speculative retry bugs (CASSANDRA-13009)
 * Fix handling of nulls and unsets in IN conditions (CASSANDRA-12981)
 * Fix race causing infinite loop if Thrift server is stopped before it starts listening (CASSANDRA-12856)
 * CompactionTasks now correctly drops sstables out of compaction when not enough disk space is available (CASSANDRA-12979)
 * Fix DynamicEndpointSnitch noop in multi-datacenter situations (CASSANDRA-13074)
 * cqlsh copy-from: encode column names to avoid primary key parsing errors (CASSANDRA-12909)
 * Temporarily fix bug that creates commit log when running offline tools (CASSANDRA-8616)
 * Reduce granuality of OpOrder.Group during index build (CASSANDRA-12796)
 * Test bind parameters and unset parameters in InsertUpdateIfConditionTest (CASSANDRA-12980)
 * Use saved tokens when setting local tokens on StorageService.joinRing (CASSANDRA-12935)
 * cqlsh: fix DESC TYPES errors (CASSANDRA-12914)
 * Fix leak on skipped SSTables in sstableupgrade (CASSANDRA-12899)
 * Avoid blocking gossip during pending range calculation (CASSANDRA-12281)
 * Fix purgeability of tombstones with max timestamp (CASSANDRA-12792)
 * Fail repair if participant dies during sync or anticompaction (CASSANDRA-12901)
 * cqlsh COPY: unprotected pk values before converting them if not using prepared statements (CASSANDRA-12863)
 * Fix Util.spinAssertEquals (CASSANDRA-12283)
 * Fix potential NPE for compactionstats (CASSANDRA-12462)
 * Prepare legacy authenticate statement if credentials table initialised after node startup (CASSANDRA-12813)
 * Change cassandra.wait_for_tracing_events_timeout_secs default to 0 (CASSANDRA-12754)
 * Clean up permissions when a UDA is dropped (CASSANDRA-12720)
 * Limit colUpdateTimeDelta histogram updates to reasonable deltas (CASSANDRA-11117)
 * Fix leak errors and execution rejected exceptions when draining (CASSANDRA-12457)
 * Fix merkle tree depth calculation (CASSANDRA-12580)
 * Make Collections deserialization more robust (CASSANDRA-12618)
 * Fix exceptions when enabling gossip on nodes that haven't joined the ring (CASSANDRA-12253)
 * Fix authentication problem when invoking cqlsh copy from a SOURCE command (CASSANDRA-12642)
 * Decrement pending range calculator jobs counter in finally block
 * cqlshlib tests: increase default execute timeout (CASSANDRA-12481)
 * Forward writes to replacement node when replace_address != broadcast_address (CASSANDRA-8523)
 * Fail repair on non-existing table (CASSANDRA-12279)
 * Enable repair -pr and -local together (fix regression of CASSANDRA-7450) (CASSANDRA-12522)
 * Better handle invalid system roles table (CASSANDRA-12700)
 * Split consistent range movement flag correction (CASSANDRA-12786)
Merged from 2.1:
 * cqlsh copy-from: sort user type fields in csv (CASSANDRA-12959)
 * Don't skip sstables based on maxLocalDeletionTime (CASSANDRA-12765)


3.8, 3.9
 * Fix value skipping with counter columns (CASSANDRA-11726)
 * Fix nodetool tablestats miss SSTable count (CASSANDRA-12205)
 * Fixed flacky SSTablesIteratedTest (CASSANDRA-12282)
 * Fixed flacky SSTableRewriterTest: check file counts before calling validateCFS (CASSANDRA-12348)
 * cqlsh: Fix handling of $$-escaped strings (CASSANDRA-12189)
 * Fix SSL JMX requiring truststore containing server cert (CASSANDRA-12109)
 * RTE from new CDC column breaks in flight queries (CASSANDRA-12236)
 * Fix hdr logging for single operation workloads (CASSANDRA-12145)
 * Fix SASI PREFIX search in CONTAINS mode with partial terms (CASSANDRA-12073)
 * Increase size of flushExecutor thread pool (CASSANDRA-12071)
 * Partial revert of CASSANDRA-11971, cannot recycle buffer in SP.sendMessagesToNonlocalDC (CASSANDRA-11950)
 * Upgrade netty to 4.0.39 (CASSANDRA-12032, CASSANDRA-12034)
 * Improve details in compaction log message (CASSANDRA-12080)
 * Allow unset values in CQLSSTableWriter (CASSANDRA-11911)
 * Chunk cache to request compressor-compatible buffers if pool space is exhausted (CASSANDRA-11993)
 * Remove DatabaseDescriptor dependencies from SequentialWriter (CASSANDRA-11579)
 * Move skip_stop_words filter before stemming (CASSANDRA-12078)
 * Support seek() in EncryptedFileSegmentInputStream (CASSANDRA-11957)
 * SSTable tools mishandling LocalPartitioner (CASSANDRA-12002)
 * When SEPWorker assigned work, set thread name to match pool (CASSANDRA-11966)
 * Add cross-DC latency metrics (CASSANDRA-11596)
 * Allow terms in selection clause (CASSANDRA-10783)
 * Add bind variables to trace (CASSANDRA-11719)
 * Switch counter shards' clock to timestamps (CASSANDRA-9811)
 * Introduce HdrHistogram and response/service/wait separation to stress tool (CASSANDRA-11853)
 * entry-weighers in QueryProcessor should respect partitionKeyBindIndexes field (CASSANDRA-11718)
 * Support older ant versions (CASSANDRA-11807)
 * Estimate compressed on disk size when deciding if sstable size limit reached (CASSANDRA-11623)
 * cassandra-stress profiles should support case sensitive schemas (CASSANDRA-11546)
 * Remove DatabaseDescriptor dependency from FileUtils (CASSANDRA-11578)
 * Faster streaming (CASSANDRA-9766)
 * Add prepared query parameter to trace for "Execute CQL3 prepared query" session (CASSANDRA-11425)
 * Add repaired percentage metric (CASSANDRA-11503)
 * Add Change-Data-Capture (CASSANDRA-8844)
Merged from 3.0:
 * Fix paging for 2.x to 3.x upgrades (CASSANDRA-11195)
 * Fix clean interval not sent to commit log for empty memtable flush (CASSANDRA-12436)
 * Fix potential resource leak in RMIServerSocketFactoryImpl (CASSANDRA-12331)
 * Make sure compaction stats are updated when compaction is interrupted (CASSANDRA-12100)
 * Change commitlog and sstables to track dirty and clean intervals (CASSANDRA-11828)
 * NullPointerException during compaction on table with static columns (CASSANDRA-12336)
 * Fixed ConcurrentModificationException when reading metrics in GraphiteReporter (CASSANDRA-11823)
 * Fix upgrade of super columns on thrift (CASSANDRA-12335)
 * Fixed flacky BlacklistingCompactionsTest, switched to fixed size types and increased corruption size (CASSANDRA-12359)
 * Rerun ReplicationAwareTokenAllocatorTest on failure to avoid flakiness (CASSANDRA-12277)
 * Exception when computing read-repair for range tombstones (CASSANDRA-12263)
 * Lost counter writes in compact table and static columns (CASSANDRA-12219)
 * AssertionError with MVs on updating a row that isn't indexed due to a null value (CASSANDRA-12247)
 * Disable RR and speculative retry with EACH_QUORUM reads (CASSANDRA-11980)
 * Add option to override compaction space check (CASSANDRA-12180)
 * Faster startup by only scanning each directory for temporary files once (CASSANDRA-12114)
 * Respond with v1/v2 protocol header when responding to driver that attempts
   to connect with too low of a protocol version (CASSANDRA-11464)
 * NullPointerExpception when reading/compacting table (CASSANDRA-11988)
 * Fix problem with undeleteable rows on upgrade to new sstable format (CASSANDRA-12144)
 * Fix potential bad messaging service message for paged range reads
   within mixed-version 3.x clusters (CASSANDRA-12249)
 * Fix paging logic for deleted partitions with static columns (CASSANDRA-12107)
 * Wait until the message is being send to decide which serializer must be used (CASSANDRA-11393)
 * Fix migration of static thrift column names with non-text comparators (CASSANDRA-12147)
 * Fix upgrading sparse tables that are incorrectly marked as dense (CASSANDRA-11315)
 * Fix reverse queries ignoring range tombstones (CASSANDRA-11733)
 * Avoid potential race when rebuilding CFMetaData (CASSANDRA-12098)
 * Avoid missing sstables when getting the canonical sstables (CASSANDRA-11996)
 * Always select the live sstables when getting sstables in bounds (CASSANDRA-11944)
 * Fix column ordering of results with static columns for Thrift requests in
   a mixed 2.x/3.x cluster, also fix potential non-resolved duplication of
   those static columns in query results (CASSANDRA-12123)
 * Avoid digest mismatch with empty but static rows (CASSANDRA-12090)
 * Fix EOF exception when altering column type (CASSANDRA-11820)
 * Fix potential race in schema during new table creation (CASSANDRA-12083)
 * cqlsh: fix error handling in rare COPY FROM failure scenario (CASSANDRA-12070)
 * Disable autocompaction during drain (CASSANDRA-11878)
 * Add a metrics timer to MemtablePool and use it to track time spent blocked on memory in MemtableAllocator (CASSANDRA-11327)
 * Fix upgrading schema with super columns with non-text subcomparators (CASSANDRA-12023)
 * Add TimeWindowCompactionStrategy (CASSANDRA-9666)
 * Fix JsonTransformer output of partition with deletion info (CASSANDRA-12418)
 * Fix NPE in SSTableLoader when specifying partial directory path (CASSANDRA-12609)
Merged from 2.2:
 * Add local address entry in PropertyFileSnitch (CASSANDRA-11332)
 * cqlsh copy: fix missing counter values (CASSANDRA-12476)
 * Move migration tasks to non-periodic queue, assure flush executor shutdown after non-periodic executor (CASSANDRA-12251)
 * cqlsh copy: fixed possible race in initializing feeding thread (CASSANDRA-11701)
 * Only set broadcast_rpc_address on Ec2MultiRegionSnitch if it's not set (CASSANDRA-11357)
 * Update StorageProxy range metrics for timeouts, failures and unavailables (CASSANDRA-9507)
 * Add Sigar to classes included in clientutil.jar (CASSANDRA-11635)
 * Add decay to histograms and timers used for metrics (CASSANDRA-11752)
 * Fix hanging stream session (CASSANDRA-10992)
 * Fix INSERT JSON, fromJson() support of smallint, tinyint types (CASSANDRA-12371)
 * Restore JVM metric export for metric reporters (CASSANDRA-12312)
 * Release sstables of failed stream sessions only when outgoing transfers are finished (CASSANDRA-11345)
 * Wait for tracing events before returning response and query at same consistency level client side (CASSANDRA-11465)
 * cqlsh copyutil should get host metadata by connected address (CASSANDRA-11979)
 * Fixed cqlshlib.test.remove_test_db (CASSANDRA-12214)
 * Synchronize ThriftServer::stop() (CASSANDRA-12105)
 * Use dedicated thread for JMX notifications (CASSANDRA-12146)
 * Improve streaming synchronization and fault tolerance (CASSANDRA-11414)
 * MemoryUtil.getShort() should return an unsigned short also for architectures not supporting unaligned memory accesses (CASSANDRA-11973)
Merged from 2.1:
 * Fix queries with empty ByteBuffer values in clustering column restrictions (CASSANDRA-12127)
 * Disable passing control to post-flush after flush failure to prevent data loss (CASSANDRA-11828)
 * Allow STCS-in-L0 compactions to reduce scope with LCS (CASSANDRA-12040)
 * cannot use cql since upgrading python to 2.7.11+ (CASSANDRA-11850)
 * Fix filtering on clustering columns when 2i is used (CASSANDRA-11907)


3.0.8
 * Fix potential race in schema during new table creation (CASSANDRA-12083)
 * cqlsh: fix error handling in rare COPY FROM failure scenario (CASSANDRA-12070)
 * Disable autocompaction during drain (CASSANDRA-11878)
 * Add a metrics timer to MemtablePool and use it to track time spent blocked on memory in MemtableAllocator (CASSANDRA-11327)
 * Fix upgrading schema with super columns with non-text subcomparators (CASSANDRA-12023)
 * Add TimeWindowCompactionStrategy (CASSANDRA-9666)
Merged from 2.2:
 * Allow nodetool info to run with readonly JMX access (CASSANDRA-11755)
 * Validate bloom_filter_fp_chance against lowest supported
   value when the table is created (CASSANDRA-11920)
 * Don't send erroneous NEW_NODE notifications on restart (CASSANDRA-11038)
 * StorageService shutdown hook should use a volatile variable (CASSANDRA-11984)
Merged from 2.1:
 * Add system property to set the max number of native transport requests in queue (CASSANDRA-11363)
 * Fix queries with empty ByteBuffer values in clustering column restrictions (CASSANDRA-12127)
 * Disable passing control to post-flush after flush failure to prevent data loss (CASSANDRA-11828)
 * Allow STCS-in-L0 compactions to reduce scope with LCS (CASSANDRA-12040)
 * cannot use cql since upgrading python to 2.7.11+ (CASSANDRA-11850)
 * Fix filtering on clustering columns when 2i is used (CASSANDRA-11907)
 * Avoid stalling paxos when the paxos state expires (CASSANDRA-12043)
 * Remove finished incoming streaming connections from MessagingService (CASSANDRA-11854)
 * Don't try to get sstables for non-repairing column families (CASSANDRA-12077)
 * Avoid marking too many sstables as repaired (CASSANDRA-11696)
 * Prevent select statements with clustering key > 64k (CASSANDRA-11882)
 * Fix clock skew corrupting other nodes with paxos (CASSANDRA-11991)
 * Remove distinction between non-existing static columns and existing but null in LWTs (CASSANDRA-9842)
 * Cache local ranges when calculating repair neighbors (CASSANDRA-11934)
 * Allow LWT operation on static column with only partition keys (CASSANDRA-10532)
 * Create interval tree over canonical sstables to avoid missing sstables during streaming (CASSANDRA-11886)
 * cqlsh COPY FROM: shutdown parent cluster after forking, to avoid corrupting SSL connections (CASSANDRA-11749)


3.7
 * Support multiple folders for user defined compaction tasks (CASSANDRA-11765)
 * Fix race in CompactionStrategyManager's pause/resume (CASSANDRA-11922)
Merged from 3.0:
 * Fix legacy serialization of Thrift-generated non-compound range tombstones
   when communicating with 2.x nodes (CASSANDRA-11930)
 * Fix Directories instantiations where CFS.initialDirectories should be used (CASSANDRA-11849)
 * Avoid referencing DatabaseDescriptor in AbstractType (CASSANDRA-11912)
 * Don't use static dataDirectories field in Directories instances (CASSANDRA-11647)
 * Fix sstables not being protected from removal during index build (CASSANDRA-11905)
 * cqlsh: Suppress stack trace from Read/WriteFailures (CASSANDRA-11032)
 * Remove unneeded code to repair index summaries that have
   been improperly down-sampled (CASSANDRA-11127)
 * Avoid WriteTimeoutExceptions during commit log replay due to materialized
   view lock contention (CASSANDRA-11891)
 * Prevent OOM failures on SSTable corruption, improve tests for corruption detection (CASSANDRA-9530)
 * Use CFS.initialDirectories when clearing snapshots (CASSANDRA-11705)
 * Allow compaction strategies to disable early open (CASSANDRA-11754)
 * Refactor Materialized View code (CASSANDRA-11475)
 * Update Java Driver (CASSANDRA-11615)
Merged from 2.2:
 * Persist local metadata earlier in startup sequence (CASSANDRA-11742)
 * cqlsh: fix tab completion for case-sensitive identifiers (CASSANDRA-11664)
 * Avoid showing estimated key as -1 in tablestats (CASSANDRA-11587)
 * Fix possible race condition in CommitLog.recover (CASSANDRA-11743)
 * Enable client encryption in sstableloader with cli options (CASSANDRA-11708)
 * Possible memory leak in NIODataInputStream (CASSANDRA-11867)
 * Add seconds to cqlsh tracing session duration (CASSANDRA-11753)
 * Fix commit log replay after out-of-order flush completion (CASSANDRA-9669)
 * Prohibit Reversed Counter type as part of the PK (CASSANDRA-9395)
 * cqlsh: correctly handle non-ascii chars in error messages (CASSANDRA-11626)
Merged from 2.1:
 * Run CommitLog tests with different compression settings (CASSANDRA-9039)
 * cqlsh: apply current keyspace to source command (CASSANDRA-11152)
 * Clear out parent repair session if repair coordinator dies (CASSANDRA-11824)
 * Set default streaming_socket_timeout_in_ms to 24 hours (CASSANDRA-11840)
 * Do not consider local node a valid source during replace (CASSANDRA-11848)
 * Add message dropped tasks to nodetool netstats (CASSANDRA-11855)
 * Avoid holding SSTableReaders for duration of incremental repair (CASSANDRA-11739)


3.6
 * Correctly migrate schema for frozen UDTs during 2.x -> 3.x upgrades
   (does not affect any released versions) (CASSANDRA-11613)
 * Allow server startup if JMX is configured directly (CASSANDRA-11725)
 * Prevent direct memory OOM on buffer pool allocations (CASSANDRA-11710)
 * Enhanced Compaction Logging (CASSANDRA-10805)
 * Make prepared statement cache size configurable (CASSANDRA-11555)
 * Integrated JMX authentication and authorization (CASSANDRA-10091)
 * Add units to stress ouput (CASSANDRA-11352)
 * Fix PER PARTITION LIMIT for single and multi partitions queries (CASSANDRA-11603)
 * Add uncompressed chunk cache for RandomAccessReader (CASSANDRA-5863)
 * Clarify ClusteringPrefix hierarchy (CASSANDRA-11213)
 * Always perform collision check before joining ring (CASSANDRA-10134)
 * SSTableWriter output discrepancy (CASSANDRA-11646)
 * Fix potential timeout in NativeTransportService.testConcurrentDestroys (CASSANDRA-10756)
 * Support large partitions on the 3.0 sstable format (CASSANDRA-11206,11763)
 * Add support to rebuild from specific range (CASSANDRA-10406)
 * Optimize the overlapping lookup by calculating all the
   bounds in advance (CASSANDRA-11571)
 * Support json/yaml output in nodetool tablestats (CASSANDRA-5977)
 * (stress) Add datacenter option to -node options (CASSANDRA-11591)
 * Fix handling of empty slices (CASSANDRA-11513)
 * Make number of cores used by cqlsh COPY visible to testing code (CASSANDRA-11437)
 * Allow filtering on clustering columns for queries without secondary indexes (CASSANDRA-11310)
 * Refactor Restriction hierarchy (CASSANDRA-11354)
 * Eliminate allocations in R/W path (CASSANDRA-11421)
 * Update Netty to 4.0.36 (CASSANDRA-11567)
 * Fix PER PARTITION LIMIT for queries requiring post-query ordering (CASSANDRA-11556)
 * Allow instantiation of UDTs and tuples in UDFs (CASSANDRA-10818)
 * Support UDT in CQLSSTableWriter (CASSANDRA-10624)
 * Support for non-frozen user-defined types, updating
   individual fields of user-defined types (CASSANDRA-7423)
 * Make LZ4 compression level configurable (CASSANDRA-11051)
 * Allow per-partition LIMIT clause in CQL (CASSANDRA-7017)
 * Make custom filtering more extensible with UserExpression (CASSANDRA-11295)
 * Improve field-checking and error reporting in cassandra.yaml (CASSANDRA-10649)
 * Print CAS stats in nodetool proxyhistograms (CASSANDRA-11507)
 * More user friendly error when providing an invalid token to nodetool (CASSANDRA-9348)
 * Add static column support to SASI index (CASSANDRA-11183)
 * Support EQ/PREFIX queries in SASI CONTAINS mode without tokenization (CASSANDRA-11434)
 * Support LIKE operator in prepared statements (CASSANDRA-11456)
 * Add a command to see if a Materialized View has finished building (CASSANDRA-9967)
 * Log endpoint and port associated with streaming operation (CASSANDRA-8777)
 * Print sensible units for all log messages (CASSANDRA-9692)
 * Upgrade Netty to version 4.0.34 (CASSANDRA-11096)
 * Break the CQL grammar into separate Parser and Lexer (CASSANDRA-11372)
 * Compress only inter-dc traffic by default (CASSANDRA-8888)
 * Add metrics to track write amplification (CASSANDRA-11420)
 * cassandra-stress: cannot handle "value-less" tables (CASSANDRA-7739)
 * Add/drop multiple columns in one ALTER TABLE statement (CASSANDRA-10411)
 * Add require_endpoint_verification opt for internode encryption (CASSANDRA-9220)
 * Add auto import java.util for UDF code block (CASSANDRA-11392)
 * Add --hex-format option to nodetool getsstables (CASSANDRA-11337)
 * sstablemetadata should print sstable min/max token (CASSANDRA-7159)
 * Do not wrap CassandraException in TriggerExecutor (CASSANDRA-9421)
 * COPY TO should have higher double precision (CASSANDRA-11255)
 * Stress should exit with non-zero status after failure (CASSANDRA-10340)
 * Add client to cqlsh SHOW_SESSION (CASSANDRA-8958)
 * Fix nodetool tablestats keyspace level metrics (CASSANDRA-11226)
 * Store repair options in parent_repair_history (CASSANDRA-11244)
 * Print current leveling in sstableofflinerelevel (CASSANDRA-9588)
 * Change repair message for keyspaces with RF 1 (CASSANDRA-11203)
 * Remove hard-coded SSL cipher suites and protocols (CASSANDRA-10508)
 * Improve concurrency in CompactionStrategyManager (CASSANDRA-10099)
 * (cqlsh) interpret CQL type for formatting blobs (CASSANDRA-11274)
 * Refuse to start and print txn log information in case of disk
   corruption (CASSANDRA-10112)
 * Resolve some eclipse-warnings (CASSANDRA-11086)
 * (cqlsh) Show static columns in a different color (CASSANDRA-11059)
 * Allow to remove TTLs on table with default_time_to_live (CASSANDRA-11207)
Merged from 3.0:
 * Disallow creating view with a static column (CASSANDRA-11602)
 * Reduce the amount of object allocations caused by the getFunctions methods (CASSANDRA-11593)
 * Potential error replaying commitlog with smallint/tinyint/date/time types (CASSANDRA-11618)
 * Fix queries with filtering on counter columns (CASSANDRA-11629)
 * Improve tombstone printing in sstabledump (CASSANDRA-11655)
 * Fix paging for range queries where all clustering columns are specified (CASSANDRA-11669)
 * Don't require HEAP_NEW_SIZE to be set when using G1 (CASSANDRA-11600)
 * Fix sstabledump not showing cells after tombstone marker (CASSANDRA-11654)
 * Ignore all LocalStrategy keyspaces for streaming and other related
   operations (CASSANDRA-11627)
 * Ensure columnfilter covers indexed columns for thrift 2i queries (CASSANDRA-11523)
 * Only open one sstable scanner per sstable (CASSANDRA-11412)
 * Option to specify ProtocolVersion in cassandra-stress (CASSANDRA-11410)
 * ArithmeticException in avgFunctionForDecimal (CASSANDRA-11485)
 * LogAwareFileLister should only use OLD sstable files in current folder to determine disk consistency (CASSANDRA-11470)
 * Notify indexers of expired rows during compaction (CASSANDRA-11329)
 * Properly respond with ProtocolError when a v1/v2 native protocol
   header is received (CASSANDRA-11464)
 * Validate that num_tokens and initial_token are consistent with one another (CASSANDRA-10120)
Merged from 2.2:
 * Exit JVM if JMX server fails to startup (CASSANDRA-11540)
 * Produce a heap dump when exiting on OOM (CASSANDRA-9861)
 * Restore ability to filter on clustering columns when using a 2i (CASSANDRA-11510)
 * JSON datetime formatting needs timezone (CASSANDRA-11137)
 * Fix is_dense recalculation for Thrift-updated tables (CASSANDRA-11502)
 * Remove unnescessary file existence check during anticompaction (CASSANDRA-11660)
 * Add missing files to debian packages (CASSANDRA-11642)
 * Avoid calling Iterables::concat in loops during ModificationStatement::getFunctions (CASSANDRA-11621)
 * cqlsh: COPY FROM should use regular inserts for single statement batches and
   report errors correctly if workers processes crash on initialization (CASSANDRA-11474)
 * Always close cluster with connection in CqlRecordWriter (CASSANDRA-11553)
 * Allow only DISTINCT queries with partition keys restrictions (CASSANDRA-11339)
 * CqlConfigHelper no longer requires both a keystore and truststore to work (CASSANDRA-11532)
 * Make deprecated repair methods backward-compatible with previous notification service (CASSANDRA-11430)
 * IncomingStreamingConnection version check message wrong (CASSANDRA-11462)
Merged from 2.1:
 * Support mlockall on IBM POWER arch (CASSANDRA-11576)
 * Add option to disable use of severity in DynamicEndpointSnitch (CASSANDRA-11737)
 * cqlsh COPY FROM fails for null values with non-prepared statements (CASSANDRA-11631)
 * Make cython optional in pylib/setup.py (CASSANDRA-11630)
 * Change order of directory searching for cassandra.in.sh to favor local one (CASSANDRA-11628)
 * cqlsh COPY FROM fails with []{} chars in UDT/tuple fields/values (CASSANDRA-11633)
 * clqsh: COPY FROM throws TypeError with Cython extensions enabled (CASSANDRA-11574)
 * cqlsh: COPY FROM ignores NULL values in conversion (CASSANDRA-11549)
 * Validate levels when building LeveledScanner to avoid overlaps with orphaned sstables (CASSANDRA-9935)


3.5
 * StaticTokenTreeBuilder should respect posibility of duplicate tokens (CASSANDRA-11525)
 * Correctly fix potential assertion error during compaction (CASSANDRA-11353)
 * Avoid index segment stitching in RAM which lead to OOM on big SSTable files (CASSANDRA-11383)
 * Fix clustering and row filters for LIKE queries on clustering columns (CASSANDRA-11397)
Merged from 3.0:
 * Fix rare NPE on schema upgrade from 2.x to 3.x (CASSANDRA-10943)
 * Improve backoff policy for cqlsh COPY FROM (CASSANDRA-11320)
 * Improve IF NOT EXISTS check in CREATE INDEX (CASSANDRA-11131)
 * Upgrade ohc to 0.4.3
 * Enable SO_REUSEADDR for JMX RMI server sockets (CASSANDRA-11093)
 * Allocate merkletrees with the correct size (CASSANDRA-11390)
 * Support streaming pre-3.0 sstables (CASSANDRA-10990)
 * Add backpressure to compressed or encrypted commit log (CASSANDRA-10971)
 * SSTableExport supports secondary index tables (CASSANDRA-11330)
 * Fix sstabledump to include missing info in debug output (CASSANDRA-11321)
 * Establish and implement canonical bulk reading workload(s) (CASSANDRA-10331)
 * Fix paging for IN queries on tables without clustering columns (CASSANDRA-11208)
 * Remove recursive call from CompositesSearcher (CASSANDRA-11304)
 * Fix filtering on non-primary key columns for queries without index (CASSANDRA-6377)
 * Fix sstableloader fail when using materialized view (CASSANDRA-11275)
Merged from 2.2:
 * DatabaseDescriptor should log stacktrace in case of Eception during seed provider creation (CASSANDRA-11312)
 * Use canonical path for directory in SSTable descriptor (CASSANDRA-10587)
 * Add cassandra-stress keystore option (CASSANDRA-9325)
 * Dont mark sstables as repairing with sub range repairs (CASSANDRA-11451)
 * Notify when sstables change after cancelling compaction (CASSANDRA-11373)
 * cqlsh: COPY FROM should check that explicit column names are valid (CASSANDRA-11333)
 * Add -Dcassandra.start_gossip startup option (CASSANDRA-10809)
 * Fix UTF8Validator.validate() for modified UTF-8 (CASSANDRA-10748)
 * Clarify that now() function is calculated on the coordinator node in CQL documentation (CASSANDRA-10900)
 * Fix bloom filter sizing with LCS (CASSANDRA-11344)
 * (cqlsh) Fix error when result is 0 rows with EXPAND ON (CASSANDRA-11092)
 * Add missing newline at end of bin/cqlsh (CASSANDRA-11325)
 * Unresolved hostname leads to replace being ignored (CASSANDRA-11210)
 * Only log yaml config once, at startup (CASSANDRA-11217)
 * Reference leak with parallel repairs on the same table (CASSANDRA-11215)
Merged from 2.1:
 * Add a -j parameter to scrub/cleanup/upgradesstables to state how
   many threads to use (CASSANDRA-11179)
 * COPY FROM on large datasets: fix progress report and debug performance (CASSANDRA-11053)
 * InvalidateKeys should have a weak ref to key cache (CASSANDRA-11176)


3.4
 * (cqlsh) add cqlshrc option to always connect using ssl (CASSANDRA-10458)
 * Cleanup a few resource warnings (CASSANDRA-11085)
 * Allow custom tracing implementations (CASSANDRA-10392)
 * Extract LoaderOptions to be able to be used from outside (CASSANDRA-10637)
 * fix OnDiskIndexTest to properly treat empty ranges (CASSANDRA-11205)
 * fix TrackerTest to handle new notifications (CASSANDRA-11178)
 * add SASI validation for partitioner and complex columns (CASSANDRA-11169)
 * Add caching of encrypted credentials in PasswordAuthenticator (CASSANDRA-7715)
 * fix SASI memtable switching on flush (CASSANDRA-11159)
 * Remove duplicate offline compaction tracking (CASSANDRA-11148)
 * fix EQ semantics of analyzed SASI indexes (CASSANDRA-11130)
 * Support long name output for nodetool commands (CASSANDRA-7950)
 * Encrypted hints (CASSANDRA-11040)
 * SASI index options validation (CASSANDRA-11136)
 * Optimize disk seek using min/max column name meta data when the LIMIT clause is used
   (CASSANDRA-8180)
 * Add LIKE support to CQL3 (CASSANDRA-11067)
 * Generic Java UDF types (CASSANDRA-10819)
 * cqlsh: Include sub-second precision in timestamps by default (CASSANDRA-10428)
 * Set javac encoding to utf-8 (CASSANDRA-11077)
 * Integrate SASI index into Cassandra (CASSANDRA-10661)
 * Add --skip-flush option to nodetool snapshot
 * Skip values for non-queried columns (CASSANDRA-10657)
 * Add support for secondary indexes on static columns (CASSANDRA-8103)
 * CommitLogUpgradeTestMaker creates broken commit logs (CASSANDRA-11051)
 * Add metric for number of dropped mutations (CASSANDRA-10866)
 * Simplify row cache invalidation code (CASSANDRA-10396)
 * Support user-defined compaction through nodetool (CASSANDRA-10660)
 * Stripe view locks by key and table ID to reduce contention (CASSANDRA-10981)
 * Add nodetool gettimeout and settimeout commands (CASSANDRA-10953)
 * Add 3.0 metadata to sstablemetadata output (CASSANDRA-10838)
Merged from 3.0:
 * MV should only query complex columns included in the view (CASSANDRA-11069)
 * Failed aggregate creation breaks server permanently (CASSANDRA-11064)
 * Add sstabledump tool (CASSANDRA-7464)
 * Introduce backpressure for hints (CASSANDRA-10972)
 * Fix ClusteringPrefix not being able to read tombstone range boundaries (CASSANDRA-11158)
 * Prevent logging in sandboxed state (CASSANDRA-11033)
 * Disallow drop/alter operations of UDTs used by UDAs (CASSANDRA-10721)
 * Add query time validation method on Index (CASSANDRA-11043)
 * Avoid potential AssertionError in mixed version cluster (CASSANDRA-11128)
 * Properly handle hinted handoff after topology changes (CASSANDRA-5902)
 * AssertionError when listing sstable files on inconsistent disk state (CASSANDRA-11156)
 * Fix wrong rack counting and invalid conditions check for TokenAllocation
   (CASSANDRA-11139)
 * Avoid creating empty hint files (CASSANDRA-11090)
 * Fix leak detection strong reference loop using weak reference (CASSANDRA-11120)
 * Configurie BatchlogManager to stop delayed tasks on shutdown (CASSANDRA-11062)
 * Hadoop integration is incompatible with Cassandra Driver 3.0.0 (CASSANDRA-11001)
 * Add dropped_columns to the list of schema table so it gets handled
   properly (CASSANDRA-11050)
 * Fix NPE when using forceRepairRangeAsync without DC (CASSANDRA-11239)
Merged from 2.2:
 * Preserve order for preferred SSL cipher suites (CASSANDRA-11164)
 * Range.compareTo() violates the contract of Comparable (CASSANDRA-11216)
 * Avoid NPE when serializing ErrorMessage with null message (CASSANDRA-11167)
 * Replacing an aggregate with a new version doesn't reset INITCOND (CASSANDRA-10840)
 * (cqlsh) cqlsh cannot be called through symlink (CASSANDRA-11037)
 * fix ohc and java-driver pom dependencies in build.xml (CASSANDRA-10793)
 * Protect from keyspace dropped during repair (CASSANDRA-11065)
 * Handle adding fields to a UDT in SELECT JSON and toJson() (CASSANDRA-11146)
 * Better error message for cleanup (CASSANDRA-10991)
 * cqlsh pg-style-strings broken if line ends with ';' (CASSANDRA-11123)
 * Always persist upsampled index summaries (CASSANDRA-10512)
 * (cqlsh) Fix inconsistent auto-complete (CASSANDRA-10733)
 * Make SELECT JSON and toJson() threadsafe (CASSANDRA-11048)
 * Fix SELECT on tuple relations for mixed ASC/DESC clustering order (CASSANDRA-7281)
 * Use cloned TokenMetadata in size estimates to avoid race against membership check
   (CASSANDRA-10736)
 * (cqlsh) Support utf-8/cp65001 encoding on Windows (CASSANDRA-11030)
 * Fix paging on DISTINCT queries repeats result when first row in partition changes
   (CASSANDRA-10010)
 * (cqlsh) Support timezone conversion using pytz (CASSANDRA-10397)
 * cqlsh: change default encoding to UTF-8 (CASSANDRA-11124)
Merged from 2.1:
 * Checking if an unlogged batch is local is inefficient (CASSANDRA-11529)
 * Fix out-of-space error treatment in memtable flushing (CASSANDRA-11448).
 * Don't do defragmentation if reading from repaired sstables (CASSANDRA-10342)
 * Fix streaming_socket_timeout_in_ms not enforced (CASSANDRA-11286)
 * Avoid dropping message too quickly due to missing unit conversion (CASSANDRA-11302)
 * Don't remove FailureDetector history on removeEndpoint (CASSANDRA-10371)
 * Only notify if repair status changed (CASSANDRA-11172)
 * Use logback setting for 'cassandra -v' command (CASSANDRA-10767)
 * Fix sstableloader to unthrottle streaming by default (CASSANDRA-9714)
 * Fix incorrect warning in 'nodetool status' (CASSANDRA-10176)
 * Properly release sstable ref when doing offline scrub (CASSANDRA-10697)
 * Improve nodetool status performance for large cluster (CASSANDRA-7238)
 * Gossiper#isEnabled is not thread safe (CASSANDRA-11116)
 * Avoid major compaction mixing repaired and unrepaired sstables in DTCS (CASSANDRA-11113)
 * Make it clear what DTCS timestamp_resolution is used for (CASSANDRA-11041)
 * (cqlsh) Display milliseconds when datetime overflows (CASSANDRA-10625)


3.3
 * Avoid infinite loop if owned range is smaller than number of
   data dirs (CASSANDRA-11034)
 * Avoid bootstrap hanging when existing nodes have no data to stream (CASSANDRA-11010)
Merged from 3.0:
 * Remove double initialization of newly added tables (CASSANDRA-11027)
 * Filter keys searcher results by target range (CASSANDRA-11104)
 * Fix deserialization of legacy read commands (CASSANDRA-11087)
 * Fix incorrect computation of deletion time in sstable metadata (CASSANDRA-11102)
 * Avoid memory leak when collecting sstable metadata (CASSANDRA-11026)
 * Mutations do not block for completion under view lock contention (CASSANDRA-10779)
 * Invalidate legacy schema tables when unloading them (CASSANDRA-11071)
 * (cqlsh) handle INSERT and UPDATE statements with LWT conditions correctly
   (CASSANDRA-11003)
 * Fix DISTINCT queries in mixed version clusters (CASSANDRA-10762)
 * Migrate build status for indexes along with legacy schema (CASSANDRA-11046)
 * Ensure SSTables for legacy KEYS indexes can be read (CASSANDRA-11045)
 * Added support for IBM zSystems architecture (CASSANDRA-11054)
 * Update CQL documentation (CASSANDRA-10899)
 * Check the column name, not cell name, for dropped columns when reading
   legacy sstables (CASSANDRA-11018)
 * Don't attempt to index clustering values of static rows (CASSANDRA-11021)
 * Remove checksum files after replaying hints (CASSANDRA-10947)
 * Support passing base table metadata to custom 2i validation (CASSANDRA-10924)
 * Ensure stale index entries are purged during reads (CASSANDRA-11013)
 * (cqlsh) Also apply --connect-timeout to control connection
   timeout (CASSANDRA-10959)
 * Fix AssertionError when removing from list using UPDATE (CASSANDRA-10954)
 * Fix UnsupportedOperationException when reading old sstable with range
   tombstone (CASSANDRA-10743)
 * MV should use the maximum timestamp of the primary key (CASSANDRA-10910)
 * Fix potential assertion error during compaction (CASSANDRA-10944)
Merged from 2.2:
 * maxPurgeableTimestamp needs to check memtables too (CASSANDRA-9949)
 * Apply change to compaction throughput in real time (CASSANDRA-10025)
 * (cqlsh) encode input correctly when saving history
 * Fix potential NPE on ORDER BY queries with IN (CASSANDRA-10955)
 * Start L0 STCS-compactions even if there is a L0 -> L1 compaction
   going (CASSANDRA-10979)
 * Make UUID LSB unique per process (CASSANDRA-7925)
 * Avoid NPE when performing sstable tasks (scrub etc.) (CASSANDRA-10980)
 * Make sure client gets tombstone overwhelmed warning (CASSANDRA-9465)
 * Fix error streaming section more than 2GB (CASSANDRA-10961)
 * Histogram buckets exposed in jmx are sorted incorrectly (CASSANDRA-10975)
 * Enable GC logging by default (CASSANDRA-10140)
 * Optimize pending range computation (CASSANDRA-9258)
 * Skip commit log and saved cache directories in SSTable version startup check (CASSANDRA-10902)
 * drop/alter user should be case sensitive (CASSANDRA-10817)
Merged from 2.1:
 * test_bulk_round_trip_blogposts is failing occasionally (CASSANDRA-10938)
 * Fix isJoined return true only after becoming cluster member (CASANDRA-11007)
 * Fix bad gossip generation seen in long-running clusters (CASSANDRA-10969)
 * Avoid NPE when incremental repair fails (CASSANDRA-10909)
 * Unmark sstables compacting once they are done in cleanup/scrub/upgradesstables (CASSANDRA-10829)
 * Allow simultaneous bootstrapping with strict consistency when no vnodes are used (CASSANDRA-11005)
 * Log a message when major compaction does not result in a single file (CASSANDRA-10847)
 * (cqlsh) fix cqlsh_copy_tests when vnodes are disabled (CASSANDRA-10997)
 * (cqlsh) Add request timeout option to cqlsh (CASSANDRA-10686)
 * Avoid AssertionError while submitting hint with LWT (CASSANDRA-10477)
 * If CompactionMetadata is not in stats file, use index summary instead (CASSANDRA-10676)
 * Retry sending gossip syn multiple times during shadow round (CASSANDRA-8072)
 * Fix pending range calculation during moves (CASSANDRA-10887)
 * Sane default (200Mbps) for inter-DC streaming througput (CASSANDRA-8708)



3.2
 * Make sure tokens don't exist in several data directories (CASSANDRA-6696)
 * Add requireAuthorization method to IAuthorizer (CASSANDRA-10852)
 * Move static JVM options to conf/jvm.options file (CASSANDRA-10494)
 * Fix CassandraVersion to accept x.y version string (CASSANDRA-10931)
 * Add forceUserDefinedCleanup to allow more flexible cleanup (CASSANDRA-10708)
 * (cqlsh) allow setting TTL with COPY (CASSANDRA-9494)
 * Fix counting of received sstables in streaming (CASSANDRA-10949)
 * Implement hints compression (CASSANDRA-9428)
 * Fix potential assertion error when reading static columns (CASSANDRA-10903)
 * Fix EstimatedHistogram creation in nodetool tablehistograms (CASSANDRA-10859)
 * Establish bootstrap stream sessions sequentially (CASSANDRA-6992)
 * Sort compactionhistory output by timestamp (CASSANDRA-10464)
 * More efficient BTree removal (CASSANDRA-9991)
 * Make tablehistograms accept the same syntax as tablestats (CASSANDRA-10149)
 * Group pending compactions based on table (CASSANDRA-10718)
 * Add compressor name in sstablemetadata output (CASSANDRA-9879)
 * Fix type casting for counter columns (CASSANDRA-10824)
 * Prevent running Cassandra as root (CASSANDRA-8142)
 * bound maximum in-flight commit log replay mutation bytes to 64 megabytes (CASSANDRA-8639)
 * Normalize all scripts (CASSANDRA-10679)
 * Make compression ratio much more accurate (CASSANDRA-10225)
 * Optimize building of Clustering object when only one is created (CASSANDRA-10409)
 * Make index building pluggable (CASSANDRA-10681)
 * Add sstable flush observer (CASSANDRA-10678)
 * Improve NTS endpoints calculation (CASSANDRA-10200)
 * Improve performance of the folderSize function (CASSANDRA-10677)
 * Add support for type casting in selection clause (CASSANDRA-10310)
 * Added graphing option to cassandra-stress (CASSANDRA-7918)
 * Abort in-progress queries that time out (CASSANDRA-7392)
 * Add transparent data encryption core classes (CASSANDRA-9945)
Merged from 3.0:
 * Better handling of SSL connection errors inter-node (CASSANDRA-10816)
 * Avoid NoSuchElementException when executing empty batch (CASSANDRA-10711)
 * Avoid building PartitionUpdate in toString (CASSANDRA-10897)
 * Reduce heap spent when receiving many SSTables (CASSANDRA-10797)
 * Add back support for 3rd party auth providers to bulk loader (CASSANDRA-10873)
 * Eliminate the dependency on jgrapht for UDT resolution (CASSANDRA-10653)
 * (Hadoop) Close Clusters and Sessions in Hadoop Input/Output classes (CASSANDRA-10837)
 * Fix sstableloader not working with upper case keyspace name (CASSANDRA-10806)
Merged from 2.2:
 * jemalloc detection fails due to quoting issues in regexv (CASSANDRA-10946)
 * (cqlsh) show correct column names for empty result sets (CASSANDRA-9813)
 * Add new types to Stress (CASSANDRA-9556)
 * Add property to allow listening on broadcast interface (CASSANDRA-9748)
Merged from 2.1:
 * Match cassandra-loader options in COPY FROM (CASSANDRA-9303)
 * Fix binding to any address in CqlBulkRecordWriter (CASSANDRA-9309)
 * cqlsh fails to decode utf-8 characters for text typed columns (CASSANDRA-10875)
 * Log error when stream session fails (CASSANDRA-9294)
 * Fix bugs in commit log archiving startup behavior (CASSANDRA-10593)
 * (cqlsh) further optimise COPY FROM (CASSANDRA-9302)
 * Allow CREATE TABLE WITH ID (CASSANDRA-9179)
 * Make Stress compiles within eclipse (CASSANDRA-10807)
 * Cassandra Daemon should print JVM arguments (CASSANDRA-10764)
 * Allow cancellation of index summary redistribution (CASSANDRA-8805)


3.1.1
Merged from 3.0:
  * Fix upgrade data loss due to range tombstone deleting more data than then should
    (CASSANDRA-10822)


3.1
Merged from 3.0:
 * Avoid MV race during node decommission (CASSANDRA-10674)
 * Disable reloading of GossipingPropertyFileSnitch (CASSANDRA-9474)
 * Handle single-column deletions correction in materialized views
   when the column is part of the view primary key (CASSANDRA-10796)
 * Fix issue with datadir migration on upgrade (CASSANDRA-10788)
 * Fix bug with range tombstones on reverse queries and test coverage for
   AbstractBTreePartition (CASSANDRA-10059)
 * Remove 64k limit on collection elements (CASSANDRA-10374)
 * Remove unclear Indexer.indexes() method (CASSANDRA-10690)
 * Fix NPE on stream read error (CASSANDRA-10771)
 * Normalize cqlsh DESC output (CASSANDRA-10431)
 * Rejects partition range deletions when columns are specified (CASSANDRA-10739)
 * Fix error when saving cached key for old format sstable (CASSANDRA-10778)
 * Invalidate prepared statements on DROP INDEX (CASSANDRA-10758)
 * Fix SELECT statement with IN restrictions on partition key,
   ORDER BY and LIMIT (CASSANDRA-10729)
 * Improve stress performance over 1k threads (CASSANDRA-7217)
 * Wait for migration responses to complete before bootstrapping (CASSANDRA-10731)
 * Unable to create a function with argument of type Inet (CASSANDRA-10741)
 * Fix backward incompatibiliy in CqlInputFormat (CASSANDRA-10717)
 * Correctly preserve deletion info on updated rows when notifying indexers
   of single-row deletions (CASSANDRA-10694)
 * Notify indexers of partition delete during cleanup (CASSANDRA-10685)
 * Keep the file open in trySkipCache (CASSANDRA-10669)
 * Updated trigger example (CASSANDRA-10257)
Merged from 2.2:
 * Verify tables in pseudo-system keyspaces at startup (CASSANDRA-10761)
 * Fix IllegalArgumentException in DataOutputBuffer.reallocate for large buffers (CASSANDRA-10592)
 * Show CQL help in cqlsh in web browser (CASSANDRA-7225)
 * Serialize on disk the proper SSTable compression ratio (CASSANDRA-10775)
 * Reject index queries while the index is building (CASSANDRA-8505)
 * CQL.textile syntax incorrectly includes optional keyspace for aggregate SFUNC and FINALFUNC (CASSANDRA-10747)
 * Fix JSON update with prepared statements (CASSANDRA-10631)
 * Don't do anticompaction after subrange repair (CASSANDRA-10422)
 * Fix SimpleDateType type compatibility (CASSANDRA-10027)
 * (Hadoop) fix splits calculation (CASSANDRA-10640)
 * (Hadoop) ensure that Cluster instances are always closed (CASSANDRA-10058)
Merged from 2.1:
 * Fix Stress profile parsing on Windows (CASSANDRA-10808)
 * Fix incremental repair hang when replica is down (CASSANDRA-10288)
 * Optimize the way we check if a token is repaired in anticompaction (CASSANDRA-10768)
 * Add proper error handling to stream receiver (CASSANDRA-10774)
 * Warn or fail when changing cluster topology live (CASSANDRA-10243)
 * Status command in debian/ubuntu init script doesn't work (CASSANDRA-10213)
 * Some DROP ... IF EXISTS incorrectly result in exceptions on non-existing KS (CASSANDRA-10658)
 * DeletionTime.compareTo wrong in rare cases (CASSANDRA-10749)
 * Force encoding when computing statement ids (CASSANDRA-10755)
 * Properly reject counters as map keys (CASSANDRA-10760)
 * Fix the sstable-needs-cleanup check (CASSANDRA-10740)
 * (cqlsh) Print column names before COPY operation (CASSANDRA-8935)
 * Fix CompressedInputStream for proper cleanup (CASSANDRA-10012)
 * (cqlsh) Support counters in COPY commands (CASSANDRA-9043)
 * Try next replica if not possible to connect to primary replica on
   ColumnFamilyRecordReader (CASSANDRA-2388)
 * Limit window size in DTCS (CASSANDRA-10280)
 * sstableloader does not use MAX_HEAP_SIZE env parameter (CASSANDRA-10188)
 * (cqlsh) Improve COPY TO performance and error handling (CASSANDRA-9304)
 * Create compression chunk for sending file only (CASSANDRA-10680)
 * Forbid compact clustering column type changes in ALTER TABLE (CASSANDRA-8879)
 * Reject incremental repair with subrange repair (CASSANDRA-10422)
 * Add a nodetool command to refresh size_estimates (CASSANDRA-9579)
 * Invalidate cache after stream receive task is completed (CASSANDRA-10341)
 * Reject counter writes in CQLSSTableWriter (CASSANDRA-10258)
 * Remove superfluous COUNTER_MUTATION stage mapping (CASSANDRA-10605)


3.0
 * Fix AssertionError while flushing memtable due to materialized views
   incorrectly inserting empty rows (CASSANDRA-10614)
 * Store UDA initcond as CQL literal in the schema table, instead of a blob (CASSANDRA-10650)
 * Don't use -1 for the position of partition key in schema (CASSANDRA-10491)
 * Fix distinct queries in mixed version cluster (CASSANDRA-10573)
 * Skip sstable on clustering in names query (CASSANDRA-10571)
 * Remove value skipping as it breaks read-repair (CASSANDRA-10655)
 * Fix bootstrapping with MVs (CASSANDRA-10621)
 * Make sure EACH_QUORUM reads are using NTS (CASSANDRA-10584)
 * Fix MV replica filtering for non-NetworkTopologyStrategy (CASSANDRA-10634)
 * (Hadoop) fix CIF describeSplits() not handling 0 size estimates (CASSANDRA-10600)
 * Fix reading of legacy sstables (CASSANDRA-10590)
 * Use CQL type names in schema metadata tables (CASSANDRA-10365)
 * Guard batchlog replay against integer division by zero (CASSANDRA-9223)
 * Fix bug when adding a column to thrift with the same name than a primary key (CASSANDRA-10608)
 * Add client address argument to IAuthenticator::newSaslNegotiator (CASSANDRA-8068)
 * Fix implementation of LegacyLayout.LegacyBoundComparator (CASSANDRA-10602)
 * Don't use 'names query' read path for counters (CASSANDRA-10572)
 * Fix backward compatibility for counters (CASSANDRA-10470)
 * Remove memory_allocator paramter from cassandra.yaml (CASSANDRA-10581,10628)
 * Execute the metadata reload task of all registered indexes on CFS::reload (CASSANDRA-10604)
 * Fix thrift cas operations with defined columns (CASSANDRA-10576)
 * Fix PartitionUpdate.operationCount()for updates with static column operations (CASSANDRA-10606)
 * Fix thrift get() queries with defined columns (CASSANDRA-10586)
 * Fix marking of indexes as built and removed (CASSANDRA-10601)
 * Skip initialization of non-registered 2i instances, remove Index::getIndexName (CASSANDRA-10595)
 * Fix batches on multiple tables (CASSANDRA-10554)
 * Ensure compaction options are validated when updating KeyspaceMetadata (CASSANDRA-10569)
 * Flatten Iterator Transformation Hierarchy (CASSANDRA-9975)
 * Remove token generator (CASSANDRA-5261)
 * RolesCache should not be created for any authenticator that does not requireAuthentication (CASSANDRA-10562)
 * Fix LogTransaction checking only a single directory for files (CASSANDRA-10421)
 * Fix handling of range tombstones when reading old format sstables (CASSANDRA-10360)
 * Aggregate with Initial Condition fails with C* 3.0 (CASSANDRA-10367)
Merged from 2.2:
 * (cqlsh) show partial trace if incomplete after max_trace_wait (CASSANDRA-7645)
 * Use most up-to-date version of schema for system tables (CASSANDRA-10652)
 * Deprecate memory_allocator in cassandra.yaml (CASSANDRA-10581,10628)
 * Expose phi values from failure detector via JMX and tweak debug
   and trace logging (CASSANDRA-9526)
 * Fix IllegalArgumentException in DataOutputBuffer.reallocate for large buffers (CASSANDRA-10592)
Merged from 2.1:
 * Shutdown compaction in drain to prevent leak (CASSANDRA-10079)
 * (cqlsh) fix COPY using wrong variable name for time_format (CASSANDRA-10633)
 * Do not run SizeEstimatesRecorder if a node is not a member of the ring (CASSANDRA-9912)
 * Improve handling of dead nodes in gossip (CASSANDRA-10298)
 * Fix logback-tools.xml incorrectly configured for outputing to System.err
   (CASSANDRA-9937)
 * Fix streaming to catch exception so retry not fail (CASSANDRA-10557)
 * Add validation method to PerRowSecondaryIndex (CASSANDRA-10092)
 * Support encrypted and plain traffic on the same port (CASSANDRA-10559)
 * Do STCS in DTCS windows (CASSANDRA-10276)
 * Avoid repetition of JVM_OPTS in debian package (CASSANDRA-10251)
 * Fix potential NPE from handling result of SIM.highestSelectivityIndex (CASSANDRA-10550)
 * Fix paging issues with partitions containing only static columns data (CASSANDRA-10381)
 * Fix conditions on static columns (CASSANDRA-10264)
 * AssertionError: attempted to delete non-existing file CommitLog (CASSANDRA-10377)
 * Fix sorting for queries with an IN condition on partition key columns (CASSANDRA-10363)


3.0-rc2
 * Fix SELECT DISTINCT queries between 2.2.2 nodes and 3.0 nodes (CASSANDRA-10473)
 * Remove circular references in SegmentedFile (CASSANDRA-10543)
 * Ensure validation of indexed values only occurs once per-partition (CASSANDRA-10536)
 * Fix handling of static columns for range tombstones in thrift (CASSANDRA-10174)
 * Support empty ColumnFilter for backward compatility on empty IN (CASSANDRA-10471)
 * Remove Pig support (CASSANDRA-10542)
 * Fix LogFile throws Exception when assertion is disabled (CASSANDRA-10522)
 * Revert CASSANDRA-7486, make CMS default GC, move GC config to
   conf/jvm.options (CASSANDRA-10403)
 * Fix TeeingAppender causing some logs to be truncated/empty (CASSANDRA-10447)
 * Allow EACH_QUORUM for reads (CASSANDRA-9602)
 * Fix potential ClassCastException while upgrading (CASSANDRA-10468)
 * Fix NPE in MVs on update (CASSANDRA-10503)
 * Only include modified cell data in indexing deltas (CASSANDRA-10438)
 * Do not load keyspace when creating sstable writer (CASSANDRA-10443)
 * If node is not yet gossiping write all MV updates to batchlog only (CASSANDRA-10413)
 * Re-populate token metadata after commit log recovery (CASSANDRA-10293)
 * Provide additional metrics for materialized views (CASSANDRA-10323)
 * Flush system schema tables after local schema changes (CASSANDRA-10429)
Merged from 2.2:
 * Reduce contention getting instances of CompositeType (CASSANDRA-10433)
 * Fix the regression when using LIMIT with aggregates (CASSANDRA-10487)
 * Avoid NoClassDefFoundError during DataDescriptor initialization on windows (CASSANDRA-10412)
 * Preserve case of quoted Role & User names (CASSANDRA-10394)
 * cqlsh pg-style-strings broken (CASSANDRA-10484)
 * cqlsh prompt includes name of keyspace after failed `use` statement (CASSANDRA-10369)
Merged from 2.1:
 * (cqlsh) Distinguish negative and positive infinity in output (CASSANDRA-10523)
 * (cqlsh) allow custom time_format for COPY TO (CASSANDRA-8970)
 * Don't allow startup if the node's rack has changed (CASSANDRA-10242)
 * (cqlsh) show partial trace if incomplete after max_trace_wait (CASSANDRA-7645)
 * Allow LOCAL_JMX to be easily overridden (CASSANDRA-10275)
 * Mark nodes as dead even if they've already left (CASSANDRA-10205)


3.0.0-rc1
 * Fix mixed version read request compatibility for compact static tables
   (CASSANDRA-10373)
 * Fix paging of DISTINCT with static and IN (CASSANDRA-10354)
 * Allow MATERIALIZED VIEW's SELECT statement to restrict primary key
   columns (CASSANDRA-9664)
 * Move crc_check_chance out of compression options (CASSANDRA-9839)
 * Fix descending iteration past end of BTreeSearchIterator (CASSANDRA-10301)
 * Transfer hints to a different node on decommission (CASSANDRA-10198)
 * Check partition keys for CAS operations during stmt validation (CASSANDRA-10338)
 * Add custom query expressions to SELECT (CASSANDRA-10217)
 * Fix minor bugs in MV handling (CASSANDRA-10362)
 * Allow custom indexes with 0,1 or multiple target columns (CASSANDRA-10124)
 * Improve MV schema representation (CASSANDRA-9921)
 * Add flag to enable/disable coordinator batchlog for MV writes (CASSANDRA-10230)
 * Update cqlsh COPY for new internal driver serialization interface (CASSANDRA-10318)
 * Give index implementations more control over rebuild operations (CASSANDRA-10312)
 * Update index file format (CASSANDRA-10314)
 * Add "shadowable" row tombstones to deal with mv timestamp issues (CASSANDRA-10261)
 * CFS.loadNewSSTables() broken for pre-3.0 sstables
 * Cache selected index in read command to reduce lookups (CASSANDRA-10215)
 * Small optimizations of sstable index serialization (CASSANDRA-10232)
 * Support for both encrypted and unencrypted native transport connections (CASSANDRA-9590)
Merged from 2.2:
 * Configurable page size in cqlsh (CASSANDRA-9855)
 * Defer default role manager setup until all nodes are on 2.2+ (CASSANDRA-9761)
 * Handle missing RoleManager in config after upgrade to 2.2 (CASSANDRA-10209)
Merged from 2.1:
 * Bulk Loader API could not tolerate even node failure (CASSANDRA-10347)
 * Avoid misleading pushed notifications when multiple nodes
   share an rpc_address (CASSANDRA-10052)
 * Fix dropping undroppable when message queue is full (CASSANDRA-10113)
 * Fix potential ClassCastException during paging (CASSANDRA-10352)
 * Prevent ALTER TYPE from creating circular references (CASSANDRA-10339)
 * Fix cache handling of 2i and base tables (CASSANDRA-10155, 10359)
 * Fix NPE in nodetool compactionhistory (CASSANDRA-9758)
 * (Pig) support BulkOutputFormat as a URL parameter (CASSANDRA-7410)
 * BATCH statement is broken in cqlsh (CASSANDRA-10272)
 * (cqlsh) Make cqlsh PEP8 Compliant (CASSANDRA-10066)
 * (cqlsh) Fix error when starting cqlsh with --debug (CASSANDRA-10282)
 * Scrub, Cleanup and Upgrade do not unmark compacting until all operations
   have completed, regardless of the occurence of exceptions (CASSANDRA-10274)


3.0.0-beta2
 * Fix columns returned by AbstractBtreePartitions (CASSANDRA-10220)
 * Fix backward compatibility issue due to AbstractBounds serialization bug (CASSANDRA-9857)
 * Fix startup error when upgrading nodes (CASSANDRA-10136)
 * Base table PRIMARY KEY can be assumed to be NOT NULL in MV creation (CASSANDRA-10147)
 * Improve batchlog write patch (CASSANDRA-9673)
 * Re-apply MaterializedView updates on commitlog replay (CASSANDRA-10164)
 * Require AbstractType.isByteOrderComparable declaration in constructor (CASSANDRA-9901)
 * Avoid digest mismatch on upgrade to 3.0 (CASSANDRA-9554)
 * Fix Materialized View builder when adding multiple MVs (CASSANDRA-10156)
 * Choose better poolingOptions for protocol v4 in cassandra-stress (CASSANDRA-10182)
 * Fix LWW bug affecting Materialized Views (CASSANDRA-10197)
 * Ensures frozen sets and maps are always sorted (CASSANDRA-10162)
 * Don't deadlock when flushing CFS backed custom indexes (CASSANDRA-10181)
 * Fix double flushing of secondary index tables (CASSANDRA-10180)
 * Fix incorrect handling of range tombstones in thrift (CASSANDRA-10046)
 * Only use batchlog when paired materialized view replica is remote (CASSANDRA-10061)
 * Reuse TemporalRow when updating multiple MaterializedViews (CASSANDRA-10060)
 * Validate gc_grace_seconds for batchlog writes and MVs (CASSANDRA-9917)
 * Fix sstablerepairedset (CASSANDRA-10132)
Merged from 2.2:
 * Cancel transaction for sstables we wont redistribute index summary
   for (CASSANDRA-10270)
 * Retry snapshot deletion after compaction and gc on Windows (CASSANDRA-10222)
 * Fix failure to start with space in directory path on Windows (CASSANDRA-10239)
 * Fix repair hang when snapshot failed (CASSANDRA-10057)
 * Fall back to 1/4 commitlog volume for commitlog_total_space on small disks
   (CASSANDRA-10199)
Merged from 2.1:
 * Added configurable warning threshold for GC duration (CASSANDRA-8907)
 * Fix handling of streaming EOF (CASSANDRA-10206)
 * Only check KeyCache when it is enabled
 * Change streaming_socket_timeout_in_ms default to 1 hour (CASSANDRA-8611)
 * (cqlsh) update list of CQL keywords (CASSANDRA-9232)
 * Add nodetool gettraceprobability command (CASSANDRA-10234)
Merged from 2.0:
 * Fix rare race where older gossip states can be shadowed (CASSANDRA-10366)
 * Fix consolidating racks violating the RF contract (CASSANDRA-10238)
 * Disallow decommission when node is in drained state (CASSANDRA-8741)


2.2.1
 * Fix race during construction of commit log (CASSANDRA-10049)
 * Fix LeveledCompactionStrategyTest (CASSANDRA-9757)
 * Fix broken UnbufferedDataOutputStreamPlus.writeUTF (CASSANDRA-10203)
 * (cqlsh) default load-from-file encoding to utf-8 (CASSANDRA-9898)
 * Avoid returning Permission.NONE when failing to query users table (CASSANDRA-10168)
 * (cqlsh) add CLEAR command (CASSANDRA-10086)
 * Support string literals as Role names for compatibility (CASSANDRA-10135)
Merged from 2.1:
 * Only check KeyCache when it is enabled
 * Change streaming_socket_timeout_in_ms default to 1 hour (CASSANDRA-8611)
 * (cqlsh) update list of CQL keywords (CASSANDRA-9232)


3.0.0-beta1
 * Redesign secondary index API (CASSANDRA-9459, 7771, 9041)
 * Fix throwing ReadFailure instead of ReadTimeout on range queries (CASSANDRA-10125)
 * Rewrite hinted handoff (CASSANDRA-6230)
 * Fix query on static compact tables (CASSANDRA-10093)
 * Fix race during construction of commit log (CASSANDRA-10049)
 * Add option to only purge repaired tombstones (CASSANDRA-6434)
 * Change authorization handling for MVs (CASSANDRA-9927)
 * Add custom JMX enabled executor for UDF sandbox (CASSANDRA-10026)
 * Fix row deletion bug for Materialized Views (CASSANDRA-10014)
 * Support mixed-version clusters with Cassandra 2.1 and 2.2 (CASSANDRA-9704)
 * Fix multiple slices on RowSearchers (CASSANDRA-10002)
 * Fix bug in merging of collections (CASSANDRA-10001)
 * Optimize batchlog replay to avoid full scans (CASSANDRA-7237)
 * Repair improvements when using vnodes (CASSANDRA-5220)
 * Disable scripted UDFs by default (CASSANDRA-9889)
 * Bytecode inspection for Java-UDFs (CASSANDRA-9890)
 * Use byte to serialize MT hash length (CASSANDRA-9792)
 * Replace usage of Adler32 with CRC32 (CASSANDRA-8684)
 * Fix migration to new format from 2.1 SSTable (CASSANDRA-10006)
 * SequentialWriter should extend BufferedDataOutputStreamPlus (CASSANDRA-9500)
 * Use the same repairedAt timestamp within incremental repair session (CASSANDRA-9111)
Merged from 2.2:
 * Allow count(*) and count(1) to be use as normal aggregation (CASSANDRA-10114)
 * An NPE is thrown if the column name is unknown for an IN relation (CASSANDRA-10043)
 * Apply commit_failure_policy to more errors on startup (CASSANDRA-9749)
 * Fix histogram overflow exception (CASSANDRA-9973)
 * Route gossip messages over dedicated socket (CASSANDRA-9237)
 * Add checksum to saved cache files (CASSANDRA-9265)
 * Log warning when using an aggregate without partition key (CASSANDRA-9737)
Merged from 2.1:
 * (cqlsh) Allow encoding to be set through command line (CASSANDRA-10004)
 * Add new JMX methods to change local compaction strategy (CASSANDRA-9965)
 * Write hints for paxos commits (CASSANDRA-7342)
 * (cqlsh) Fix timestamps before 1970 on Windows, always
   use UTC for timestamp display (CASSANDRA-10000)
 * (cqlsh) Avoid overwriting new config file with old config
   when both exist (CASSANDRA-9777)
 * Release snapshot selfRef when doing snapshot repair (CASSANDRA-9998)
 * Cannot replace token does not exist - DN node removed as Fat Client (CASSANDRA-9871)
Merged from 2.0:
 * Don't cast expected bf size to an int (CASSANDRA-9959)
 * Make getFullyExpiredSSTables less expensive (CASSANDRA-9882)


3.0.0-alpha1
 * Implement proper sandboxing for UDFs (CASSANDRA-9402)
 * Simplify (and unify) cleanup of compaction leftovers (CASSANDRA-7066)
 * Allow extra schema definitions in cassandra-stress yaml (CASSANDRA-9850)
 * Metrics should use up to date nomenclature (CASSANDRA-9448)
 * Change CREATE/ALTER TABLE syntax for compression (CASSANDRA-8384)
 * Cleanup crc and adler code for java 8 (CASSANDRA-9650)
 * Storage engine refactor (CASSANDRA-8099, 9743, 9746, 9759, 9781, 9808, 9825,
   9848, 9705, 9859, 9867, 9874, 9828, 9801)
 * Update Guava to 18.0 (CASSANDRA-9653)
 * Bloom filter false positive ratio is not honoured (CASSANDRA-8413)
 * New option for cassandra-stress to leave a ratio of columns null (CASSANDRA-9522)
 * Change hinted_handoff_enabled yaml setting, JMX (CASSANDRA-9035)
 * Add algorithmic token allocation (CASSANDRA-7032)
 * Add nodetool command to replay batchlog (CASSANDRA-9547)
 * Make file buffer cache independent of paths being read (CASSANDRA-8897)
 * Remove deprecated legacy Hadoop code (CASSANDRA-9353)
 * Decommissioned nodes will not rejoin the cluster (CASSANDRA-8801)
 * Change gossip stabilization to use endpoit size (CASSANDRA-9401)
 * Change default garbage collector to G1 (CASSANDRA-7486)
 * Populate TokenMetadata early during startup (CASSANDRA-9317)
 * Undeprecate cache recentHitRate (CASSANDRA-6591)
 * Add support for selectively varint encoding fields (CASSANDRA-9499, 9865)
 * Materialized Views (CASSANDRA-6477)
Merged from 2.2:
 * Avoid grouping sstables for anticompaction with DTCS (CASSANDRA-9900)
 * UDF / UDA execution time in trace (CASSANDRA-9723)
 * Fix broken internode SSL (CASSANDRA-9884)
Merged from 2.1:
 * Add new JMX methods to change local compaction strategy (CASSANDRA-9965)
 * Fix handling of enable/disable autocompaction (CASSANDRA-9899)
 * Add consistency level to tracing ouput (CASSANDRA-9827)
 * Remove repair snapshot leftover on startup (CASSANDRA-7357)
 * Use random nodes for batch log when only 2 racks (CASSANDRA-8735)
 * Ensure atomicity inside thrift and stream session (CASSANDRA-7757)
 * Fix nodetool info error when the node is not joined (CASSANDRA-9031)
Merged from 2.0:
 * Log when messages are dropped due to cross_node_timeout (CASSANDRA-9793)
 * Don't track hotness when opening from snapshot for validation (CASSANDRA-9382)


2.2.0
 * Allow the selection of columns together with aggregates (CASSANDRA-9767)
 * Fix cqlsh copy methods and other windows specific issues (CASSANDRA-9795)
 * Don't wrap byte arrays in SequentialWriter (CASSANDRA-9797)
 * sum() and avg() functions missing for smallint and tinyint types (CASSANDRA-9671)
 * Revert CASSANDRA-9542 (allow native functions in UDA) (CASSANDRA-9771)
Merged from 2.1:
 * Fix MarshalException when upgrading superColumn family (CASSANDRA-9582)
 * Fix broken logging for "empty" flushes in Memtable (CASSANDRA-9837)
 * Handle corrupt files on startup (CASSANDRA-9686)
 * Fix clientutil jar and tests (CASSANDRA-9760)
 * (cqlsh) Allow the SSL protocol version to be specified through the
    config file or environment variables (CASSANDRA-9544)
Merged from 2.0:
 * Add tool to find why expired sstables are not getting dropped (CASSANDRA-10015)
 * Remove erroneous pending HH tasks from tpstats/jmx (CASSANDRA-9129)
 * Don't cast expected bf size to an int (CASSANDRA-9959)
 * checkForEndpointCollision fails for legitimate collisions (CASSANDRA-9765)
 * Complete CASSANDRA-8448 fix (CASSANDRA-9519)
 * Don't include auth credentials in debug log (CASSANDRA-9682)
 * Can't transition from write survey to normal mode (CASSANDRA-9740)
 * Scrub (recover) sstables even when -Index.db is missing (CASSANDRA-9591)
 * Fix growing pending background compaction (CASSANDRA-9662)


2.2.0-rc2
 * Re-enable memory-mapped I/O on Windows (CASSANDRA-9658)
 * Warn when an extra-large partition is compacted (CASSANDRA-9643)
 * (cqlsh) Allow setting the initial connection timeout (CASSANDRA-9601)
 * BulkLoader has --transport-factory option but does not use it (CASSANDRA-9675)
 * Allow JMX over SSL directly from nodetool (CASSANDRA-9090)
 * Update cqlsh for UDFs (CASSANDRA-7556)
 * Change Windows kernel default timer resolution (CASSANDRA-9634)
 * Deprected sstable2json and json2sstable (CASSANDRA-9618)
 * Allow native functions in user-defined aggregates (CASSANDRA-9542)
 * Don't repair system_distributed by default (CASSANDRA-9621)
 * Fix mixing min, max, and count aggregates for blob type (CASSANRA-9622)
 * Rename class for DATE type in Java driver (CASSANDRA-9563)
 * Duplicate compilation of UDFs on coordinator (CASSANDRA-9475)
 * Fix connection leak in CqlRecordWriter (CASSANDRA-9576)
 * Mlockall before opening system sstables & remove boot_without_jna option (CASSANDRA-9573)
 * Add functions to convert timeuuid to date or time, deprecate dateOf and unixTimestampOf (CASSANDRA-9229)
 * Make sure we cancel non-compacting sstables from LifecycleTransaction (CASSANDRA-9566)
 * Fix deprecated repair JMX API (CASSANDRA-9570)
 * Add logback metrics (CASSANDRA-9378)
 * Update and refactor ant test/test-compression to run the tests in parallel (CASSANDRA-9583)
 * Fix upgrading to new directory for secondary index (CASSANDRA-9687)
Merged from 2.1:
 * (cqlsh) Fix bad check for CQL compatibility when DESCRIBE'ing
   COMPACT STORAGE tables with no clustering columns
 * Eliminate strong self-reference chains in sstable ref tidiers (CASSANDRA-9656)
 * Ensure StreamSession uses canonical sstable reader instances (CASSANDRA-9700)
 * Ensure memtable book keeping is not corrupted in the event we shrink usage (CASSANDRA-9681)
 * Update internal python driver for cqlsh (CASSANDRA-9064)
 * Fix IndexOutOfBoundsException when inserting tuple with too many
   elements using the string literal notation (CASSANDRA-9559)
 * Enable describe on indices (CASSANDRA-7814)
 * Fix incorrect result for IN queries where column not found (CASSANDRA-9540)
 * ColumnFamilyStore.selectAndReference may block during compaction (CASSANDRA-9637)
 * Fix bug in cardinality check when compacting (CASSANDRA-9580)
 * Fix memory leak in Ref due to ConcurrentLinkedQueue.remove() behaviour (CASSANDRA-9549)
 * Make rebuild only run one at a time (CASSANDRA-9119)
Merged from 2.0:
 * Avoid NPE in AuthSuccess#decode (CASSANDRA-9727)
 * Add listen_address to system.local (CASSANDRA-9603)
 * Bug fixes to resultset metadata construction (CASSANDRA-9636)
 * Fix setting 'durable_writes' in ALTER KEYSPACE (CASSANDRA-9560)
 * Avoids ballot clash in Paxos (CASSANDRA-9649)
 * Improve trace messages for RR (CASSANDRA-9479)
 * Fix suboptimal secondary index selection when restricted
   clustering column is also indexed (CASSANDRA-9631)
 * (cqlsh) Add min_threshold to DTCS option autocomplete (CASSANDRA-9385)
 * Fix error message when attempting to create an index on a column
   in a COMPACT STORAGE table with clustering columns (CASSANDRA-9527)
 * 'WITH WITH' in alter keyspace statements causes NPE (CASSANDRA-9565)
 * Expose some internals of SelectStatement for inspection (CASSANDRA-9532)
 * ArrivalWindow should use primitives (CASSANDRA-9496)
 * Periodically submit background compaction tasks (CASSANDRA-9592)
 * Set HAS_MORE_PAGES flag to false when PagingState is null (CASSANDRA-9571)


2.2.0-rc1
 * Compressed commit log should measure compressed space used (CASSANDRA-9095)
 * Fix comparison bug in CassandraRoleManager#collectRoles (CASSANDRA-9551)
 * Add tinyint,smallint,time,date support for UDFs (CASSANDRA-9400)
 * Deprecates SSTableSimpleWriter and SSTableSimpleUnsortedWriter (CASSANDRA-9546)
 * Empty INITCOND treated as null in aggregate (CASSANDRA-9457)
 * Remove use of Cell in Thrift MapReduce classes (CASSANDRA-8609)
 * Integrate pre-release Java Driver 2.2-rc1, custom build (CASSANDRA-9493)
 * Clean up gossiper logic for old versions (CASSANDRA-9370)
 * Fix custom payload coding/decoding to match the spec (CASSANDRA-9515)
 * ant test-all results incomplete when parsed (CASSANDRA-9463)
 * Disallow frozen<> types in function arguments and return types for
   clarity (CASSANDRA-9411)
 * Static Analysis to warn on unsafe use of Autocloseable instances (CASSANDRA-9431)
 * Update commitlog archiving examples now that commitlog segments are
   not recycled (CASSANDRA-9350)
 * Extend Transactional API to sstable lifecycle management (CASSANDRA-8568)
 * (cqlsh) Add support for native protocol 4 (CASSANDRA-9399)
 * Ensure that UDF and UDAs are keyspace-isolated (CASSANDRA-9409)
 * Revert CASSANDRA-7807 (tracing completion client notifications) (CASSANDRA-9429)
 * Add ability to stop compaction by ID (CASSANDRA-7207)
 * Let CassandraVersion handle SNAPSHOT version (CASSANDRA-9438)
Merged from 2.1:
 * (cqlsh) Fix using COPY through SOURCE or -f (CASSANDRA-9083)
 * Fix occasional lack of `system` keyspace in schema tables (CASSANDRA-8487)
 * Use ProtocolError code instead of ServerError code for native protocol
   error responses to unsupported protocol versions (CASSANDRA-9451)
 * Default commitlog_sync_batch_window_in_ms changed to 2ms (CASSANDRA-9504)
 * Fix empty partition assertion in unsorted sstable writing tools (CASSANDRA-9071)
 * Ensure truncate without snapshot cannot produce corrupt responses (CASSANDRA-9388)
 * Consistent error message when a table mixes counter and non-counter
   columns (CASSANDRA-9492)
 * Avoid getting unreadable keys during anticompaction (CASSANDRA-9508)
 * (cqlsh) Better float precision by default (CASSANDRA-9224)
 * Improve estimated row count (CASSANDRA-9107)
 * Optimize range tombstone memory footprint (CASSANDRA-8603)
 * Use configured gcgs in anticompaction (CASSANDRA-9397)
Merged from 2.0:
 * Don't accumulate more range than necessary in RangeTombstone.Tracker (CASSANDRA-9486)
 * Add broadcast and rpc addresses to system.local (CASSANDRA-9436)
 * Always mark sstable suspect when corrupted (CASSANDRA-9478)
 * Add database users and permissions to CQL3 documentation (CASSANDRA-7558)
 * Allow JVM_OPTS to be passed to standalone tools (CASSANDRA-5969)
 * Fix bad condition in RangeTombstoneList (CASSANDRA-9485)
 * Fix potential StackOverflow when setting CrcCheckChance over JMX (CASSANDRA-9488)
 * Fix null static columns in pages after the first, paged reversed
   queries (CASSANDRA-8502)
 * Fix counting cache serialization in request metrics (CASSANDRA-9466)
 * Add option not to validate atoms during scrub (CASSANDRA-9406)


2.2.0-beta1
 * Introduce Transactional API for internal state changes (CASSANDRA-8984)
 * Add a flag in cassandra.yaml to enable UDFs (CASSANDRA-9404)
 * Better support of null for UDF (CASSANDRA-8374)
 * Use ecj instead of javassist for UDFs (CASSANDRA-8241)
 * faster async logback configuration for tests (CASSANDRA-9376)
 * Add `smallint` and `tinyint` data types (CASSANDRA-8951)
 * Avoid thrift schema creation when native driver is used in stress tool (CASSANDRA-9374)
 * Make Functions.declared thread-safe
 * Add client warnings to native protocol v4 (CASSANDRA-8930)
 * Allow roles cache to be invalidated (CASSANDRA-8967)
 * Upgrade Snappy (CASSANDRA-9063)
 * Don't start Thrift rpc by default (CASSANDRA-9319)
 * Only stream from unrepaired sstables with incremental repair (CASSANDRA-8267)
 * Aggregate UDFs allow SFUNC return type to differ from STYPE if FFUNC specified (CASSANDRA-9321)
 * Remove Thrift dependencies in bundled tools (CASSANDRA-8358)
 * Disable memory mapping of hsperfdata file for JVM statistics (CASSANDRA-9242)
 * Add pre-startup checks to detect potential incompatibilities (CASSANDRA-8049)
 * Distinguish between null and unset in protocol v4 (CASSANDRA-7304)
 * Add user/role permissions for user-defined functions (CASSANDRA-7557)
 * Allow cassandra config to be updated to restart daemon without unloading classes (CASSANDRA-9046)
 * Don't initialize compaction writer before checking if iter is empty (CASSANDRA-9117)
 * Don't execute any functions at prepare-time (CASSANDRA-9037)
 * Share file handles between all instances of a SegmentedFile (CASSANDRA-8893)
 * Make it possible to major compact LCS (CASSANDRA-7272)
 * Make FunctionExecutionException extend RequestExecutionException
   (CASSANDRA-9055)
 * Add support for SELECT JSON, INSERT JSON syntax and new toJson(), fromJson()
   functions (CASSANDRA-7970)
 * Optimise max purgeable timestamp calculation in compaction (CASSANDRA-8920)
 * Constrain internode message buffer sizes, and improve IO class hierarchy (CASSANDRA-8670)
 * New tool added to validate all sstables in a node (CASSANDRA-5791)
 * Push notification when tracing completes for an operation (CASSANDRA-7807)
 * Delay "node up" and "node added" notifications until native protocol server is started (CASSANDRA-8236)
 * Compressed Commit Log (CASSANDRA-6809)
 * Optimise IntervalTree (CASSANDRA-8988)
 * Add a key-value payload for third party usage (CASSANDRA-8553, 9212)
 * Bump metrics-reporter-config dependency for metrics 3.0 (CASSANDRA-8149)
 * Partition intra-cluster message streams by size, not type (CASSANDRA-8789)
 * Add WriteFailureException to native protocol, notify coordinator of
   write failures (CASSANDRA-8592)
 * Convert SequentialWriter to nio (CASSANDRA-8709)
 * Add role based access control (CASSANDRA-7653, 8650, 7216, 8760, 8849, 8761, 8850)
 * Record client ip address in tracing sessions (CASSANDRA-8162)
 * Indicate partition key columns in response metadata for prepared
   statements (CASSANDRA-7660)
 * Merge UUIDType and TimeUUIDType parse logic (CASSANDRA-8759)
 * Avoid memory allocation when searching index summary (CASSANDRA-8793)
 * Optimise (Time)?UUIDType Comparisons (CASSANDRA-8730)
 * Make CRC32Ex into a separate maven dependency (CASSANDRA-8836)
 * Use preloaded jemalloc w/ Unsafe (CASSANDRA-8714, 9197)
 * Avoid accessing partitioner through StorageProxy (CASSANDRA-8244, 8268)
 * Upgrade Metrics library and remove depricated metrics (CASSANDRA-5657)
 * Serializing Row cache alternative, fully off heap (CASSANDRA-7438)
 * Duplicate rows returned when in clause has repeated values (CASSANDRA-6706)
 * Make CassandraException unchecked, extend RuntimeException (CASSANDRA-8560)
 * Support direct buffer decompression for reads (CASSANDRA-8464)
 * DirectByteBuffer compatible LZ4 methods (CASSANDRA-7039)
 * Group sstables for anticompaction correctly (CASSANDRA-8578)
 * Add ReadFailureException to native protocol, respond
   immediately when replicas encounter errors while handling
   a read request (CASSANDRA-7886)
 * Switch CommitLogSegment from RandomAccessFile to nio (CASSANDRA-8308)
 * Allow mixing token and partition key restrictions (CASSANDRA-7016)
 * Support index key/value entries on map collections (CASSANDRA-8473)
 * Modernize schema tables (CASSANDRA-8261)
 * Support for user-defined aggregation functions (CASSANDRA-8053)
 * Fix NPE in SelectStatement with empty IN values (CASSANDRA-8419)
 * Refactor SelectStatement, return IN results in natural order instead
   of IN value list order and ignore duplicate values in partition key IN restrictions (CASSANDRA-7981)
 * Support UDTs, tuples, and collections in user-defined
   functions (CASSANDRA-7563)
 * Fix aggregate fn results on empty selection, result column name,
   and cqlsh parsing (CASSANDRA-8229)
 * Mark sstables as repaired after full repair (CASSANDRA-7586)
 * Extend Descriptor to include a format value and refactor reader/writer
   APIs (CASSANDRA-7443)
 * Integrate JMH for microbenchmarks (CASSANDRA-8151)
 * Keep sstable levels when bootstrapping (CASSANDRA-7460)
 * Add Sigar library and perform basic OS settings check on startup (CASSANDRA-7838)
 * Support for aggregation functions (CASSANDRA-4914)
 * Remove cassandra-cli (CASSANDRA-7920)
 * Accept dollar quoted strings in CQL (CASSANDRA-7769)
 * Make assassinate a first class command (CASSANDRA-7935)
 * Support IN clause on any partition key column (CASSANDRA-7855)
 * Support IN clause on any clustering column (CASSANDRA-4762)
 * Improve compaction logging (CASSANDRA-7818)
 * Remove YamlFileNetworkTopologySnitch (CASSANDRA-7917)
 * Do anticompaction in groups (CASSANDRA-6851)
 * Support user-defined functions (CASSANDRA-7395, 7526, 7562, 7740, 7781, 7929,
   7924, 7812, 8063, 7813, 7708)
 * Permit configurable timestamps with cassandra-stress (CASSANDRA-7416)
 * Move sstable RandomAccessReader to nio2, which allows using the
   FILE_SHARE_DELETE flag on Windows (CASSANDRA-4050)
 * Remove CQL2 (CASSANDRA-5918)
 * Optimize fetching multiple cells by name (CASSANDRA-6933)
 * Allow compilation in java 8 (CASSANDRA-7028)
 * Make incremental repair default (CASSANDRA-7250)
 * Enable code coverage thru JaCoCo (CASSANDRA-7226)
 * Switch external naming of 'column families' to 'tables' (CASSANDRA-4369)
 * Shorten SSTable path (CASSANDRA-6962)
 * Use unsafe mutations for most unit tests (CASSANDRA-6969)
 * Fix race condition during calculation of pending ranges (CASSANDRA-7390)
 * Fail on very large batch sizes (CASSANDRA-8011)
 * Improve concurrency of repair (CASSANDRA-6455, 8208, 9145)
 * Select optimal CRC32 implementation at runtime (CASSANDRA-8614)
 * Evaluate MurmurHash of Token once per query (CASSANDRA-7096)
 * Generalize progress reporting (CASSANDRA-8901)
 * Resumable bootstrap streaming (CASSANDRA-8838, CASSANDRA-8942)
 * Allow scrub for secondary index (CASSANDRA-5174)
 * Save repair data to system table (CASSANDRA-5839)
 * fix nodetool names that reference column families (CASSANDRA-8872)
 Merged from 2.1:
 * Warn on misuse of unlogged batches (CASSANDRA-9282)
 * Failure detector detects and ignores local pauses (CASSANDRA-9183)
 * Add utility class to support for rate limiting a given log statement (CASSANDRA-9029)
 * Add missing consistency levels to cassandra-stess (CASSANDRA-9361)
 * Fix commitlog getCompletedTasks to not increment (CASSANDRA-9339)
 * Fix for harmless exceptions logged as ERROR (CASSANDRA-8564)
 * Delete processed sstables in sstablesplit/sstableupgrade (CASSANDRA-8606)
 * Improve sstable exclusion from partition tombstones (CASSANDRA-9298)
 * Validate the indexed column rather than the cell's contents for 2i (CASSANDRA-9057)
 * Add support for top-k custom 2i queries (CASSANDRA-8717)
 * Fix error when dropping table during compaction (CASSANDRA-9251)
 * cassandra-stress supports validation operations over user profiles (CASSANDRA-8773)
 * Add support for rate limiting log messages (CASSANDRA-9029)
 * Log the partition key with tombstone warnings (CASSANDRA-8561)
 * Reduce runWithCompactionsDisabled poll interval to 1ms (CASSANDRA-9271)
 * Fix PITR commitlog replay (CASSANDRA-9195)
 * GCInspector logs very different times (CASSANDRA-9124)
 * Fix deleting from an empty list (CASSANDRA-9198)
 * Update tuple and collection types that use a user-defined type when that UDT
   is modified (CASSANDRA-9148, CASSANDRA-9192)
 * Use higher timeout for prepair and snapshot in repair (CASSANDRA-9261)
 * Fix anticompaction blocking ANTI_ENTROPY stage (CASSANDRA-9151)
 * Repair waits for anticompaction to finish (CASSANDRA-9097)
 * Fix streaming not holding ref when stream error (CASSANDRA-9295)
 * Fix canonical view returning early opened SSTables (CASSANDRA-9396)
Merged from 2.0:
 * (cqlsh) Add LOGIN command to switch users (CASSANDRA-7212)
 * Clone SliceQueryFilter in AbstractReadCommand implementations (CASSANDRA-8940)
 * Push correct protocol notification for DROP INDEX (CASSANDRA-9310)
 * token-generator - generated tokens too long (CASSANDRA-9300)
 * Fix counting of tombstones for TombstoneOverwhelmingException (CASSANDRA-9299)
 * Fix ReconnectableSnitch reconnecting to peers during upgrade (CASSANDRA-6702)
 * Include keyspace and table name in error log for collections over the size
   limit (CASSANDRA-9286)
 * Avoid potential overlap in LCS with single-partition sstables (CASSANDRA-9322)
 * Log warning message when a table is queried before the schema has fully
   propagated (CASSANDRA-9136)
 * Overload SecondaryIndex#indexes to accept the column definition (CASSANDRA-9314)
 * (cqlsh) Add SERIAL and LOCAL_SERIAL consistency levels (CASSANDRA-8051)
 * Fix index selection during rebuild with certain table layouts (CASSANDRA-9281)
 * Fix partition-level-delete-only workload accounting (CASSANDRA-9194)
 * Allow scrub to handle corrupted compressed chunks (CASSANDRA-9140)
 * Fix assertion error when resetlocalschema is run during repair (CASSANDRA-9249)
 * Disable single sstable tombstone compactions for DTCS by default (CASSANDRA-9234)
 * IncomingTcpConnection thread is not named (CASSANDRA-9262)
 * Close incoming connections when MessagingService is stopped (CASSANDRA-9238)
 * Fix streaming hang when retrying (CASSANDRA-9132)


2.1.5
 * Re-add deprecated cold_reads_to_omit param for backwards compat (CASSANDRA-9203)
 * Make anticompaction visible in compactionstats (CASSANDRA-9098)
 * Improve nodetool getendpoints documentation about the partition
   key parameter (CASSANDRA-6458)
 * Don't check other keyspaces for schema changes when an user-defined
   type is altered (CASSANDRA-9187)
 * Add generate-idea-files target to build.xml (CASSANDRA-9123)
 * Allow takeColumnFamilySnapshot to take a list of tables (CASSANDRA-8348)
 * Limit major sstable operations to their canonical representation (CASSANDRA-8669)
 * cqlsh: Add tests for INSERT and UPDATE tab completion (CASSANDRA-9125)
 * cqlsh: quote column names when needed in COPY FROM inserts (CASSANDRA-9080)
 * Do not load read meter for offline operations (CASSANDRA-9082)
 * cqlsh: Make CompositeType data readable (CASSANDRA-8919)
 * cqlsh: Fix display of triggers (CASSANDRA-9081)
 * Fix NullPointerException when deleting or setting an element by index on
   a null list collection (CASSANDRA-9077)
 * Buffer bloom filter serialization (CASSANDRA-9066)
 * Fix anti-compaction target bloom filter size (CASSANDRA-9060)
 * Make FROZEN and TUPLE unreserved keywords in CQL (CASSANDRA-9047)
 * Prevent AssertionError from SizeEstimatesRecorder (CASSANDRA-9034)
 * Avoid overwriting index summaries for sstables with an older format that
   does not support downsampling; rebuild summaries on startup when this
   is detected (CASSANDRA-8993)
 * Fix potential data loss in CompressedSequentialWriter (CASSANDRA-8949)
 * Make PasswordAuthenticator number of hashing rounds configurable (CASSANDRA-8085)
 * Fix AssertionError when binding nested collections in DELETE (CASSANDRA-8900)
 * Check for overlap with non-early sstables in LCS (CASSANDRA-8739)
 * Only calculate max purgable timestamp if we have to (CASSANDRA-8914)
 * (cqlsh) Greatly improve performance of COPY FROM (CASSANDRA-8225)
 * IndexSummary effectiveIndexInterval is now a guideline, not a rule (CASSANDRA-8993)
 * Use correct bounds for page cache eviction of compressed files (CASSANDRA-8746)
 * SSTableScanner enforces its bounds (CASSANDRA-8946)
 * Cleanup cell equality (CASSANDRA-8947)
 * Introduce intra-cluster message coalescing (CASSANDRA-8692)
 * DatabaseDescriptor throws NPE when rpc_interface is used (CASSANDRA-8839)
 * Don't check if an sstable is live for offline compactions (CASSANDRA-8841)
 * Don't set clientMode in SSTableLoader (CASSANDRA-8238)
 * Fix SSTableRewriter with disabled early open (CASSANDRA-8535)
 * Fix cassandra-stress so it respects the CL passed in user mode (CASSANDRA-8948)
 * Fix rare NPE in ColumnDefinition#hasIndexOption() (CASSANDRA-8786)
 * cassandra-stress reports per-operation statistics, plus misc (CASSANDRA-8769)
 * Add SimpleDate (cql date) and Time (cql time) types (CASSANDRA-7523)
 * Use long for key count in cfstats (CASSANDRA-8913)
 * Make SSTableRewriter.abort() more robust to failure (CASSANDRA-8832)
 * Remove cold_reads_to_omit from STCS (CASSANDRA-8860)
 * Make EstimatedHistogram#percentile() use ceil instead of floor (CASSANDRA-8883)
 * Fix top partitions reporting wrong cardinality (CASSANDRA-8834)
 * Fix rare NPE in KeyCacheSerializer (CASSANDRA-8067)
 * Pick sstables for validation as late as possible inc repairs (CASSANDRA-8366)
 * Fix commitlog getPendingTasks to not increment (CASSANDRA-8862)
 * Fix parallelism adjustment in range and secondary index queries
   when the first fetch does not satisfy the limit (CASSANDRA-8856)
 * Check if the filtered sstables is non-empty in STCS (CASSANDRA-8843)
 * Upgrade java-driver used for cassandra-stress (CASSANDRA-8842)
 * Fix CommitLog.forceRecycleAllSegments() memory access error (CASSANDRA-8812)
 * Improve assertions in Memory (CASSANDRA-8792)
 * Fix SSTableRewriter cleanup (CASSANDRA-8802)
 * Introduce SafeMemory for CompressionMetadata.Writer (CASSANDRA-8758)
 * 'nodetool info' prints exception against older node (CASSANDRA-8796)
 * Ensure SSTableReader.last corresponds exactly with the file end (CASSANDRA-8750)
 * Make SSTableWriter.openEarly more robust and obvious (CASSANDRA-8747)
 * Enforce SSTableReader.first/last (CASSANDRA-8744)
 * Cleanup SegmentedFile API (CASSANDRA-8749)
 * Avoid overlap with early compaction replacement (CASSANDRA-8683)
 * Safer Resource Management++ (CASSANDRA-8707)
 * Write partition size estimates into a system table (CASSANDRA-7688)
 * cqlsh: Fix keys() and full() collection indexes in DESCRIBE output
   (CASSANDRA-8154)
 * Show progress of streaming in nodetool netstats (CASSANDRA-8886)
 * IndexSummaryBuilder utilises offheap memory, and shares data between
   each IndexSummary opened from it (CASSANDRA-8757)
 * markCompacting only succeeds if the exact SSTableReader instances being
   marked are in the live set (CASSANDRA-8689)
 * cassandra-stress support for varint (CASSANDRA-8882)
 * Fix Adler32 digest for compressed sstables (CASSANDRA-8778)
 * Add nodetool statushandoff/statusbackup (CASSANDRA-8912)
 * Use stdout for progress and stats in sstableloader (CASSANDRA-8982)
 * Correctly identify 2i datadir from older versions (CASSANDRA-9116)
Merged from 2.0:
 * Ignore gossip SYNs after shutdown (CASSANDRA-9238)
 * Avoid overflow when calculating max sstable size in LCS (CASSANDRA-9235)
 * Make sstable blacklisting work with compression (CASSANDRA-9138)
 * Do not attempt to rebuild indexes if no index accepts any column (CASSANDRA-9196)
 * Don't initiate snitch reconnection for dead states (CASSANDRA-7292)
 * Fix ArrayIndexOutOfBoundsException in CQLSSTableWriter (CASSANDRA-8978)
 * Add shutdown gossip state to prevent timeouts during rolling restarts (CASSANDRA-8336)
 * Fix running with java.net.preferIPv6Addresses=true (CASSANDRA-9137)
 * Fix failed bootstrap/replace attempts being persisted in system.peers (CASSANDRA-9180)
 * Flush system.IndexInfo after marking index built (CASSANDRA-9128)
 * Fix updates to min/max_compaction_threshold through cassandra-cli
   (CASSANDRA-8102)
 * Don't include tmp files when doing offline relevel (CASSANDRA-9088)
 * Use the proper CAS WriteType when finishing a previous round during Paxos
   preparation (CASSANDRA-8672)
 * Avoid race in cancelling compactions (CASSANDRA-9070)
 * More aggressive check for expired sstables in DTCS (CASSANDRA-8359)
 * Fix ignored index_interval change in ALTER TABLE statements (CASSANDRA-7976)
 * Do more aggressive compaction in old time windows in DTCS (CASSANDRA-8360)
 * java.lang.AssertionError when reading saved cache (CASSANDRA-8740)
 * "disk full" when running cleanup (CASSANDRA-9036)
 * Lower logging level from ERROR to DEBUG when a scheduled schema pull
   cannot be completed due to a node being down (CASSANDRA-9032)
 * Fix MOVED_NODE client event (CASSANDRA-8516)
 * Allow overriding MAX_OUTSTANDING_REPLAY_COUNT (CASSANDRA-7533)
 * Fix malformed JMX ObjectName containing IPv6 addresses (CASSANDRA-9027)
 * (cqlsh) Allow increasing CSV field size limit through
   cqlshrc config option (CASSANDRA-8934)
 * Stop logging range tombstones when exceeding the threshold
   (CASSANDRA-8559)
 * Fix NullPointerException when nodetool getendpoints is run
   against invalid keyspaces or tables (CASSANDRA-8950)
 * Allow specifying the tmp dir (CASSANDRA-7712)
 * Improve compaction estimated tasks estimation (CASSANDRA-8904)
 * Fix duplicate up/down messages sent to native clients (CASSANDRA-7816)
 * Expose commit log archive status via JMX (CASSANDRA-8734)
 * Provide better exceptions for invalid replication strategy parameters
   (CASSANDRA-8909)
 * Fix regression in mixed single and multi-column relation support for
   SELECT statements (CASSANDRA-8613)
 * Add ability to limit number of native connections (CASSANDRA-8086)
 * Fix CQLSSTableWriter throwing exception and spawning threads
   (CASSANDRA-8808)
 * Fix MT mismatch between empty and GC-able data (CASSANDRA-8979)
 * Fix incorrect validation when snapshotting single table (CASSANDRA-8056)
 * Add offline tool to relevel sstables (CASSANDRA-8301)
 * Preserve stream ID for more protocol errors (CASSANDRA-8848)
 * Fix combining token() function with multi-column relations on
   clustering columns (CASSANDRA-8797)
 * Make CFS.markReferenced() resistant to bad refcounting (CASSANDRA-8829)
 * Fix StreamTransferTask abort/complete bad refcounting (CASSANDRA-8815)
 * Fix AssertionError when querying a DESC clustering ordered
   table with ASC ordering and paging (CASSANDRA-8767)
 * AssertionError: "Memory was freed" when running cleanup (CASSANDRA-8716)
 * Make it possible to set max_sstable_age to fractional days (CASSANDRA-8406)
 * Fix some multi-column relations with indexes on some clustering
   columns (CASSANDRA-8275)
 * Fix memory leak in SSTableSimple*Writer and SSTableReader.validate()
   (CASSANDRA-8748)
 * Throw OOM if allocating memory fails to return a valid pointer (CASSANDRA-8726)
 * Fix SSTableSimpleUnsortedWriter ConcurrentModificationException (CASSANDRA-8619)
 * 'nodetool info' prints exception against older node (CASSANDRA-8796)
 * Ensure SSTableSimpleUnsortedWriter.close() terminates if
   disk writer has crashed (CASSANDRA-8807)


2.1.4
 * Bind JMX to localhost unless explicitly configured otherwise (CASSANDRA-9085)


2.1.3
 * Fix HSHA/offheap_objects corruption (CASSANDRA-8719)
 * Upgrade libthrift to 0.9.2 (CASSANDRA-8685)
 * Don't use the shared ref in sstableloader (CASSANDRA-8704)
 * Purge internal prepared statements if related tables or
   keyspaces are dropped (CASSANDRA-8693)
 * (cqlsh) Handle unicode BOM at start of files (CASSANDRA-8638)
 * Stop compactions before exiting offline tools (CASSANDRA-8623)
 * Update tools/stress/README.txt to match current behaviour (CASSANDRA-7933)
 * Fix schema from Thrift conversion with empty metadata (CASSANDRA-8695)
 * Safer Resource Management (CASSANDRA-7705)
 * Make sure we compact highly overlapping cold sstables with
   STCS (CASSANDRA-8635)
 * rpc_interface and listen_interface generate NPE on startup when specified
   interface doesn't exist (CASSANDRA-8677)
 * Fix ArrayIndexOutOfBoundsException in nodetool cfhistograms (CASSANDRA-8514)
 * Switch from yammer metrics for nodetool cf/proxy histograms (CASSANDRA-8662)
 * Make sure we don't add tmplink files to the compaction
   strategy (CASSANDRA-8580)
 * (cqlsh) Handle maps with blob keys (CASSANDRA-8372)
 * (cqlsh) Handle DynamicCompositeType schemas correctly (CASSANDRA-8563)
 * Duplicate rows returned when in clause has repeated values (CASSANDRA-6706)
 * Add tooling to detect hot partitions (CASSANDRA-7974)
 * Fix cassandra-stress user-mode truncation of partition generation (CASSANDRA-8608)
 * Only stream from unrepaired sstables during inc repair (CASSANDRA-8267)
 * Don't allow starting multiple inc repairs on the same sstables (CASSANDRA-8316)
 * Invalidate prepared BATCH statements when related tables
   or keyspaces are dropped (CASSANDRA-8652)
 * Fix missing results in secondary index queries on collections
   with ALLOW FILTERING (CASSANDRA-8421)
 * Expose EstimatedHistogram metrics for range slices (CASSANDRA-8627)
 * (cqlsh) Escape clqshrc passwords properly (CASSANDRA-8618)
 * Fix NPE when passing wrong argument in ALTER TABLE statement (CASSANDRA-8355)
 * Pig: Refactor and deprecate CqlStorage (CASSANDRA-8599)
 * Don't reuse the same cleanup strategy for all sstables (CASSANDRA-8537)
 * Fix case-sensitivity of index name on CREATE and DROP INDEX
   statements (CASSANDRA-8365)
 * Better detection/logging for corruption in compressed sstables (CASSANDRA-8192)
 * Use the correct repairedAt value when closing writer (CASSANDRA-8570)
 * (cqlsh) Handle a schema mismatch being detected on startup (CASSANDRA-8512)
 * Properly calculate expected write size during compaction (CASSANDRA-8532)
 * Invalidate affected prepared statements when a table's columns
   are altered (CASSANDRA-7910)
 * Stress - user defined writes should populate sequentally (CASSANDRA-8524)
 * Fix regression in SSTableRewriter causing some rows to become unreadable
   during compaction (CASSANDRA-8429)
 * Run major compactions for repaired/unrepaired in parallel (CASSANDRA-8510)
 * (cqlsh) Fix compression options in DESCRIBE TABLE output when compression
   is disabled (CASSANDRA-8288)
 * (cqlsh) Fix DESCRIBE output after keyspaces are altered (CASSANDRA-7623)
 * Make sure we set lastCompactedKey correctly (CASSANDRA-8463)
 * (cqlsh) Fix output of CONSISTENCY command (CASSANDRA-8507)
 * (cqlsh) Fixed the handling of LIST statements (CASSANDRA-8370)
 * Make sstablescrub check leveled manifest again (CASSANDRA-8432)
 * Check first/last keys in sstable when giving out positions (CASSANDRA-8458)
 * Disable mmap on Windows (CASSANDRA-6993)
 * Add missing ConsistencyLevels to cassandra-stress (CASSANDRA-8253)
 * Add auth support to cassandra-stress (CASSANDRA-7985)
 * Fix ArrayIndexOutOfBoundsException when generating error message
   for some CQL syntax errors (CASSANDRA-8455)
 * Scale memtable slab allocation logarithmically (CASSANDRA-7882)
 * cassandra-stress simultaneous inserts over same seed (CASSANDRA-7964)
 * Reduce cassandra-stress sampling memory requirements (CASSANDRA-7926)
 * Ensure memtable flush cannot expire commit log entries from its future (CASSANDRA-8383)
 * Make read "defrag" async to reclaim memtables (CASSANDRA-8459)
 * Remove tmplink files for offline compactions (CASSANDRA-8321)
 * Reduce maxHintsInProgress (CASSANDRA-8415)
 * BTree updates may call provided update function twice (CASSANDRA-8018)
 * Release sstable references after anticompaction (CASSANDRA-8386)
 * Handle abort() in SSTableRewriter properly (CASSANDRA-8320)
 * Centralize shared executors (CASSANDRA-8055)
 * Fix filtering for CONTAINS (KEY) relations on frozen collection
   clustering columns when the query is restricted to a single
   partition (CASSANDRA-8203)
 * Do more aggressive entire-sstable TTL expiry checks (CASSANDRA-8243)
 * Add more log info if readMeter is null (CASSANDRA-8238)
 * add check of the system wall clock time at startup (CASSANDRA-8305)
 * Support for frozen collections (CASSANDRA-7859)
 * Fix overflow on histogram computation (CASSANDRA-8028)
 * Have paxos reuse the timestamp generation of normal queries (CASSANDRA-7801)
 * Fix incremental repair not remove parent session on remote (CASSANDRA-8291)
 * Improve JBOD disk utilization (CASSANDRA-7386)
 * Log failed host when preparing incremental repair (CASSANDRA-8228)
 * Force config client mode in CQLSSTableWriter (CASSANDRA-8281)
 * Fix sstableupgrade throws exception (CASSANDRA-8688)
 * Fix hang when repairing empty keyspace (CASSANDRA-8694)
Merged from 2.0:
 * Fix IllegalArgumentException in dynamic snitch (CASSANDRA-8448)
 * Add support for UPDATE ... IF EXISTS (CASSANDRA-8610)
 * Fix reversal of list prepends (CASSANDRA-8733)
 * Prevent non-zero default_time_to_live on tables with counters
   (CASSANDRA-8678)
 * Fix SSTableSimpleUnsortedWriter ConcurrentModificationException
   (CASSANDRA-8619)
 * Round up time deltas lower than 1ms in BulkLoader (CASSANDRA-8645)
 * Add batch remove iterator to ABSC (CASSANDRA-8414, 8666)
 * Round up time deltas lower than 1ms in BulkLoader (CASSANDRA-8645)
 * Fix isClientMode check in Keyspace (CASSANDRA-8687)
 * Use more efficient slice size for querying internal secondary
   index tables (CASSANDRA-8550)
 * Fix potentially returning deleted rows with range tombstone (CASSANDRA-8558)
 * Check for available disk space before starting a compaction (CASSANDRA-8562)
 * Fix DISTINCT queries with LIMITs or paging when some partitions
   contain only tombstones (CASSANDRA-8490)
 * Introduce background cache refreshing to permissions cache
   (CASSANDRA-8194)
 * Fix race condition in StreamTransferTask that could lead to
   infinite loops and premature sstable deletion (CASSANDRA-7704)
 * Add an extra version check to MigrationTask (CASSANDRA-8462)
 * Ensure SSTableWriter cleans up properly after failure (CASSANDRA-8499)
 * Increase bf true positive count on key cache hit (CASSANDRA-8525)
 * Move MeteredFlusher to its own thread (CASSANDRA-8485)
 * Fix non-distinct results in DISTNCT queries on static columns when
   paging is enabled (CASSANDRA-8087)
 * Move all hints related tasks to hints internal executor (CASSANDRA-8285)
 * Fix paging for multi-partition IN queries (CASSANDRA-8408)
 * Fix MOVED_NODE topology event never being emitted when a node
   moves its token (CASSANDRA-8373)
 * Fix validation of indexes in COMPACT tables (CASSANDRA-8156)
 * Avoid StackOverflowError when a large list of IN values
   is used for a clustering column (CASSANDRA-8410)
 * Fix NPE when writetime() or ttl() calls are wrapped by
   another function call (CASSANDRA-8451)
 * Fix NPE after dropping a keyspace (CASSANDRA-8332)
 * Fix error message on read repair timeouts (CASSANDRA-7947)
 * Default DTCS base_time_seconds changed to 60 (CASSANDRA-8417)
 * Refuse Paxos operation with more than one pending endpoint (CASSANDRA-8346, 8640)
 * Throw correct exception when trying to bind a keyspace or table
   name (CASSANDRA-6952)
 * Make HHOM.compact synchronized (CASSANDRA-8416)
 * cancel latency-sampling task when CF is dropped (CASSANDRA-8401)
 * don't block SocketThread for MessagingService (CASSANDRA-8188)
 * Increase quarantine delay on replacement (CASSANDRA-8260)
 * Expose off-heap memory usage stats (CASSANDRA-7897)
 * Ignore Paxos commits for truncated tables (CASSANDRA-7538)
 * Validate size of indexed column values (CASSANDRA-8280)
 * Make LCS split compaction results over all data directories (CASSANDRA-8329)
 * Fix some failing queries that use multi-column relations
   on COMPACT STORAGE tables (CASSANDRA-8264)
 * Fix InvalidRequestException with ORDER BY (CASSANDRA-8286)
 * Disable SSLv3 for POODLE (CASSANDRA-8265)
 * Fix millisecond timestamps in Tracing (CASSANDRA-8297)
 * Include keyspace name in error message when there are insufficient
   live nodes to stream from (CASSANDRA-8221)
 * Avoid overlap in L1 when L0 contains many nonoverlapping
   sstables (CASSANDRA-8211)
 * Improve PropertyFileSnitch logging (CASSANDRA-8183)
 * Add DC-aware sequential repair (CASSANDRA-8193)
 * Use live sstables in snapshot repair if possible (CASSANDRA-8312)
 * Fix hints serialized size calculation (CASSANDRA-8587)


2.1.2
 * (cqlsh) parse_for_table_meta errors out on queries with undefined
   grammars (CASSANDRA-8262)
 * (cqlsh) Fix SELECT ... TOKEN() function broken in C* 2.1.1 (CASSANDRA-8258)
 * Fix Cassandra crash when running on JDK8 update 40 (CASSANDRA-8209)
 * Optimize partitioner tokens (CASSANDRA-8230)
 * Improve compaction of repaired/unrepaired sstables (CASSANDRA-8004)
 * Make cache serializers pluggable (CASSANDRA-8096)
 * Fix issues with CONTAINS (KEY) queries on secondary indexes
   (CASSANDRA-8147)
 * Fix read-rate tracking of sstables for some queries (CASSANDRA-8239)
 * Fix default timestamp in QueryOptions (CASSANDRA-8246)
 * Set socket timeout when reading remote version (CASSANDRA-8188)
 * Refactor how we track live size (CASSANDRA-7852)
 * Make sure unfinished compaction files are removed (CASSANDRA-8124)
 * Fix shutdown when run as Windows service (CASSANDRA-8136)
 * Fix DESCRIBE TABLE with custom indexes (CASSANDRA-8031)
 * Fix race in RecoveryManagerTest (CASSANDRA-8176)
 * Avoid IllegalArgumentException while sorting sstables in
   IndexSummaryManager (CASSANDRA-8182)
 * Shutdown JVM on file descriptor exhaustion (CASSANDRA-7579)
 * Add 'die' policy for commit log and disk failure (CASSANDRA-7927)
 * Fix installing as service on Windows (CASSANDRA-8115)
 * Fix CREATE TABLE for CQL2 (CASSANDRA-8144)
 * Avoid boxing in ColumnStats min/max trackers (CASSANDRA-8109)
Merged from 2.0:
 * Correctly handle non-text column names in cql3 (CASSANDRA-8178)
 * Fix deletion for indexes on primary key columns (CASSANDRA-8206)
 * Add 'nodetool statusgossip' (CASSANDRA-8125)
 * Improve client notification that nodes are ready for requests (CASSANDRA-7510)
 * Handle negative timestamp in writetime method (CASSANDRA-8139)
 * Pig: Remove errant LIMIT clause in CqlNativeStorage (CASSANDRA-8166)
 * Throw ConfigurationException when hsha is used with the default
   rpc_max_threads setting of 'unlimited' (CASSANDRA-8116)
 * Allow concurrent writing of the same table in the same JVM using
   CQLSSTableWriter (CASSANDRA-7463)
 * Fix totalDiskSpaceUsed calculation (CASSANDRA-8205)


2.1.1
 * Fix spin loop in AtomicSortedColumns (CASSANDRA-7546)
 * Dont notify when replacing tmplink files (CASSANDRA-8157)
 * Fix validation with multiple CONTAINS clause (CASSANDRA-8131)
 * Fix validation of collections in TriggerExecutor (CASSANDRA-8146)
 * Fix IllegalArgumentException when a list of IN values containing tuples
   is passed as a single arg to a prepared statement with the v1 or v2
   protocol (CASSANDRA-8062)
 * Fix ClassCastException in DISTINCT query on static columns with
   query paging (CASSANDRA-8108)
 * Fix NPE on null nested UDT inside a set (CASSANDRA-8105)
 * Fix exception when querying secondary index on set items or map keys
   when some clustering columns are specified (CASSANDRA-8073)
 * Send proper error response when there is an error during native
   protocol message decode (CASSANDRA-8118)
 * Gossip should ignore generation numbers too far in the future (CASSANDRA-8113)
 * Fix NPE when creating a table with frozen sets, lists (CASSANDRA-8104)
 * Fix high memory use due to tracking reads on incrementally opened sstable
   readers (CASSANDRA-8066)
 * Fix EXECUTE request with skipMetadata=false returning no metadata
   (CASSANDRA-8054)
 * Allow concurrent use of CQLBulkOutputFormat (CASSANDRA-7776)
 * Shutdown JVM on OOM (CASSANDRA-7507)
 * Upgrade netty version and enable epoll event loop (CASSANDRA-7761)
 * Don't duplicate sstables smaller than split size when using
   the sstablesplitter tool (CASSANDRA-7616)
 * Avoid re-parsing already prepared statements (CASSANDRA-7923)
 * Fix some Thrift slice deletions and updates of COMPACT STORAGE
   tables with some clustering columns omitted (CASSANDRA-7990)
 * Fix filtering for CONTAINS on sets (CASSANDRA-8033)
 * Properly track added size (CASSANDRA-7239)
 * Allow compilation in java 8 (CASSANDRA-7208)
 * Fix Assertion error on RangeTombstoneList diff (CASSANDRA-8013)
 * Release references to overlapping sstables during compaction (CASSANDRA-7819)
 * Send notification when opening compaction results early (CASSANDRA-8034)
 * Make native server start block until properly bound (CASSANDRA-7885)
 * (cqlsh) Fix IPv6 support (CASSANDRA-7988)
 * Ignore fat clients when checking for endpoint collision (CASSANDRA-7939)
 * Make sstablerepairedset take a list of files (CASSANDRA-7995)
 * (cqlsh) Tab completeion for indexes on map keys (CASSANDRA-7972)
 * (cqlsh) Fix UDT field selection in select clause (CASSANDRA-7891)
 * Fix resource leak in event of corrupt sstable
 * (cqlsh) Add command line option for cqlshrc file path (CASSANDRA-7131)
 * Provide visibility into prepared statements churn (CASSANDRA-7921, CASSANDRA-7930)
 * Invalidate prepared statements when their keyspace or table is
   dropped (CASSANDRA-7566)
 * cassandra-stress: fix support for NetworkTopologyStrategy (CASSANDRA-7945)
 * Fix saving caches when a table is dropped (CASSANDRA-7784)
 * Add better error checking of new stress profile (CASSANDRA-7716)
 * Use ThreadLocalRandom and remove FBUtilities.threadLocalRandom (CASSANDRA-7934)
 * Prevent operator mistakes due to simultaneous bootstrap (CASSANDRA-7069)
 * cassandra-stress supports whitelist mode for node config (CASSANDRA-7658)
 * GCInspector more closely tracks GC; cassandra-stress and nodetool report it (CASSANDRA-7916)
 * nodetool won't output bogus ownership info without a keyspace (CASSANDRA-7173)
 * Add human readable option to nodetool commands (CASSANDRA-5433)
 * Don't try to set repairedAt on old sstables (CASSANDRA-7913)
 * Add metrics for tracking PreparedStatement use (CASSANDRA-7719)
 * (cqlsh) tab-completion for triggers (CASSANDRA-7824)
 * (cqlsh) Support for query paging (CASSANDRA-7514)
 * (cqlsh) Show progress of COPY operations (CASSANDRA-7789)
 * Add syntax to remove multiple elements from a map (CASSANDRA-6599)
 * Support non-equals conditions in lightweight transactions (CASSANDRA-6839)
 * Add IF [NOT] EXISTS to create/drop triggers (CASSANDRA-7606)
 * (cqlsh) Display the current logged-in user (CASSANDRA-7785)
 * (cqlsh) Don't ignore CTRL-C during COPY FROM execution (CASSANDRA-7815)
 * (cqlsh) Order UDTs according to cross-type dependencies in DESCRIBE
   output (CASSANDRA-7659)
 * (cqlsh) Fix handling of CAS statement results (CASSANDRA-7671)
 * (cqlsh) COPY TO/FROM improvements (CASSANDRA-7405)
 * Support list index operations with conditions (CASSANDRA-7499)
 * Add max live/tombstoned cells to nodetool cfstats output (CASSANDRA-7731)
 * Validate IPv6 wildcard addresses properly (CASSANDRA-7680)
 * (cqlsh) Error when tracing query (CASSANDRA-7613)
 * Avoid IOOBE when building SyntaxError message snippet (CASSANDRA-7569)
 * SSTableExport uses correct validator to create string representation of partition
   keys (CASSANDRA-7498)
 * Avoid NPEs when receiving type changes for an unknown keyspace (CASSANDRA-7689)
 * Add support for custom 2i validation (CASSANDRA-7575)
 * Pig support for hadoop CqlInputFormat (CASSANDRA-6454)
 * Add duration mode to cassandra-stress (CASSANDRA-7468)
 * Add listen_interface and rpc_interface options (CASSANDRA-7417)
 * Improve schema merge performance (CASSANDRA-7444)
 * Adjust MT depth based on # of partition validating (CASSANDRA-5263)
 * Optimise NativeCell comparisons (CASSANDRA-6755)
 * Configurable client timeout for cqlsh (CASSANDRA-7516)
 * Include snippet of CQL query near syntax error in messages (CASSANDRA-7111)
 * Make repair -pr work with -local (CASSANDRA-7450)
 * Fix error in sstableloader with -cph > 1 (CASSANDRA-8007)
 * Fix snapshot repair error on indexed tables (CASSANDRA-8020)
 * Do not exit nodetool repair when receiving JMX NOTIF_LOST (CASSANDRA-7909)
 * Stream to private IP when available (CASSANDRA-8084)
Merged from 2.0:
 * Reject conditions on DELETE unless full PK is given (CASSANDRA-6430)
 * Properly reject the token function DELETE (CASSANDRA-7747)
 * Force batchlog replay before decommissioning a node (CASSANDRA-7446)
 * Fix hint replay with many accumulated expired hints (CASSANDRA-6998)
 * Fix duplicate results in DISTINCT queries on static columns with query
   paging (CASSANDRA-8108)
 * Add DateTieredCompactionStrategy (CASSANDRA-6602)
 * Properly validate ascii and utf8 string literals in CQL queries (CASSANDRA-8101)
 * (cqlsh) Fix autocompletion for alter keyspace (CASSANDRA-8021)
 * Create backup directories for commitlog archiving during startup (CASSANDRA-8111)
 * Reduce totalBlockFor() for LOCAL_* consistency levels (CASSANDRA-8058)
 * Fix merging schemas with re-dropped keyspaces (CASSANDRA-7256)
 * Fix counters in supercolumns during live upgrades from 1.2 (CASSANDRA-7188)
 * Notify DT subscribers when a column family is truncated (CASSANDRA-8088)
 * Add sanity check of $JAVA on startup (CASSANDRA-7676)
 * Schedule fat client schema pull on join (CASSANDRA-7993)
 * Don't reset nodes' versions when closing IncomingTcpConnections
   (CASSANDRA-7734)
 * Record the real messaging version in all cases in OutboundTcpConnection
   (CASSANDRA-8057)
 * SSL does not work in cassandra-cli (CASSANDRA-7899)
 * Fix potential exception when using ReversedType in DynamicCompositeType
   (CASSANDRA-7898)
 * Better validation of collection values (CASSANDRA-7833)
 * Track min/max timestamps correctly (CASSANDRA-7969)
 * Fix possible overflow while sorting CL segments for replay (CASSANDRA-7992)
 * Increase nodetool Xmx (CASSANDRA-7956)
 * Archive any commitlog segments present at startup (CASSANDRA-6904)
 * CrcCheckChance should adjust based on live CFMetadata not
   sstable metadata (CASSANDRA-7978)
 * token() should only accept columns in the partitioning
   key order (CASSANDRA-6075)
 * Add method to invalidate permission cache via JMX (CASSANDRA-7977)
 * Allow propagating multiple gossip states atomically (CASSANDRA-6125)
 * Log exceptions related to unclean native protocol client disconnects
   at DEBUG or INFO (CASSANDRA-7849)
 * Allow permissions cache to be set via JMX (CASSANDRA-7698)
 * Include schema_triggers CF in readable system resources (CASSANDRA-7967)
 * Fix RowIndexEntry to report correct serializedSize (CASSANDRA-7948)
 * Make CQLSSTableWriter sync within partitions (CASSANDRA-7360)
 * Potentially use non-local replicas in CqlConfigHelper (CASSANDRA-7906)
 * Explicitly disallow mixing multi-column and single-column
   relations on clustering columns (CASSANDRA-7711)
 * Better error message when condition is set on PK column (CASSANDRA-7804)
 * Don't send schema change responses and events for no-op DDL
   statements (CASSANDRA-7600)
 * (Hadoop) fix cluster initialisation for a split fetching (CASSANDRA-7774)
 * Throw InvalidRequestException when queries contain relations on entire
   collection columns (CASSANDRA-7506)
 * (cqlsh) enable CTRL-R history search with libedit (CASSANDRA-7577)
 * (Hadoop) allow ACFRW to limit nodes to local DC (CASSANDRA-7252)
 * (cqlsh) cqlsh should automatically disable tracing when selecting
   from system_traces (CASSANDRA-7641)
 * (Hadoop) Add CqlOutputFormat (CASSANDRA-6927)
 * Don't depend on cassandra config for nodetool ring (CASSANDRA-7508)
 * (cqlsh) Fix failing cqlsh formatting tests (CASSANDRA-7703)
 * Fix IncompatibleClassChangeError from hadoop2 (CASSANDRA-7229)
 * Add 'nodetool sethintedhandoffthrottlekb' (CASSANDRA-7635)
 * (cqlsh) Add tab-completion for CREATE/DROP USER IF [NOT] EXISTS (CASSANDRA-7611)
 * Catch errors when the JVM pulls the rug out from GCInspector (CASSANDRA-5345)
 * cqlsh fails when version number parts are not int (CASSANDRA-7524)
 * Fix NPE when table dropped during streaming (CASSANDRA-7946)
 * Fix wrong progress when streaming uncompressed (CASSANDRA-7878)
 * Fix possible infinite loop in creating repair range (CASSANDRA-7983)
 * Fix unit in nodetool for streaming throughput (CASSANDRA-7375)
Merged from 1.2:
 * Don't index tombstones (CASSANDRA-7828)
 * Improve PasswordAuthenticator default super user setup (CASSANDRA-7788)


2.1.0
 * (cqlsh) Removed "ALTER TYPE <name> RENAME TO <name>" from tab-completion
   (CASSANDRA-7895)
 * Fixed IllegalStateException in anticompaction (CASSANDRA-7892)
 * cqlsh: DESCRIBE support for frozen UDTs, tuples (CASSANDRA-7863)
 * Avoid exposing internal classes over JMX (CASSANDRA-7879)
 * Add null check for keys when freezing collection (CASSANDRA-7869)
 * Improve stress workload realism (CASSANDRA-7519)
Merged from 2.0:
 * Configure system.paxos with LeveledCompactionStrategy (CASSANDRA-7753)
 * Fix ALTER clustering column type from DateType to TimestampType when
   using DESC clustering order (CASSANRDA-7797)
 * Throw EOFException if we run out of chunks in compressed datafile
   (CASSANDRA-7664)
 * Fix PRSI handling of CQL3 row markers for row cleanup (CASSANDRA-7787)
 * Fix dropping collection when it's the last regular column (CASSANDRA-7744)
 * Make StreamReceiveTask thread safe and gc friendly (CASSANDRA-7795)
 * Validate empty cell names from counter updates (CASSANDRA-7798)
Merged from 1.2:
 * Don't allow compacted sstables to be marked as compacting (CASSANDRA-7145)
 * Track expired tombstones (CASSANDRA-7810)


2.1.0-rc7
 * Add frozen keyword and require UDT to be frozen (CASSANDRA-7857)
 * Track added sstable size correctly (CASSANDRA-7239)
 * (cqlsh) Fix case insensitivity (CASSANDRA-7834)
 * Fix failure to stream ranges when moving (CASSANDRA-7836)
 * Correctly remove tmplink files (CASSANDRA-7803)
 * (cqlsh) Fix column name formatting for functions, CAS operations,
   and UDT field selections (CASSANDRA-7806)
 * (cqlsh) Fix COPY FROM handling of null/empty primary key
   values (CASSANDRA-7792)
 * Fix ordering of static cells (CASSANDRA-7763)
Merged from 2.0:
 * Forbid re-adding dropped counter columns (CASSANDRA-7831)
 * Fix CFMetaData#isThriftCompatible() for PK-only tables (CASSANDRA-7832)
 * Always reject inequality on the partition key without token()
   (CASSANDRA-7722)
 * Always send Paxos commit to all replicas (CASSANDRA-7479)
 * Make disruptor_thrift_server invocation pool configurable (CASSANDRA-7594)
 * Make repair no-op when RF=1 (CASSANDRA-7864)


2.1.0-rc6
 * Fix OOM issue from netty caching over time (CASSANDRA-7743)
 * json2sstable couldn't import JSON for CQL table (CASSANDRA-7477)
 * Invalidate all caches on table drop (CASSANDRA-7561)
 * Skip strict endpoint selection for ranges if RF == nodes (CASSANRA-7765)
 * Fix Thrift range filtering without 2ary index lookups (CASSANDRA-7741)
 * Add tracing entries about concurrent range requests (CASSANDRA-7599)
 * (cqlsh) Fix DESCRIBE for NTS keyspaces (CASSANDRA-7729)
 * Remove netty buffer ref-counting (CASSANDRA-7735)
 * Pass mutated cf to index updater for use by PRSI (CASSANDRA-7742)
 * Include stress yaml example in release and deb (CASSANDRA-7717)
 * workaround for netty issue causing corrupted data off the wire (CASSANDRA-7695)
 * cqlsh DESC CLUSTER fails retrieving ring information (CASSANDRA-7687)
 * Fix binding null values inside UDT (CASSANDRA-7685)
 * Fix UDT field selection with empty fields (CASSANDRA-7670)
 * Bogus deserialization of static cells from sstable (CASSANDRA-7684)
 * Fix NPE on compaction leftover cleanup for dropped table (CASSANDRA-7770)
Merged from 2.0:
 * Fix race condition in StreamTransferTask that could lead to
   infinite loops and premature sstable deletion (CASSANDRA-7704)
 * (cqlsh) Wait up to 10 sec for a tracing session (CASSANDRA-7222)
 * Fix NPE in FileCacheService.sizeInBytes (CASSANDRA-7756)
 * Remove duplicates from StorageService.getJoiningNodes (CASSANDRA-7478)
 * Clone token map outside of hot gossip loops (CASSANDRA-7758)
 * Fix MS expiring map timeout for Paxos messages (CASSANDRA-7752)
 * Do not flush on truncate if durable_writes is false (CASSANDRA-7750)
 * Give CRR a default input_cql Statement (CASSANDRA-7226)
 * Better error message when adding a collection with the same name
   than a previously dropped one (CASSANDRA-6276)
 * Fix validation when adding static columns (CASSANDRA-7730)
 * (Thrift) fix range deletion of supercolumns (CASSANDRA-7733)
 * Fix potential AssertionError in RangeTombstoneList (CASSANDRA-7700)
 * Validate arguments of blobAs* functions (CASSANDRA-7707)
 * Fix potential AssertionError with 2ndary indexes (CASSANDRA-6612)
 * Avoid logging CompactionInterrupted at ERROR (CASSANDRA-7694)
 * Minor leak in sstable2jon (CASSANDRA-7709)
 * Add cassandra.auto_bootstrap system property (CASSANDRA-7650)
 * Update java driver (for hadoop) (CASSANDRA-7618)
 * Remove CqlPagingRecordReader/CqlPagingInputFormat (CASSANDRA-7570)
 * Support connecting to ipv6 jmx with nodetool (CASSANDRA-7669)


2.1.0-rc5
 * Reject counters inside user types (CASSANDRA-7672)
 * Switch to notification-based GCInspector (CASSANDRA-7638)
 * (cqlsh) Handle nulls in UDTs and tuples correctly (CASSANDRA-7656)
 * Don't use strict consistency when replacing (CASSANDRA-7568)
 * Fix min/max cell name collection on 2.0 SSTables with range
   tombstones (CASSANDRA-7593)
 * Tolerate min/max cell names of different lengths (CASSANDRA-7651)
 * Filter cached results correctly (CASSANDRA-7636)
 * Fix tracing on the new SEPExecutor (CASSANDRA-7644)
 * Remove shuffle and taketoken (CASSANDRA-7601)
 * Clean up Windows batch scripts (CASSANDRA-7619)
 * Fix native protocol drop user type notification (CASSANDRA-7571)
 * Give read access to system.schema_usertypes to all authenticated users
   (CASSANDRA-7578)
 * (cqlsh) Fix cqlsh display when zero rows are returned (CASSANDRA-7580)
 * Get java version correctly when JAVA_TOOL_OPTIONS is set (CASSANDRA-7572)
 * Fix NPE when dropping index from non-existent keyspace, AssertionError when
   dropping non-existent index with IF EXISTS (CASSANDRA-7590)
 * Fix sstablelevelresetter hang (CASSANDRA-7614)
 * (cqlsh) Fix deserialization of blobs (CASSANDRA-7603)
 * Use "keyspace updated" schema change message for UDT changes in v1 and
   v2 protocols (CASSANDRA-7617)
 * Fix tracing of range slices and secondary index lookups that are local
   to the coordinator (CASSANDRA-7599)
 * Set -Dcassandra.storagedir for all tool shell scripts (CASSANDRA-7587)
 * Don't swap max/min col names when mutating sstable metadata (CASSANDRA-7596)
 * (cqlsh) Correctly handle paged result sets (CASSANDRA-7625)
 * (cqlsh) Improve waiting for a trace to complete (CASSANDRA-7626)
 * Fix tracing of concurrent range slices and 2ary index queries (CASSANDRA-7626)
 * Fix scrub against collection type (CASSANDRA-7665)
Merged from 2.0:
 * Set gc_grace_seconds to seven days for system schema tables (CASSANDRA-7668)
 * SimpleSeedProvider no longer caches seeds forever (CASSANDRA-7663)
 * Always flush on truncate (CASSANDRA-7511)
 * Fix ReversedType(DateType) mapping to native protocol (CASSANDRA-7576)
 * Always merge ranges owned by a single node (CASSANDRA-6930)
 * Track max/min timestamps for range tombstones (CASSANDRA-7647)
 * Fix NPE when listing saved caches dir (CASSANDRA-7632)


2.1.0-rc4
 * Fix word count hadoop example (CASSANDRA-7200)
 * Updated memtable_cleanup_threshold and memtable_flush_writers defaults
   (CASSANDRA-7551)
 * (Windows) fix startup when WMI memory query fails (CASSANDRA-7505)
 * Anti-compaction proceeds if any part of the repair failed (CASSANDRA-7521)
 * Add missing table name to DROP INDEX responses and notifications (CASSANDRA-7539)
 * Bump CQL version to 3.2.0 and update CQL documentation (CASSANDRA-7527)
 * Fix configuration error message when running nodetool ring (CASSANDRA-7508)
 * Support conditional updates, tuple type, and the v3 protocol in cqlsh (CASSANDRA-7509)
 * Handle queries on multiple secondary index types (CASSANDRA-7525)
 * Fix cqlsh authentication with v3 native protocol (CASSANDRA-7564)
 * Fix NPE when unknown prepared statement ID is used (CASSANDRA-7454)
Merged from 2.0:
 * (Windows) force range-based repair to non-sequential mode (CASSANDRA-7541)
 * Fix range merging when DES scores are zero (CASSANDRA-7535)
 * Warn when SSL certificates have expired (CASSANDRA-7528)
 * Fix error when doing reversed queries with static columns (CASSANDRA-7490)
Merged from 1.2:
 * Set correct stream ID on responses when non-Exception Throwables
   are thrown while handling native protocol messages (CASSANDRA-7470)


2.1.0-rc3
 * Consider expiry when reconciling otherwise equal cells (CASSANDRA-7403)
 * Introduce CQL support for stress tool (CASSANDRA-6146)
 * Fix ClassCastException processing expired messages (CASSANDRA-7496)
 * Fix prepared marker for collections inside UDT (CASSANDRA-7472)
 * Remove left-over populate_io_cache_on_flush and replicate_on_write
   uses (CASSANDRA-7493)
 * (Windows) handle spaces in path names (CASSANDRA-7451)
 * Ensure writes have completed after dropping a table, before recycling
   commit log segments (CASSANDRA-7437)
 * Remove left-over rows_per_partition_to_cache (CASSANDRA-7493)
 * Fix error when CONTAINS is used with a bind marker (CASSANDRA-7502)
 * Properly reject unknown UDT field (CASSANDRA-7484)
Merged from 2.0:
 * Fix CC#collectTimeOrderedData() tombstone optimisations (CASSANDRA-7394)
 * Support DISTINCT for static columns and fix behaviour when DISTINC is
   not use (CASSANDRA-7305).
 * Workaround JVM NPE on JMX bind failure (CASSANDRA-7254)
 * Fix race in FileCacheService RemovalListener (CASSANDRA-7278)
 * Fix inconsistent use of consistencyForCommit that allowed LOCAL_QUORUM
   operations to incorrect become full QUORUM (CASSANDRA-7345)
 * Properly handle unrecognized opcodes and flags (CASSANDRA-7440)
 * (Hadoop) close CqlRecordWriter clients when finished (CASSANDRA-7459)
 * Commit disk failure policy (CASSANDRA-7429)
 * Make sure high level sstables get compacted (CASSANDRA-7414)
 * Fix AssertionError when using empty clustering columns and static columns
   (CASSANDRA-7455)
 * Add option to disable STCS in L0 (CASSANDRA-6621)
 * Upgrade to snappy-java 1.0.5.2 (CASSANDRA-7476)


2.1.0-rc2
 * Fix heap size calculation for CompoundSparseCellName and
   CompoundSparseCellName.WithCollection (CASSANDRA-7421)
 * Allow counter mutations in UNLOGGED batches (CASSANDRA-7351)
 * Modify reconcile logic to always pick a tombstone over a counter cell
   (CASSANDRA-7346)
 * Avoid incremental compaction on Windows (CASSANDRA-7365)
 * Fix exception when querying a composite-keyed table with a collection index
   (CASSANDRA-7372)
 * Use node's host id in place of counter ids (CASSANDRA-7366)
 * Fix error when doing reversed queries with static columns (CASSANDRA-7490)
 * Backport CASSANDRA-6747 (CASSANDRA-7560)
 * Track max/min timestamps for range tombstones (CASSANDRA-7647)
 * Fix NPE when listing saved caches dir (CASSANDRA-7632)
 * Fix sstableloader unable to connect encrypted node (CASSANDRA-7585)
Merged from 1.2:
 * Clone token map outside of hot gossip loops (CASSANDRA-7758)
 * Add stop method to EmbeddedCassandraService (CASSANDRA-7595)
 * Support connecting to ipv6 jmx with nodetool (CASSANDRA-7669)
 * Set gc_grace_seconds to seven days for system schema tables (CASSANDRA-7668)
 * SimpleSeedProvider no longer caches seeds forever (CASSANDRA-7663)
 * Set correct stream ID on responses when non-Exception Throwables
   are thrown while handling native protocol messages (CASSANDRA-7470)
 * Fix row size miscalculation in LazilyCompactedRow (CASSANDRA-7543)
 * Fix race in background compaction check (CASSANDRA-7745)
 * Don't clear out range tombstones during compaction (CASSANDRA-7808)


2.1.0-rc1
 * Revert flush directory (CASSANDRA-6357)
 * More efficient executor service for fast operations (CASSANDRA-4718)
 * Move less common tools into a new cassandra-tools package (CASSANDRA-7160)
 * Support more concurrent requests in native protocol (CASSANDRA-7231)
 * Add tab-completion to debian nodetool packaging (CASSANDRA-6421)
 * Change concurrent_compactors defaults (CASSANDRA-7139)
 * Add PowerShell Windows launch scripts (CASSANDRA-7001)
 * Make commitlog archive+restore more robust (CASSANDRA-6974)
 * Fix marking commitlogsegments clean (CASSANDRA-6959)
 * Add snapshot "manifest" describing files included (CASSANDRA-6326)
 * Parallel streaming for sstableloader (CASSANDRA-3668)
 * Fix bugs in supercolumns handling (CASSANDRA-7138)
 * Fix ClassClassException on composite dense tables (CASSANDRA-7112)
 * Cleanup and optimize collation and slice iterators (CASSANDRA-7107)
 * Upgrade NBHM lib (CASSANDRA-7128)
 * Optimize netty server (CASSANDRA-6861)
 * Fix repair hang when given CF does not exist (CASSANDRA-7189)
 * Allow c* to be shutdown in an embedded mode (CASSANDRA-5635)
 * Add server side batching to native transport (CASSANDRA-5663)
 * Make batchlog replay asynchronous (CASSANDRA-6134)
 * remove unused classes (CASSANDRA-7197)
 * Limit user types to the keyspace they are defined in (CASSANDRA-6643)
 * Add validate method to CollectionType (CASSANDRA-7208)
 * New serialization format for UDT values (CASSANDRA-7209, CASSANDRA-7261)
 * Fix nodetool netstats (CASSANDRA-7270)
 * Fix potential ClassCastException in HintedHandoffManager (CASSANDRA-7284)
 * Use prepared statements internally (CASSANDRA-6975)
 * Fix broken paging state with prepared statement (CASSANDRA-7120)
 * Fix IllegalArgumentException in CqlStorage (CASSANDRA-7287)
 * Allow nulls/non-existant fields in UDT (CASSANDRA-7206)
 * Add Thrift MultiSliceRequest (CASSANDRA-6757, CASSANDRA-7027)
 * Handle overlapping MultiSlices (CASSANDRA-7279)
 * Fix DataOutputTest on Windows (CASSANDRA-7265)
 * Embedded sets in user defined data-types are not updating (CASSANDRA-7267)
 * Add tuple type to CQL/native protocol (CASSANDRA-7248)
 * Fix CqlPagingRecordReader on tables with few rows (CASSANDRA-7322)
Merged from 2.0:
 * Copy compaction options to make sure they are reloaded (CASSANDRA-7290)
 * Add option to do more aggressive tombstone compactions (CASSANDRA-6563)
 * Don't try to compact already-compacting files in HHOM (CASSANDRA-7288)
 * Always reallocate buffers in HSHA (CASSANDRA-6285)
 * (Hadoop) support authentication in CqlRecordReader (CASSANDRA-7221)
 * (Hadoop) Close java driver Cluster in CQLRR.close (CASSANDRA-7228)
 * Warn when 'USING TIMESTAMP' is used on a CAS BATCH (CASSANDRA-7067)
 * return all cpu values from BackgroundActivityMonitor.readAndCompute (CASSANDRA-7183)
 * Correctly delete scheduled range xfers (CASSANDRA-7143)
 * return all cpu values from BackgroundActivityMonitor.readAndCompute (CASSANDRA-7183)
 * reduce garbage creation in calculatePendingRanges (CASSANDRA-7191)
 * fix c* launch issues on Russian os's due to output of linux 'free' cmd (CASSANDRA-6162)
 * Fix disabling autocompaction (CASSANDRA-7187)
 * Fix potential NumberFormatException when deserializing IntegerType (CASSANDRA-7088)
 * cqlsh can't tab-complete disabling compaction (CASSANDRA-7185)
 * cqlsh: Accept and execute CQL statement(s) from command-line parameter (CASSANDRA-7172)
 * Fix IllegalStateException in CqlPagingRecordReader (CASSANDRA-7198)
 * Fix the InvertedIndex trigger example (CASSANDRA-7211)
 * Add --resolve-ip option to 'nodetool ring' (CASSANDRA-7210)
 * reduce garbage on codec flag deserialization (CASSANDRA-7244)
 * Fix duplicated error messages on directory creation error at startup (CASSANDRA-5818)
 * Proper null handle for IF with map element access (CASSANDRA-7155)
 * Improve compaction visibility (CASSANDRA-7242)
 * Correctly delete scheduled range xfers (CASSANDRA-7143)
 * Make batchlog replica selection rack-aware (CASSANDRA-6551)
 * Fix CFMetaData#getColumnDefinitionFromColumnName() (CASSANDRA-7074)
 * Fix writetime/ttl functions for static columns (CASSANDRA-7081)
 * Suggest CTRL-C or semicolon after three blank lines in cqlsh (CASSANDRA-7142)
 * Fix 2ndary index queries with DESC clustering order (CASSANDRA-6950)
 * Invalid key cache entries on DROP (CASSANDRA-6525)
 * Fix flapping RecoveryManagerTest (CASSANDRA-7084)
 * Add missing iso8601 patterns for date strings (CASSANDRA-6973)
 * Support selecting multiple rows in a partition using IN (CASSANDRA-6875)
 * Add authentication support to shuffle (CASSANDRA-6484)
 * Swap local and global default read repair chances (CASSANDRA-7320)
 * Add conditional CREATE/DROP USER support (CASSANDRA-7264)
 * Cqlsh counts non-empty lines for "Blank lines" warning (CASSANDRA-7325)
Merged from 1.2:
 * Add Cloudstack snitch (CASSANDRA-7147)
 * Update system.peers correctly when relocating tokens (CASSANDRA-7126)
 * Add Google Compute Engine snitch (CASSANDRA-7132)
 * remove duplicate query for local tokens (CASSANDRA-7182)
 * exit CQLSH with error status code if script fails (CASSANDRA-6344)
 * Fix bug with some IN queries missig results (CASSANDRA-7105)
 * Fix availability validation for LOCAL_ONE CL (CASSANDRA-7319)
 * Hint streaming can cause decommission to fail (CASSANDRA-7219)


2.1.0-beta2
 * Increase default CL space to 8GB (CASSANDRA-7031)
 * Add range tombstones to read repair digests (CASSANDRA-6863)
 * Fix BTree.clear for large updates (CASSANDRA-6943)
 * Fail write instead of logging a warning when unable to append to CL
   (CASSANDRA-6764)
 * Eliminate possibility of CL segment appearing twice in active list
   (CASSANDRA-6557)
 * Apply DONTNEED fadvise to commitlog segments (CASSANDRA-6759)
 * Switch CRC component to Adler and include it for compressed sstables
   (CASSANDRA-4165)
 * Allow cassandra-stress to set compaction strategy options (CASSANDRA-6451)
 * Add broadcast_rpc_address option to cassandra.yaml (CASSANDRA-5899)
 * Auto reload GossipingPropertyFileSnitch config (CASSANDRA-5897)
 * Fix overflow of memtable_total_space_in_mb (CASSANDRA-6573)
 * Fix ABTC NPE and apply update function correctly (CASSANDRA-6692)
 * Allow nodetool to use a file or prompt for password (CASSANDRA-6660)
 * Fix AIOOBE when concurrently accessing ABSC (CASSANDRA-6742)
 * Fix assertion error in ALTER TYPE RENAME (CASSANDRA-6705)
 * Scrub should not always clear out repaired status (CASSANDRA-5351)
 * Improve handling of range tombstone for wide partitions (CASSANDRA-6446)
 * Fix ClassCastException for compact table with composites (CASSANDRA-6738)
 * Fix potentially repairing with wrong nodes (CASSANDRA-6808)
 * Change caching option syntax (CASSANDRA-6745)
 * Fix stress to do proper counter reads (CASSANDRA-6835)
 * Fix help message for stress counter_write (CASSANDRA-6824)
 * Fix stress smart Thrift client to pick servers correctly (CASSANDRA-6848)
 * Add logging levels (minimal, normal or verbose) to stress tool (CASSANDRA-6849)
 * Fix race condition in Batch CLE (CASSANDRA-6860)
 * Improve cleanup/scrub/upgradesstables failure handling (CASSANDRA-6774)
 * ByteBuffer write() methods for serializing sstables (CASSANDRA-6781)
 * Proper compare function for CollectionType (CASSANDRA-6783)
 * Update native server to Netty 4 (CASSANDRA-6236)
 * Fix off-by-one error in stress (CASSANDRA-6883)
 * Make OpOrder AutoCloseable (CASSANDRA-6901)
 * Remove sync repair JMX interface (CASSANDRA-6900)
 * Add multiple memory allocation options for memtables (CASSANDRA-6689, 6694)
 * Remove adjusted op rate from stress output (CASSANDRA-6921)
 * Add optimized CF.hasColumns() implementations (CASSANDRA-6941)
 * Serialize batchlog mutations with the version of the target node
   (CASSANDRA-6931)
 * Optimize CounterColumn#reconcile() (CASSANDRA-6953)
 * Properly remove 1.2 sstable support in 2.1 (CASSANDRA-6869)
 * Lock counter cells, not partitions (CASSANDRA-6880)
 * Track presence of legacy counter shards in sstables (CASSANDRA-6888)
 * Ensure safe resource cleanup when replacing sstables (CASSANDRA-6912)
 * Add failure handler to async callback (CASSANDRA-6747)
 * Fix AE when closing SSTable without releasing reference (CASSANDRA-7000)
 * Clean up IndexInfo on keyspace/table drops (CASSANDRA-6924)
 * Only snapshot relative SSTables when sequential repair (CASSANDRA-7024)
 * Require nodetool rebuild_index to specify index names (CASSANDRA-7038)
 * fix cassandra stress errors on reads with native protocol (CASSANDRA-7033)
 * Use OpOrder to guard sstable references for reads (CASSANDRA-6919)
 * Preemptive opening of compaction result (CASSANDRA-6916)
 * Multi-threaded scrub/cleanup/upgradesstables (CASSANDRA-5547)
 * Optimize cellname comparison (CASSANDRA-6934)
 * Native protocol v3 (CASSANDRA-6855)
 * Optimize Cell liveness checks and clean up Cell (CASSANDRA-7119)
 * Support consistent range movements (CASSANDRA-2434)
 * Display min timestamp in sstablemetadata viewer (CASSANDRA-6767)
Merged from 2.0:
 * Avoid race-prone second "scrub" of system keyspace (CASSANDRA-6797)
 * Pool CqlRecordWriter clients by inetaddress rather than Range
   (CASSANDRA-6665)
 * Fix compaction_history timestamps (CASSANDRA-6784)
 * Compare scores of full replica ordering in DES (CASSANDRA-6683)
 * fix CME in SessionInfo updateProgress affecting netstats (CASSANDRA-6577)
 * Allow repairing between specific replicas (CASSANDRA-6440)
 * Allow per-dc enabling of hints (CASSANDRA-6157)
 * Add compatibility for Hadoop 0.2.x (CASSANDRA-5201)
 * Fix EstimatedHistogram races (CASSANDRA-6682)
 * Failure detector correctly converts initial value to nanos (CASSANDRA-6658)
 * Add nodetool taketoken to relocate vnodes (CASSANDRA-4445)
 * Expose bulk loading progress over JMX (CASSANDRA-4757)
 * Correctly handle null with IF conditions and TTL (CASSANDRA-6623)
 * Account for range/row tombstones in tombstone drop
   time histogram (CASSANDRA-6522)
 * Stop CommitLogSegment.close() from calling sync() (CASSANDRA-6652)
 * Make commitlog failure handling configurable (CASSANDRA-6364)
 * Avoid overlaps in LCS (CASSANDRA-6688)
 * Improve support for paginating over composites (CASSANDRA-4851)
 * Fix count(*) queries in a mixed cluster (CASSANDRA-6707)
 * Improve repair tasks(snapshot, differencing) concurrency (CASSANDRA-6566)
 * Fix replaying pre-2.0 commit logs (CASSANDRA-6714)
 * Add static columns to CQL3 (CASSANDRA-6561)
 * Optimize single partition batch statements (CASSANDRA-6737)
 * Disallow post-query re-ordering when paging (CASSANDRA-6722)
 * Fix potential paging bug with deleted columns (CASSANDRA-6748)
 * Fix NPE on BulkLoader caused by losing StreamEvent (CASSANDRA-6636)
 * Fix truncating compression metadata (CASSANDRA-6791)
 * Add CMSClassUnloadingEnabled JVM option (CASSANDRA-6541)
 * Catch memtable flush exceptions during shutdown (CASSANDRA-6735)
 * Fix upgradesstables NPE for non-CF-based indexes (CASSANDRA-6645)
 * Fix UPDATE updating PRIMARY KEY columns implicitly (CASSANDRA-6782)
 * Fix IllegalArgumentException when updating from 1.2 with SuperColumns
   (CASSANDRA-6733)
 * FBUtilities.singleton() should use the CF comparator (CASSANDRA-6778)
 * Fix CQLSStableWriter.addRow(Map<String, Object>) (CASSANDRA-6526)
 * Fix HSHA server introducing corrupt data (CASSANDRA-6285)
 * Fix CAS conditions for COMPACT STORAGE tables (CASSANDRA-6813)
 * Starting threads in OutboundTcpConnectionPool constructor causes race conditions (CASSANDRA-7177)
 * Allow overriding cassandra-rackdc.properties file (CASSANDRA-7072)
 * Set JMX RMI port to 7199 (CASSANDRA-7087)
 * Use LOCAL_QUORUM for data reads at LOCAL_SERIAL (CASSANDRA-6939)
 * Log a warning for large batches (CASSANDRA-6487)
 * Put nodes in hibernate when join_ring is false (CASSANDRA-6961)
 * Avoid early loading of non-system keyspaces before compaction-leftovers
   cleanup at startup (CASSANDRA-6913)
 * Restrict Windows to parallel repairs (CASSANDRA-6907)
 * (Hadoop) Allow manually specifying start/end tokens in CFIF (CASSANDRA-6436)
 * Fix NPE in MeteredFlusher (CASSANDRA-6820)
 * Fix race processing range scan responses (CASSANDRA-6820)
 * Allow deleting snapshots from dropped keyspaces (CASSANDRA-6821)
 * Add uuid() function (CASSANDRA-6473)
 * Omit tombstones from schema digests (CASSANDRA-6862)
 * Include correct consistencyLevel in LWT timeout (CASSANDRA-6884)
 * Lower chances for losing new SSTables during nodetool refresh and
   ColumnFamilyStore.loadNewSSTables (CASSANDRA-6514)
 * Add support for DELETE ... IF EXISTS to CQL3 (CASSANDRA-5708)
 * Update hadoop_cql3_word_count example (CASSANDRA-6793)
 * Fix handling of RejectedExecution in sync Thrift server (CASSANDRA-6788)
 * Log more information when exceeding tombstone_warn_threshold (CASSANDRA-6865)
 * Fix truncate to not abort due to unreachable fat clients (CASSANDRA-6864)
 * Fix schema concurrency exceptions (CASSANDRA-6841)
 * Fix leaking validator FH in StreamWriter (CASSANDRA-6832)
 * Fix saving triggers to schema (CASSANDRA-6789)
 * Fix trigger mutations when base mutation list is immutable (CASSANDRA-6790)
 * Fix accounting in FileCacheService to allow re-using RAR (CASSANDRA-6838)
 * Fix static counter columns (CASSANDRA-6827)
 * Restore expiring->deleted (cell) compaction optimization (CASSANDRA-6844)
 * Fix CompactionManager.needsCleanup (CASSANDRA-6845)
 * Correctly compare BooleanType values other than 0 and 1 (CASSANDRA-6779)
 * Read message id as string from earlier versions (CASSANDRA-6840)
 * Properly use the Paxos consistency for (non-protocol) batch (CASSANDRA-6837)
 * Add paranoid disk failure option (CASSANDRA-6646)
 * Improve PerRowSecondaryIndex performance (CASSANDRA-6876)
 * Extend triggers to support CAS updates (CASSANDRA-6882)
 * Static columns with IF NOT EXISTS don't always work as expected (CASSANDRA-6873)
 * Fix paging with SELECT DISTINCT (CASSANDRA-6857)
 * Fix UnsupportedOperationException on CAS timeout (CASSANDRA-6923)
 * Improve MeteredFlusher handling of MF-unaffected column families
   (CASSANDRA-6867)
 * Add CqlRecordReader using native pagination (CASSANDRA-6311)
 * Add QueryHandler interface (CASSANDRA-6659)
 * Track liveRatio per-memtable, not per-CF (CASSANDRA-6945)
 * Make sure upgradesstables keeps sstable level (CASSANDRA-6958)
 * Fix LIMIT with static columns (CASSANDRA-6956)
 * Fix clash with CQL column name in thrift validation (CASSANDRA-6892)
 * Fix error with super columns in mixed 1.2-2.0 clusters (CASSANDRA-6966)
 * Fix bad skip of sstables on slice query with composite start/finish (CASSANDRA-6825)
 * Fix unintended update with conditional statement (CASSANDRA-6893)
 * Fix map element access in IF (CASSANDRA-6914)
 * Avoid costly range calculations for range queries on system keyspaces
   (CASSANDRA-6906)
 * Fix SSTable not released if stream session fails (CASSANDRA-6818)
 * Avoid build failure due to ANTLR timeout (CASSANDRA-6991)
 * Queries on compact tables can return more rows that requested (CASSANDRA-7052)
 * USING TIMESTAMP for batches does not work (CASSANDRA-7053)
 * Fix performance regression from CASSANDRA-5614 (CASSANDRA-6949)
 * Ensure that batchlog and hint timeouts do not produce hints (CASSANDRA-7058)
 * Merge groupable mutations in TriggerExecutor#execute() (CASSANDRA-7047)
 * Plug holes in resource release when wiring up StreamSession (CASSANDRA-7073)
 * Re-add parameter columns to tracing session (CASSANDRA-6942)
 * Preserves CQL metadata when updating table from thrift (CASSANDRA-6831)
Merged from 1.2:
 * Fix nodetool display with vnodes (CASSANDRA-7082)
 * Add UNLOGGED, COUNTER options to BATCH documentation (CASSANDRA-6816)
 * add extra SSL cipher suites (CASSANDRA-6613)
 * fix nodetool getsstables for blob PK (CASSANDRA-6803)
 * Fix BatchlogManager#deleteBatch() use of millisecond timestamps
   (CASSANDRA-6822)
 * Continue assassinating even if the endpoint vanishes (CASSANDRA-6787)
 * Schedule schema pulls on change (CASSANDRA-6971)
 * Non-droppable verbs shouldn't be dropped from OTC (CASSANDRA-6980)
 * Shutdown batchlog executor in SS#drain() (CASSANDRA-7025)
 * Fix batchlog to account for CF truncation records (CASSANDRA-6999)
 * Fix CQLSH parsing of functions and BLOB literals (CASSANDRA-7018)
 * Properly load trustore in the native protocol (CASSANDRA-6847)
 * Always clean up references in SerializingCache (CASSANDRA-6994)
 * Don't shut MessagingService down when replacing a node (CASSANDRA-6476)
 * fix npe when doing -Dcassandra.fd_initial_value_ms (CASSANDRA-6751)


2.1.0-beta1
 * Add flush directory distinct from compaction directories (CASSANDRA-6357)
 * Require JNA by default (CASSANDRA-6575)
 * add listsnapshots command to nodetool (CASSANDRA-5742)
 * Introduce AtomicBTreeColumns (CASSANDRA-6271, 6692)
 * Multithreaded commitlog (CASSANDRA-3578)
 * allocate fixed index summary memory pool and resample cold index summaries
   to use less memory (CASSANDRA-5519)
 * Removed multithreaded compaction (CASSANDRA-6142)
 * Parallelize fetching rows for low-cardinality indexes (CASSANDRA-1337)
 * change logging from log4j to logback (CASSANDRA-5883)
 * switch to LZ4 compression for internode communication (CASSANDRA-5887)
 * Stop using Thrift-generated Index* classes internally (CASSANDRA-5971)
 * Remove 1.2 network compatibility code (CASSANDRA-5960)
 * Remove leveled json manifest migration code (CASSANDRA-5996)
 * Remove CFDefinition (CASSANDRA-6253)
 * Use AtomicIntegerFieldUpdater in RefCountedMemory (CASSANDRA-6278)
 * User-defined types for CQL3 (CASSANDRA-5590)
 * Use of o.a.c.metrics in nodetool (CASSANDRA-5871, 6406)
 * Batch read from OTC's queue and cleanup (CASSANDRA-1632)
 * Secondary index support for collections (CASSANDRA-4511, 6383)
 * SSTable metadata(Stats.db) format change (CASSANDRA-6356)
 * Push composites support in the storage engine
   (CASSANDRA-5417, CASSANDRA-6520)
 * Add snapshot space used to cfstats (CASSANDRA-6231)
 * Add cardinality estimator for key count estimation (CASSANDRA-5906)
 * CF id is changed to be non-deterministic. Data dir/key cache are created
   uniquely for CF id (CASSANDRA-5202)
 * New counters implementation (CASSANDRA-6504)
 * Replace UnsortedColumns, EmptyColumns, TreeMapBackedSortedColumns with new
   ArrayBackedSortedColumns (CASSANDRA-6630, CASSANDRA-6662, CASSANDRA-6690)
 * Add option to use row cache with a given amount of rows (CASSANDRA-5357)
 * Avoid repairing already repaired data (CASSANDRA-5351)
 * Reject counter updates with USING TTL/TIMESTAMP (CASSANDRA-6649)
 * Replace index_interval with min/max_index_interval (CASSANDRA-6379)
 * Lift limitation that order by columns must be selected for IN queries (CASSANDRA-4911)


2.0.5
 * Reduce garbage generated by bloom filter lookups (CASSANDRA-6609)
 * Add ks.cf names to tombstone logging (CASSANDRA-6597)
 * Use LOCAL_QUORUM for LWT operations at LOCAL_SERIAL (CASSANDRA-6495)
 * Wait for gossip to settle before accepting client connections (CASSANDRA-4288)
 * Delete unfinished compaction incrementally (CASSANDRA-6086)
 * Allow specifying custom secondary index options in CQL3 (CASSANDRA-6480)
 * Improve replica pinning for cache efficiency in DES (CASSANDRA-6485)
 * Fix LOCAL_SERIAL from thrift (CASSANDRA-6584)
 * Don't special case received counts in CAS timeout exceptions (CASSANDRA-6595)
 * Add support for 2.1 global counter shards (CASSANDRA-6505)
 * Fix NPE when streaming connection is not yet established (CASSANDRA-6210)
 * Avoid rare duplicate read repair triggering (CASSANDRA-6606)
 * Fix paging discardFirst (CASSANDRA-6555)
 * Fix ArrayIndexOutOfBoundsException in 2ndary index query (CASSANDRA-6470)
 * Release sstables upon rebuilding 2i (CASSANDRA-6635)
 * Add AbstractCompactionStrategy.startup() method (CASSANDRA-6637)
 * SSTableScanner may skip rows during cleanup (CASSANDRA-6638)
 * sstables from stalled repair sessions can resurrect deleted data (CASSANDRA-6503)
 * Switch stress to use ITransportFactory (CASSANDRA-6641)
 * Fix IllegalArgumentException during prepare (CASSANDRA-6592)
 * Fix possible loss of 2ndary index entries during compaction (CASSANDRA-6517)
 * Fix direct Memory on architectures that do not support unaligned long access
   (CASSANDRA-6628)
 * Let scrub optionally skip broken counter partitions (CASSANDRA-5930)
Merged from 1.2:
 * fsync compression metadata (CASSANDRA-6531)
 * Validate CF existence on execution for prepared statement (CASSANDRA-6535)
 * Add ability to throttle batchlog replay (CASSANDRA-6550)
 * Fix executing LOCAL_QUORUM with SimpleStrategy (CASSANDRA-6545)
 * Avoid StackOverflow when using large IN queries (CASSANDRA-6567)
 * Nodetool upgradesstables includes secondary indexes (CASSANDRA-6598)
 * Paginate batchlog replay (CASSANDRA-6569)
 * skip blocking on streaming during drain (CASSANDRA-6603)
 * Improve error message when schema doesn't match loaded sstable (CASSANDRA-6262)
 * Add properties to adjust FD initial value and max interval (CASSANDRA-4375)
 * Fix preparing with batch and delete from collection (CASSANDRA-6607)
 * Fix ABSC reverse iterator's remove() method (CASSANDRA-6629)
 * Handle host ID conflicts properly (CASSANDRA-6615)
 * Move handling of migration event source to solve bootstrap race. (CASSANDRA-6648)
 * Make sure compaction throughput value doesn't overflow with int math (CASSANDRA-6647)


2.0.4
 * Allow removing snapshots of no-longer-existing CFs (CASSANDRA-6418)
 * add StorageService.stopDaemon() (CASSANDRA-4268)
 * add IRE for invalid CF supplied to get_count (CASSANDRA-5701)
 * add client encryption support to sstableloader (CASSANDRA-6378)
 * Fix accept() loop for SSL sockets post-shutdown (CASSANDRA-6468)
 * Fix size-tiered compaction in LCS L0 (CASSANDRA-6496)
 * Fix assertion failure in filterColdSSTables (CASSANDRA-6483)
 * Fix row tombstones in larger-than-memory compactions (CASSANDRA-6008)
 * Fix cleanup ClassCastException (CASSANDRA-6462)
 * Reduce gossip memory use by interning VersionedValue strings (CASSANDRA-6410)
 * Allow specifying datacenters to participate in a repair (CASSANDRA-6218)
 * Fix divide-by-zero in PCI (CASSANDRA-6403)
 * Fix setting last compacted key in the wrong level for LCS (CASSANDRA-6284)
 * Add millisecond precision formats to the timestamp parser (CASSANDRA-6395)
 * Expose a total memtable size metric for a CF (CASSANDRA-6391)
 * cqlsh: handle symlinks properly (CASSANDRA-6425)
 * Fix potential infinite loop when paging query with IN (CASSANDRA-6464)
 * Fix assertion error in AbstractQueryPager.discardFirst (CASSANDRA-6447)
 * Fix streaming older SSTable yields unnecessary tombstones (CASSANDRA-6527)
Merged from 1.2:
 * Improved error message on bad properties in DDL queries (CASSANDRA-6453)
 * Randomize batchlog candidates selection (CASSANDRA-6481)
 * Fix thundering herd on endpoint cache invalidation (CASSANDRA-6345, 6485)
 * Improve batchlog write performance with vnodes (CASSANDRA-6488)
 * cqlsh: quote single quotes in strings inside collections (CASSANDRA-6172)
 * Improve gossip performance for typical messages (CASSANDRA-6409)
 * Throw IRE if a prepared statement has more markers than supported
   (CASSANDRA-5598)
 * Expose Thread metrics for the native protocol server (CASSANDRA-6234)
 * Change snapshot response message verb to INTERNAL to avoid dropping it
   (CASSANDRA-6415)
 * Warn when collection read has > 65K elements (CASSANDRA-5428)
 * Fix cache persistence when both row and key cache are enabled
   (CASSANDRA-6413)
 * (Hadoop) add describe_local_ring (CASSANDRA-6268)
 * Fix handling of concurrent directory creation failure (CASSANDRA-6459)
 * Allow executing CREATE statements multiple times (CASSANDRA-6471)
 * Don't send confusing info with timeouts (CASSANDRA-6491)
 * Don't resubmit counter mutation runnables internally (CASSANDRA-6427)
 * Don't drop local mutations without a hint (CASSANDRA-6510)
 * Don't allow null max_hint_window_in_ms (CASSANDRA-6419)
 * Validate SliceRange start and finish lengths (CASSANDRA-6521)


2.0.3
 * Fix FD leak on slice read path (CASSANDRA-6275)
 * Cancel read meter task when closing SSTR (CASSANDRA-6358)
 * free off-heap IndexSummary during bulk (CASSANDRA-6359)
 * Recover from IOException in accept() thread (CASSANDRA-6349)
 * Improve Gossip tolerance of abnormally slow tasks (CASSANDRA-6338)
 * Fix trying to hint timed out counter writes (CASSANDRA-6322)
 * Allow restoring specific columnfamilies from archived CL (CASSANDRA-4809)
 * Avoid flushing compaction_history after each operation (CASSANDRA-6287)
 * Fix repair assertion error when tombstones expire (CASSANDRA-6277)
 * Skip loading corrupt key cache (CASSANDRA-6260)
 * Fixes for compacting larger-than-memory rows (CASSANDRA-6274)
 * Compact hottest sstables first and optionally omit coldest from
   compaction entirely (CASSANDRA-6109)
 * Fix modifying column_metadata from thrift (CASSANDRA-6182)
 * cqlsh: fix LIST USERS output (CASSANDRA-6242)
 * Add IRequestSink interface (CASSANDRA-6248)
 * Update memtable size while flushing (CASSANDRA-6249)
 * Provide hooks around CQL2/CQL3 statement execution (CASSANDRA-6252)
 * Require Permission.SELECT for CAS updates (CASSANDRA-6247)
 * New CQL-aware SSTableWriter (CASSANDRA-5894)
 * Reject CAS operation when the protocol v1 is used (CASSANDRA-6270)
 * Correctly throw error when frame too large (CASSANDRA-5981)
 * Fix serialization bug in PagedRange with 2ndary indexes (CASSANDRA-6299)
 * Fix CQL3 table validation in Thrift (CASSANDRA-6140)
 * Fix bug missing results with IN clauses (CASSANDRA-6327)
 * Fix paging with reversed slices (CASSANDRA-6343)
 * Set minTimestamp correctly to be able to drop expired sstables (CASSANDRA-6337)
 * Support NaN and Infinity as float literals (CASSANDRA-6003)
 * Remove RF from nodetool ring output (CASSANDRA-6289)
 * Fix attempting to flush empty rows (CASSANDRA-6374)
 * Fix potential out of bounds exception when paging (CASSANDRA-6333)
Merged from 1.2:
 * Optimize FD phi calculation (CASSANDRA-6386)
 * Improve initial FD phi estimate when starting up (CASSANDRA-6385)
 * Don't list CQL3 table in CLI describe even if named explicitely
   (CASSANDRA-5750)
 * Invalidate row cache when dropping CF (CASSANDRA-6351)
 * add non-jamm path for cached statements (CASSANDRA-6293)
 * add windows bat files for shell commands (CASSANDRA-6145)
 * Require logging in for Thrift CQL2/3 statement preparation (CASSANDRA-6254)
 * restrict max_num_tokens to 1536 (CASSANDRA-6267)
 * Nodetool gets default JMX port from cassandra-env.sh (CASSANDRA-6273)
 * make calculatePendingRanges asynchronous (CASSANDRA-6244)
 * Remove blocking flushes in gossip thread (CASSANDRA-6297)
 * Fix potential socket leak in connectionpool creation (CASSANDRA-6308)
 * Allow LOCAL_ONE/LOCAL_QUORUM to work with SimpleStrategy (CASSANDRA-6238)
 * cqlsh: handle 'null' as session duration (CASSANDRA-6317)
 * Fix json2sstable handling of range tombstones (CASSANDRA-6316)
 * Fix missing one row in reverse query (CASSANDRA-6330)
 * Fix reading expired row value from row cache (CASSANDRA-6325)
 * Fix AssertionError when doing set element deletion (CASSANDRA-6341)
 * Make CL code for the native protocol match the one in C* 2.0
   (CASSANDRA-6347)
 * Disallow altering CQL3 table from thrift (CASSANDRA-6370)
 * Fix size computation of prepared statement (CASSANDRA-6369)


2.0.2
 * Update FailureDetector to use nanontime (CASSANDRA-4925)
 * Fix FileCacheService regressions (CASSANDRA-6149)
 * Never return WriteTimeout for CL.ANY (CASSANDRA-6132)
 * Fix race conditions in bulk loader (CASSANDRA-6129)
 * Add configurable metrics reporting (CASSANDRA-4430)
 * drop queries exceeding a configurable number of tombstones (CASSANDRA-6117)
 * Track and persist sstable read activity (CASSANDRA-5515)
 * Fixes for speculative retry (CASSANDRA-5932, CASSANDRA-6194)
 * Improve memory usage of metadata min/max column names (CASSANDRA-6077)
 * Fix thrift validation refusing row markers on CQL3 tables (CASSANDRA-6081)
 * Fix insertion of collections with CAS (CASSANDRA-6069)
 * Correctly send metadata on SELECT COUNT (CASSANDRA-6080)
 * Track clients' remote addresses in ClientState (CASSANDRA-6070)
 * Create snapshot dir if it does not exist when migrating
   leveled manifest (CASSANDRA-6093)
 * make sequential nodetool repair the default (CASSANDRA-5950)
 * Add more hooks for compaction strategy implementations (CASSANDRA-6111)
 * Fix potential NPE on composite 2ndary indexes (CASSANDRA-6098)
 * Delete can potentially be skipped in batch (CASSANDRA-6115)
 * Allow alter keyspace on system_traces (CASSANDRA-6016)
 * Disallow empty column names in cql (CASSANDRA-6136)
 * Use Java7 file-handling APIs and fix file moving on Windows (CASSANDRA-5383)
 * Save compaction history to system keyspace (CASSANDRA-5078)
 * Fix NPE if StorageService.getOperationMode() is executed before full startup (CASSANDRA-6166)
 * CQL3: support pre-epoch longs for TimestampType (CASSANDRA-6212)
 * Add reloadtriggers command to nodetool (CASSANDRA-4949)
 * cqlsh: ignore empty 'value alias' in DESCRIBE (CASSANDRA-6139)
 * Fix sstable loader (CASSANDRA-6205)
 * Reject bootstrapping if the node already exists in gossip (CASSANDRA-5571)
 * Fix NPE while loading paxos state (CASSANDRA-6211)
 * cqlsh: add SHOW SESSION <tracing-session> command (CASSANDRA-6228)
Merged from 1.2:
 * (Hadoop) Require CFRR batchSize to be at least 2 (CASSANDRA-6114)
 * Add a warning for small LCS sstable size (CASSANDRA-6191)
 * Add ability to list specific KS/CF combinations in nodetool cfstats (CASSANDRA-4191)
 * Mark CF clean if a mutation raced the drop and got it marked dirty (CASSANDRA-5946)
 * Add a LOCAL_ONE consistency level (CASSANDRA-6202)
 * Limit CQL prepared statement cache by size instead of count (CASSANDRA-6107)
 * Tracing should log write failure rather than raw exceptions (CASSANDRA-6133)
 * lock access to TM.endpointToHostIdMap (CASSANDRA-6103)
 * Allow estimated memtable size to exceed slab allocator size (CASSANDRA-6078)
 * Start MeteredFlusher earlier to prevent OOM during CL replay (CASSANDRA-6087)
 * Avoid sending Truncate command to fat clients (CASSANDRA-6088)
 * Allow where clause conditions to be in parenthesis (CASSANDRA-6037)
 * Do not open non-ssl storage port if encryption option is all (CASSANDRA-3916)
 * Move batchlog replay to its own executor (CASSANDRA-6079)
 * Add tombstone debug threshold and histogram (CASSANDRA-6042, 6057)
 * Enable tcp keepalive on incoming connections (CASSANDRA-4053)
 * Fix fat client schema pull NPE (CASSANDRA-6089)
 * Fix memtable flushing for indexed tables (CASSANDRA-6112)
 * Fix skipping columns with multiple slices (CASSANDRA-6119)
 * Expose connected thrift + native client counts (CASSANDRA-5084)
 * Optimize auth setup (CASSANDRA-6122)
 * Trace index selection (CASSANDRA-6001)
 * Update sstablesPerReadHistogram to use biased sampling (CASSANDRA-6164)
 * Log UnknownColumnfamilyException when closing socket (CASSANDRA-5725)
 * Properly error out on CREATE INDEX for counters table (CASSANDRA-6160)
 * Handle JMX notification failure for repair (CASSANDRA-6097)
 * (Hadoop) Fetch no more than 128 splits in parallel (CASSANDRA-6169)
 * stress: add username/password authentication support (CASSANDRA-6068)
 * Fix indexed queries with row cache enabled on parent table (CASSANDRA-5732)
 * Fix compaction race during columnfamily drop (CASSANDRA-5957)
 * Fix validation of empty column names for compact tables (CASSANDRA-6152)
 * Skip replaying mutations that pass CRC but fail to deserialize (CASSANDRA-6183)
 * Rework token replacement to use replace_address (CASSANDRA-5916)
 * Fix altering column types (CASSANDRA-6185)
 * cqlsh: fix CREATE/ALTER WITH completion (CASSANDRA-6196)
 * add windows bat files for shell commands (CASSANDRA-6145)
 * Fix potential stack overflow during range tombstones insertion (CASSANDRA-6181)
 * (Hadoop) Make LOCAL_ONE the default consistency level (CASSANDRA-6214)


2.0.1
 * Fix bug that could allow reading deleted data temporarily (CASSANDRA-6025)
 * Improve memory use defaults (CASSANDRA-6059)
 * Make ThriftServer more easlly extensible (CASSANDRA-6058)
 * Remove Hadoop dependency from ITransportFactory (CASSANDRA-6062)
 * add file_cache_size_in_mb setting (CASSANDRA-5661)
 * Improve error message when yaml contains invalid properties (CASSANDRA-5958)
 * Improve leveled compaction's ability to find non-overlapping L0 compactions
   to work on concurrently (CASSANDRA-5921)
 * Notify indexer of columns shadowed by range tombstones (CASSANDRA-5614)
 * Log Merkle tree stats (CASSANDRA-2698)
 * Switch from crc32 to adler32 for compressed sstable checksums (CASSANDRA-5862)
 * Improve offheap memcpy performance (CASSANDRA-5884)
 * Use a range aware scanner for cleanup (CASSANDRA-2524)
 * Cleanup doesn't need to inspect sstables that contain only local data
   (CASSANDRA-5722)
 * Add ability for CQL3 to list partition keys (CASSANDRA-4536)
 * Improve native protocol serialization (CASSANDRA-5664)
 * Upgrade Thrift to 0.9.1 (CASSANDRA-5923)
 * Require superuser status for adding triggers (CASSANDRA-5963)
 * Make standalone scrubber handle old and new style leveled manifest
   (CASSANDRA-6005)
 * Fix paxos bugs (CASSANDRA-6012, 6013, 6023)
 * Fix paged ranges with multiple replicas (CASSANDRA-6004)
 * Fix potential AssertionError during tracing (CASSANDRA-6041)
 * Fix NPE in sstablesplit (CASSANDRA-6027)
 * Migrate pre-2.0 key/value/column aliases to system.schema_columns
   (CASSANDRA-6009)
 * Paging filter empty rows too agressively (CASSANDRA-6040)
 * Support variadic parameters for IN clauses (CASSANDRA-4210)
 * cqlsh: return the result of CAS writes (CASSANDRA-5796)
 * Fix validation of IN clauses with 2ndary indexes (CASSANDRA-6050)
 * Support named bind variables in CQL (CASSANDRA-6033)
Merged from 1.2:
 * Allow cache-keys-to-save to be set at runtime (CASSANDRA-5980)
 * Avoid second-guessing out-of-space state (CASSANDRA-5605)
 * Tuning knobs for dealing with large blobs and many CFs (CASSANDRA-5982)
 * (Hadoop) Fix CQLRW for thrift tables (CASSANDRA-6002)
 * Fix possible divide-by-zero in HHOM (CASSANDRA-5990)
 * Allow local batchlog writes for CL.ANY (CASSANDRA-5967)
 * Upgrade metrics-core to version 2.2.0 (CASSANDRA-5947)
 * Fix CqlRecordWriter with composite keys (CASSANDRA-5949)
 * Add snitch, schema version, cluster, partitioner to JMX (CASSANDRA-5881)
 * Allow disabling SlabAllocator (CASSANDRA-5935)
 * Make user-defined compaction JMX blocking (CASSANDRA-4952)
 * Fix streaming does not transfer wrapped range (CASSANDRA-5948)
 * Fix loading index summary containing empty key (CASSANDRA-5965)
 * Correctly handle limits in CompositesSearcher (CASSANDRA-5975)
 * Pig: handle CQL collections (CASSANDRA-5867)
 * Pass the updated cf to the PRSI index() method (CASSANDRA-5999)
 * Allow empty CQL3 batches (as no-op) (CASSANDRA-5994)
 * Support null in CQL3 functions (CASSANDRA-5910)
 * Replace the deprecated MapMaker with CacheLoader (CASSANDRA-6007)
 * Add SSTableDeletingNotification to DataTracker (CASSANDRA-6010)
 * Fix snapshots in use get deleted during snapshot repair (CASSANDRA-6011)
 * Move hints and exception count to o.a.c.metrics (CASSANDRA-6017)
 * Fix memory leak in snapshot repair (CASSANDRA-6047)
 * Fix sstable2sjon for CQL3 tables (CASSANDRA-5852)


2.0.0
 * Fix thrift validation when inserting into CQL3 tables (CASSANDRA-5138)
 * Fix periodic memtable flushing behavior with clean memtables (CASSANDRA-5931)
 * Fix dateOf() function for pre-2.0 timestamp columns (CASSANDRA-5928)
 * Fix SSTable unintentionally loads BF when opened for batch (CASSANDRA-5938)
 * Add stream session progress to JMX (CASSANDRA-4757)
 * Fix NPE during CAS operation (CASSANDRA-5925)
Merged from 1.2:
 * Fix getBloomFilterDiskSpaceUsed for AlwaysPresentFilter (CASSANDRA-5900)
 * Don't announce schema version until we've loaded the changes locally
   (CASSANDRA-5904)
 * Fix to support off heap bloom filters size greater than 2 GB (CASSANDRA-5903)
 * Properly handle parsing huge map and set literals (CASSANDRA-5893)


2.0.0-rc2
 * enable vnodes by default (CASSANDRA-5869)
 * fix CAS contention timeout (CASSANDRA-5830)
 * fix HsHa to respect max frame size (CASSANDRA-4573)
 * Fix (some) 2i on composite components omissions (CASSANDRA-5851)
 * cqlsh: add DESCRIBE FULL SCHEMA variant (CASSANDRA-5880)
Merged from 1.2:
 * Correctly validate sparse composite cells in scrub (CASSANDRA-5855)
 * Add KeyCacheHitRate metric to CF metrics (CASSANDRA-5868)
 * cqlsh: add support for multiline comments (CASSANDRA-5798)
 * Handle CQL3 SELECT duplicate IN restrictions on clustering columns
   (CASSANDRA-5856)


2.0.0-rc1
 * improve DecimalSerializer performance (CASSANDRA-5837)
 * fix potential spurious wakeup in AsyncOneResponse (CASSANDRA-5690)
 * fix schema-related trigger issues (CASSANDRA-5774)
 * Better validation when accessing CQL3 table from thrift (CASSANDRA-5138)
 * Fix assertion error during repair (CASSANDRA-5801)
 * Fix range tombstone bug (CASSANDRA-5805)
 * DC-local CAS (CASSANDRA-5797)
 * Add a native_protocol_version column to the system.local table (CASSANRDA-5819)
 * Use index_interval from cassandra.yaml when upgraded (CASSANDRA-5822)
 * Fix buffer underflow on socket close (CASSANDRA-5792)
Merged from 1.2:
 * Fix reading DeletionTime from 1.1-format sstables (CASSANDRA-5814)
 * cqlsh: add collections support to COPY (CASSANDRA-5698)
 * retry important messages for any IOException (CASSANDRA-5804)
 * Allow empty IN relations in SELECT/UPDATE/DELETE statements (CASSANDRA-5626)
 * cqlsh: fix crashing on Windows due to libedit detection (CASSANDRA-5812)
 * fix bulk-loading compressed sstables (CASSANDRA-5820)
 * (Hadoop) fix quoting in CqlPagingRecordReader and CqlRecordWriter
   (CASSANDRA-5824)
 * update default LCS sstable size to 160MB (CASSANDRA-5727)
 * Allow compacting 2Is via nodetool (CASSANDRA-5670)
 * Hex-encode non-String keys in OPP (CASSANDRA-5793)
 * nodetool history logging (CASSANDRA-5823)
 * (Hadoop) fix support for Thrift tables in CqlPagingRecordReader
   (CASSANDRA-5752)
 * add "all time blocked" to StatusLogger output (CASSANDRA-5825)
 * Future-proof inter-major-version schema migrations (CASSANDRA-5845)
 * (Hadoop) add CqlPagingRecordReader support for ReversedType in Thrift table
   (CASSANDRA-5718)
 * Add -no-snapshot option to scrub (CASSANDRA-5891)
 * Fix to support off heap bloom filters size greater than 2 GB (CASSANDRA-5903)
 * Properly handle parsing huge map and set literals (CASSANDRA-5893)
 * Fix LCS L0 compaction may overlap in L1 (CASSANDRA-5907)
 * New sstablesplit tool to split large sstables offline (CASSANDRA-4766)
 * Fix potential deadlock in native protocol server (CASSANDRA-5926)
 * Disallow incompatible type change in CQL3 (CASSANDRA-5882)
Merged from 1.1:
 * Correctly validate sparse composite cells in scrub (CASSANDRA-5855)


2.0.0-beta2
 * Replace countPendingHints with Hints Created metric (CASSANDRA-5746)
 * Allow nodetool with no args, and with help to run without a server (CASSANDRA-5734)
 * Cleanup AbstractType/TypeSerializer classes (CASSANDRA-5744)
 * Remove unimplemented cli option schema-mwt (CASSANDRA-5754)
 * Support range tombstones in thrift (CASSANDRA-5435)
 * Normalize table-manipulating CQL3 statements' class names (CASSANDRA-5759)
 * cqlsh: add missing table options to DESCRIBE output (CASSANDRA-5749)
 * Fix assertion error during repair (CASSANDRA-5757)
 * Fix bulkloader (CASSANDRA-5542)
 * Add LZ4 compression to the native protocol (CASSANDRA-5765)
 * Fix bugs in the native protocol v2 (CASSANDRA-5770)
 * CAS on 'primary key only' table (CASSANDRA-5715)
 * Support streaming SSTables of old versions (CASSANDRA-5772)
 * Always respect protocol version in native protocol (CASSANDRA-5778)
 * Fix ConcurrentModificationException during streaming (CASSANDRA-5782)
 * Update deletion timestamp in Commit#updatesWithPaxosTime (CASSANDRA-5787)
 * Thrift cas() method crashes if input columns are not sorted (CASSANDRA-5786)
 * Order columns names correctly when querying for CAS (CASSANDRA-5788)
 * Fix streaming retry (CASSANDRA-5775)
Merged from 1.2:
 * if no seeds can be a reached a node won't start in a ring by itself (CASSANDRA-5768)
 * add cassandra.unsafesystem property (CASSANDRA-5704)
 * (Hadoop) quote identifiers in CqlPagingRecordReader (CASSANDRA-5763)
 * Add replace_node functionality for vnodes (CASSANDRA-5337)
 * Add timeout events to query traces (CASSANDRA-5520)
 * Fix serialization of the LEFT gossip value (CASSANDRA-5696)
 * Pig: support for cql3 tables (CASSANDRA-5234)
 * Fix skipping range tombstones with reverse queries (CASSANDRA-5712)
 * Expire entries out of ThriftSessionManager (CASSANDRA-5719)
 * Don't keep ancestor information in memory (CASSANDRA-5342)
 * Expose native protocol server status in nodetool info (CASSANDRA-5735)
 * Fix pathetic performance of range tombstones (CASSANDRA-5677)
 * Fix querying with an empty (impossible) range (CASSANDRA-5573)
 * cqlsh: handle CUSTOM 2i in DESCRIBE output (CASSANDRA-5760)
 * Fix minor bug in Range.intersects(Bound) (CASSANDRA-5771)
 * cqlsh: handle disabled compression in DESCRIBE output (CASSANDRA-5766)
 * Ensure all UP events are notified on the native protocol (CASSANDRA-5769)
 * Fix formatting of sstable2json with multiple -k arguments (CASSANDRA-5781)
 * Don't rely on row marker for queries in general to hide lost markers
   after TTL expires (CASSANDRA-5762)
 * Sort nodetool help output (CASSANDRA-5776)
 * Fix column expiring during 2 phases compaction (CASSANDRA-5799)
 * now() is being rejected in INSERTs when inside collections (CASSANDRA-5795)


2.0.0-beta1
 * Add support for indexing clustered columns (CASSANDRA-5125)
 * Removed on-heap row cache (CASSANDRA-5348)
 * use nanotime consistently for node-local timeouts (CASSANDRA-5581)
 * Avoid unnecessary second pass on name-based queries (CASSANDRA-5577)
 * Experimental triggers (CASSANDRA-1311)
 * JEMalloc support for off-heap allocation (CASSANDRA-3997)
 * Single-pass compaction (CASSANDRA-4180)
 * Removed token range bisection (CASSANDRA-5518)
 * Removed compatibility with pre-1.2.5 sstables and network messages
   (CASSANDRA-5511)
 * removed PBSPredictor (CASSANDRA-5455)
 * CAS support (CASSANDRA-5062, 5441, 5442, 5443, 5619, 5667)
 * Leveled compaction performs size-tiered compactions in L0
   (CASSANDRA-5371, 5439)
 * Add yaml network topology snitch for mixed ec2/other envs (CASSANDRA-5339)
 * Log when a node is down longer than the hint window (CASSANDRA-4554)
 * Optimize tombstone creation for ExpiringColumns (CASSANDRA-4917)
 * Improve LeveledScanner work estimation (CASSANDRA-5250, 5407)
 * Replace compaction lock with runWithCompactionsDisabled (CASSANDRA-3430)
 * Change Message IDs to ints (CASSANDRA-5307)
 * Move sstable level information into the Stats component, removing the
   need for a separate Manifest file (CASSANDRA-4872)
 * avoid serializing to byte[] on commitlog append (CASSANDRA-5199)
 * make index_interval configurable per columnfamily (CASSANDRA-3961, CASSANDRA-5650)
 * add default_time_to_live (CASSANDRA-3974)
 * add memtable_flush_period_in_ms (CASSANDRA-4237)
 * replace supercolumns internally by composites (CASSANDRA-3237, 5123)
 * upgrade thrift to 0.9.0 (CASSANDRA-3719)
 * drop unnecessary keyspace parameter from user-defined compaction API
   (CASSANDRA-5139)
 * more robust solution to incomplete compactions + counters (CASSANDRA-5151)
 * Change order of directory searching for c*.in.sh (CASSANDRA-3983)
 * Add tool to reset SSTable compaction level for LCS (CASSANDRA-5271)
 * Allow custom configuration loader (CASSANDRA-5045)
 * Remove memory emergency pressure valve logic (CASSANDRA-3534)
 * Reduce request latency with eager retry (CASSANDRA-4705)
 * cqlsh: Remove ASSUME command (CASSANDRA-5331)
 * Rebuild BF when loading sstables if bloom_filter_fp_chance
   has changed since compaction (CASSANDRA-5015)
 * remove row-level bloom filters (CASSANDRA-4885)
 * Change Kernel Page Cache skipping into row preheating (disabled by default)
   (CASSANDRA-4937)
 * Improve repair by deciding on a gcBefore before sending
   out TreeRequests (CASSANDRA-4932)
 * Add an official way to disable compactions (CASSANDRA-5074)
 * Reenable ALTER TABLE DROP with new semantics (CASSANDRA-3919)
 * Add binary protocol versioning (CASSANDRA-5436)
 * Swap THshaServer for TThreadedSelectorServer (CASSANDRA-5530)
 * Add alias support to SELECT statement (CASSANDRA-5075)
 * Don't create empty RowMutations in CommitLogReplayer (CASSANDRA-5541)
 * Use range tombstones when dropping cfs/columns from schema (CASSANDRA-5579)
 * cqlsh: drop CQL2/CQL3-beta support (CASSANDRA-5585)
 * Track max/min column names in sstables to be able to optimize slice
   queries (CASSANDRA-5514, CASSANDRA-5595, CASSANDRA-5600)
 * Binary protocol: allow batching already prepared statements (CASSANDRA-4693)
 * Allow preparing timestamp, ttl and limit in CQL3 queries (CASSANDRA-4450)
 * Support native link w/o JNA in Java7 (CASSANDRA-3734)
 * Use SASL authentication in binary protocol v2 (CASSANDRA-5545)
 * Replace Thrift HsHa with LMAX Disruptor based implementation (CASSANDRA-5582)
 * cqlsh: Add row count to SELECT output (CASSANDRA-5636)
 * Include a timestamp with all read commands to determine column expiration
   (CASSANDRA-5149)
 * Streaming 2.0 (CASSANDRA-5286, 5699)
 * Conditional create/drop ks/table/index statements in CQL3 (CASSANDRA-2737)
 * more pre-table creation property validation (CASSANDRA-5693)
 * Redesign repair messages (CASSANDRA-5426)
 * Fix ALTER RENAME post-5125 (CASSANDRA-5702)
 * Disallow renaming a 2ndary indexed column (CASSANDRA-5705)
 * Rename Table to Keyspace (CASSANDRA-5613)
 * Ensure changing column_index_size_in_kb on different nodes don't corrupt the
   sstable (CASSANDRA-5454)
 * Move resultset type information into prepare, not execute (CASSANDRA-5649)
 * Auto paging in binary protocol (CASSANDRA-4415, 5714)
 * Don't tie client side use of AbstractType to JDBC (CASSANDRA-4495)
 * Adds new TimestampType to replace DateType (CASSANDRA-5723, CASSANDRA-5729)
Merged from 1.2:
 * make starting native protocol server idempotent (CASSANDRA-5728)
 * Fix loading key cache when a saved entry is no longer valid (CASSANDRA-5706)
 * Fix serialization of the LEFT gossip value (CASSANDRA-5696)
 * cqlsh: Don't show 'null' in place of empty values (CASSANDRA-5675)
 * Race condition in detecting version on a mixed 1.1/1.2 cluster
   (CASSANDRA-5692)
 * Fix skipping range tombstones with reverse queries (CASSANDRA-5712)
 * Expire entries out of ThriftSessionManager (CASSANRDA-5719)
 * Don't keep ancestor information in memory (CASSANDRA-5342)
 * cqlsh: fix handling of semicolons inside BATCH queries (CASSANDRA-5697)


1.2.6
 * Fix tracing when operation completes before all responses arrive
   (CASSANDRA-5668)
 * Fix cross-DC mutation forwarding (CASSANDRA-5632)
 * Reduce SSTableLoader memory usage (CASSANDRA-5555)
 * Scale hinted_handoff_throttle_in_kb to cluster size (CASSANDRA-5272)
 * (Hadoop) Add CQL3 input/output formats (CASSANDRA-4421, 5622)
 * (Hadoop) Fix InputKeyRange in CFIF (CASSANDRA-5536)
 * Fix dealing with ridiculously large max sstable sizes in LCS (CASSANDRA-5589)
 * Ignore pre-truncate hints (CASSANDRA-4655)
 * Move System.exit on OOM into a separate thread (CASSANDRA-5273)
 * Write row markers when serializing schema (CASSANDRA-5572)
 * Check only SSTables for the requested range when streaming (CASSANDRA-5569)
 * Improve batchlog replay behavior and hint ttl handling (CASSANDRA-5314)
 * Exclude localTimestamp from validation for tombstones (CASSANDRA-5398)
 * cqlsh: add custom prompt support (CASSANDRA-5539)
 * Reuse prepared statements in hot auth queries (CASSANDRA-5594)
 * cqlsh: add vertical output option (see EXPAND) (CASSANDRA-5597)
 * Add a rate limit option to stress (CASSANDRA-5004)
 * have BulkLoader ignore snapshots directories (CASSANDRA-5587)
 * fix SnitchProperties logging context (CASSANDRA-5602)
 * Expose whether jna is enabled and memory is locked via JMX (CASSANDRA-5508)
 * cqlsh: fix COPY FROM with ReversedType (CASSANDRA-5610)
 * Allow creating CUSTOM indexes on collections (CASSANDRA-5615)
 * Evaluate now() function at execution time (CASSANDRA-5616)
 * Expose detailed read repair metrics (CASSANDRA-5618)
 * Correct blob literal + ReversedType parsing (CASSANDRA-5629)
 * Allow GPFS to prefer the internal IP like EC2MRS (CASSANDRA-5630)
 * fix help text for -tspw cassandra-cli (CASSANDRA-5643)
 * don't throw away initial causes exceptions for internode encryption issues
   (CASSANDRA-5644)
 * Fix message spelling errors for cql select statements (CASSANDRA-5647)
 * Suppress custom exceptions thru jmx (CASSANDRA-5652)
 * Update CREATE CUSTOM INDEX syntax (CASSANDRA-5639)
 * Fix PermissionDetails.equals() method (CASSANDRA-5655)
 * Never allow partition key ranges in CQL3 without token() (CASSANDRA-5666)
 * Gossiper incorrectly drops AppState for an upgrading node (CASSANDRA-5660)
 * Connection thrashing during multi-region ec2 during upgrade, due to
   messaging version (CASSANDRA-5669)
 * Avoid over reconnecting in EC2MRS (CASSANDRA-5678)
 * Fix ReadResponseSerializer.serializedSize() for digest reads (CASSANDRA-5476)
 * allow sstable2json on 2i CFs (CASSANDRA-5694)
Merged from 1.1:
 * Remove buggy thrift max message length option (CASSANDRA-5529)
 * Fix NPE in Pig's widerow mode (CASSANDRA-5488)
 * Add split size parameter to Pig and disable split combination (CASSANDRA-5544)


1.2.5
 * make BytesToken.toString only return hex bytes (CASSANDRA-5566)
 * Ensure that submitBackground enqueues at least one task (CASSANDRA-5554)
 * fix 2i updates with identical values and timestamps (CASSANDRA-5540)
 * fix compaction throttling bursty-ness (CASSANDRA-4316)
 * reduce memory consumption of IndexSummary (CASSANDRA-5506)
 * remove per-row column name bloom filters (CASSANDRA-5492)
 * Include fatal errors in trace events (CASSANDRA-5447)
 * Ensure that PerRowSecondaryIndex is notified of row-level deletes
   (CASSANDRA-5445)
 * Allow empty blob literals in CQL3 (CASSANDRA-5452)
 * Fix streaming RangeTombstones at column index boundary (CASSANDRA-5418)
 * Fix preparing statements when current keyspace is not set (CASSANDRA-5468)
 * Fix SemanticVersion.isSupportedBy minor/patch handling (CASSANDRA-5496)
 * Don't provide oldCfId for post-1.1 system cfs (CASSANDRA-5490)
 * Fix primary range ignores replication strategy (CASSANDRA-5424)
 * Fix shutdown of binary protocol server (CASSANDRA-5507)
 * Fix repair -snapshot not working (CASSANDRA-5512)
 * Set isRunning flag later in binary protocol server (CASSANDRA-5467)
 * Fix use of CQL3 functions with descending clustering order (CASSANDRA-5472)
 * Disallow renaming columns one at a time for thrift table in CQL3
   (CASSANDRA-5531)
 * cqlsh: add CLUSTERING ORDER BY support to DESCRIBE (CASSANDRA-5528)
 * Add custom secondary index support to CQL3 (CASSANDRA-5484)
 * Fix repair hanging silently on unexpected error (CASSANDRA-5229)
 * Fix Ec2Snitch regression introduced by CASSANDRA-5171 (CASSANDRA-5432)
 * Add nodetool enablebackup/disablebackup (CASSANDRA-5556)
 * cqlsh: fix DESCRIBE after case insensitive USE (CASSANDRA-5567)
Merged from 1.1
 * Add retry mechanism to OTC for non-droppable_verbs (CASSANDRA-5393)
 * Use allocator information to improve memtable memory usage estimate
   (CASSANDRA-5497)
 * Fix trying to load deleted row into row cache on startup (CASSANDRA-4463)
 * fsync leveled manifest to avoid corruption (CASSANDRA-5535)
 * Fix Bound intersection computation (CASSANDRA-5551)
 * sstablescrub now respects max memory size in cassandra.in.sh (CASSANDRA-5562)


1.2.4
 * Ensure that PerRowSecondaryIndex updates see the most recent values
   (CASSANDRA-5397)
 * avoid duplicate index entries ind PrecompactedRow and
   ParallelCompactionIterable (CASSANDRA-5395)
 * remove the index entry on oldColumn when new column is a tombstone
   (CASSANDRA-5395)
 * Change default stream throughput from 400 to 200 mbps (CASSANDRA-5036)
 * Gossiper logs DOWN for symmetry with UP (CASSANDRA-5187)
 * Fix mixing prepared statements between keyspaces (CASSANDRA-5352)
 * Fix consistency level during bootstrap - strike 3 (CASSANDRA-5354)
 * Fix transposed arguments in AlreadyExistsException (CASSANDRA-5362)
 * Improve asynchronous hint delivery (CASSANDRA-5179)
 * Fix Guava dependency version (12.0 -> 13.0.1) for Maven (CASSANDRA-5364)
 * Validate that provided CQL3 collection value are < 64K (CASSANDRA-5355)
 * Make upgradeSSTable skip current version sstables by default (CASSANDRA-5366)
 * Optimize min/max timestamp collection (CASSANDRA-5373)
 * Invalid streamId in cql binary protocol when using invalid CL
   (CASSANDRA-5164)
 * Fix validation for IN where clauses with collections (CASSANDRA-5376)
 * Copy resultSet on count query to avoid ConcurrentModificationException
   (CASSANDRA-5382)
 * Correctly typecheck in CQL3 even with ReversedType (CASSANDRA-5386)
 * Fix streaming compressed files when using encryption (CASSANDRA-5391)
 * cassandra-all 1.2.0 pom missing netty dependency (CASSANDRA-5392)
 * Fix writetime/ttl functions on null values (CASSANDRA-5341)
 * Fix NPE during cql3 select with token() (CASSANDRA-5404)
 * IndexHelper.skipBloomFilters won't skip non-SHA filters (CASSANDRA-5385)
 * cqlsh: Print maps ordered by key, sort sets (CASSANDRA-5413)
 * Add null syntax support in CQL3 for inserts (CASSANDRA-3783)
 * Allow unauthenticated set_keyspace() calls (CASSANDRA-5423)
 * Fix potential incremental backups race (CASSANDRA-5410)
 * Fix prepared BATCH statements with batch-level timestamps (CASSANDRA-5415)
 * Allow overriding superuser setup delay (CASSANDRA-5430)
 * cassandra-shuffle with JMX usernames and passwords (CASSANDRA-5431)
Merged from 1.1:
 * cli: Quote ks and cf names in schema output when needed (CASSANDRA-5052)
 * Fix bad default for min/max timestamp in SSTableMetadata (CASSANDRA-5372)
 * Fix cf name extraction from manifest in Directories.migrateFile()
   (CASSANDRA-5242)
 * Support pluggable internode authentication (CASSANDRA-5401)


1.2.3
 * add check for sstable overlap within a level on startup (CASSANDRA-5327)
 * replace ipv6 colons in jmx object names (CASSANDRA-5298, 5328)
 * Avoid allocating SSTableBoundedScanner during repair when the range does
   not intersect the sstable (CASSANDRA-5249)
 * Don't lowercase property map keys (this breaks NTS) (CASSANDRA-5292)
 * Fix composite comparator with super columns (CASSANDRA-5287)
 * Fix insufficient validation of UPDATE queries against counter cfs
   (CASSANDRA-5300)
 * Fix PropertyFileSnitch default DC/Rack behavior (CASSANDRA-5285)
 * Handle null values when executing prepared statement (CASSANDRA-5081)
 * Add netty to pom dependencies (CASSANDRA-5181)
 * Include type arguments in Thrift CQLPreparedResult (CASSANDRA-5311)
 * Fix compaction not removing columns when bf_fp_ratio is 1 (CASSANDRA-5182)
 * cli: Warn about missing CQL3 tables in schema descriptions (CASSANDRA-5309)
 * Re-enable unknown option in replication/compaction strategies option for
   backward compatibility (CASSANDRA-4795)
 * Add binary protocol support to stress (CASSANDRA-4993)
 * cqlsh: Fix COPY FROM value quoting and null handling (CASSANDRA-5305)
 * Fix repair -pr for vnodes (CASSANDRA-5329)
 * Relax CL for auth queries for non-default users (CASSANDRA-5310)
 * Fix AssertionError during repair (CASSANDRA-5245)
 * Don't announce migrations to pre-1.2 nodes (CASSANDRA-5334)
Merged from 1.1:
 * Update offline scrub for 1.0 -> 1.1 directory structure (CASSANDRA-5195)
 * add tmp flag to Descriptor hashcode (CASSANDRA-4021)
 * fix logging of "Found table data in data directories" when only system tables
   are present (CASSANDRA-5289)
 * cli: Add JMX authentication support (CASSANDRA-5080)
 * nodetool: ability to repair specific range (CASSANDRA-5280)
 * Fix possible assertion triggered in SliceFromReadCommand (CASSANDRA-5284)
 * cqlsh: Add inet type support on Windows (ipv4-only) (CASSANDRA-4801)
 * Fix race when initializing ColumnFamilyStore (CASSANDRA-5350)
 * Add UseTLAB JVM flag (CASSANDRA-5361)


1.2.2
 * fix potential for multiple concurrent compactions of the same sstables
   (CASSANDRA-5256)
 * avoid no-op caching of byte[] on commitlog append (CASSANDRA-5199)
 * fix symlinks under data dir not working (CASSANDRA-5185)
 * fix bug in compact storage metadata handling (CASSANDRA-5189)
 * Validate login for USE queries (CASSANDRA-5207)
 * cli: remove default username and password (CASSANDRA-5208)
 * configure populate_io_cache_on_flush per-CF (CASSANDRA-4694)
 * allow configuration of internode socket buffer (CASSANDRA-3378)
 * Make sstable directory picking blacklist-aware again (CASSANDRA-5193)
 * Correctly expire gossip states for edge cases (CASSANDRA-5216)
 * Improve handling of directory creation failures (CASSANDRA-5196)
 * Expose secondary indicies to the rest of nodetool (CASSANDRA-4464)
 * Binary protocol: avoid sending notification for 0.0.0.0 (CASSANDRA-5227)
 * add UseCondCardMark XX jvm settings on jdk 1.7 (CASSANDRA-4366)
 * CQL3 refactor to allow conversion function (CASSANDRA-5226)
 * Fix drop of sstables in some circumstance (CASSANDRA-5232)
 * Implement caching of authorization results (CASSANDRA-4295)
 * Add support for LZ4 compression (CASSANDRA-5038)
 * Fix missing columns in wide rows queries (CASSANDRA-5225)
 * Simplify auth setup and make system_auth ks alterable (CASSANDRA-5112)
 * Stop compactions from hanging during bootstrap (CASSANDRA-5244)
 * fix compressed streaming sending extra chunk (CASSANDRA-5105)
 * Add CQL3-based implementations of IAuthenticator and IAuthorizer
   (CASSANDRA-4898)
 * Fix timestamp-based tomstone removal logic (CASSANDRA-5248)
 * cli: Add JMX authentication support (CASSANDRA-5080)
 * Fix forceFlush behavior (CASSANDRA-5241)
 * cqlsh: Add username autocompletion (CASSANDRA-5231)
 * Fix CQL3 composite partition key error (CASSANDRA-5240)
 * Allow IN clause on last clustering key (CASSANDRA-5230)
Merged from 1.1:
 * fix start key/end token validation for wide row iteration (CASSANDRA-5168)
 * add ConfigHelper support for Thrift frame and max message sizes (CASSANDRA-5188)
 * fix nodetool repair not fail on node down (CASSANDRA-5203)
 * always collect tombstone hints (CASSANDRA-5068)
 * Fix error when sourcing file in cqlsh (CASSANDRA-5235)


1.2.1
 * stream undelivered hints on decommission (CASSANDRA-5128)
 * GossipingPropertyFileSnitch loads saved dc/rack info if needed (CASSANDRA-5133)
 * drain should flush system CFs too (CASSANDRA-4446)
 * add inter_dc_tcp_nodelay setting (CASSANDRA-5148)
 * re-allow wrapping ranges for start_token/end_token range pairitspwng (CASSANDRA-5106)
 * fix validation compaction of empty rows (CASSANDRA-5136)
 * nodetool methods to enable/disable hint storage/delivery (CASSANDRA-4750)
 * disallow bloom filter false positive chance of 0 (CASSANDRA-5013)
 * add threadpool size adjustment methods to JMXEnabledThreadPoolExecutor and
   CompactionManagerMBean (CASSANDRA-5044)
 * fix hinting for dropped local writes (CASSANDRA-4753)
 * off-heap cache doesn't need mutable column container (CASSANDRA-5057)
 * apply disk_failure_policy to bad disks on initial directory creation
   (CASSANDRA-4847)
 * Optimize name-based queries to use ArrayBackedSortedColumns (CASSANDRA-5043)
 * Fall back to old manifest if most recent is unparseable (CASSANDRA-5041)
 * pool [Compressed]RandomAccessReader objects on the partitioned read path
   (CASSANDRA-4942)
 * Add debug logging to list filenames processed by Directories.migrateFile
   method (CASSANDRA-4939)
 * Expose black-listed directories via JMX (CASSANDRA-4848)
 * Log compaction merge counts (CASSANDRA-4894)
 * Minimize byte array allocation by AbstractData{Input,Output} (CASSANDRA-5090)
 * Add SSL support for the binary protocol (CASSANDRA-5031)
 * Allow non-schema system ks modification for shuffle to work (CASSANDRA-5097)
 * cqlsh: Add default limit to SELECT statements (CASSANDRA-4972)
 * cqlsh: fix DESCRIBE for 1.1 cfs in CQL3 (CASSANDRA-5101)
 * Correctly gossip with nodes >= 1.1.7 (CASSANDRA-5102)
 * Ensure CL guarantees on digest mismatch (CASSANDRA-5113)
 * Validate correctly selects on composite partition key (CASSANDRA-5122)
 * Fix exception when adding collection (CASSANDRA-5117)
 * Handle states for non-vnode clusters correctly (CASSANDRA-5127)
 * Refuse unrecognized replication and compaction strategy options (CASSANDRA-4795)
 * Pick the correct value validator in sstable2json for cql3 tables (CASSANDRA-5134)
 * Validate login for describe_keyspace, describe_keyspaces and set_keyspace
   (CASSANDRA-5144)
 * Fix inserting empty maps (CASSANDRA-5141)
 * Don't remove tokens from System table for node we know (CASSANDRA-5121)
 * fix streaming progress report for compresed files (CASSANDRA-5130)
 * Coverage analysis for low-CL queries (CASSANDRA-4858)
 * Stop interpreting dates as valid timeUUID value (CASSANDRA-4936)
 * Adds E notation for floating point numbers (CASSANDRA-4927)
 * Detect (and warn) unintentional use of the cql2 thrift methods when cql3 was
   intended (CASSANDRA-5172)
 * cli: Quote ks and cf names in schema output when needed (CASSANDRA-5052)
 * Fix cf name extraction from manifest in Directories.migrateFile() (CASSANDRA-5242)
 * Replace mistaken usage of commons-logging with slf4j (CASSANDRA-5464)
 * Ensure Jackson dependency matches lib (CASSANDRA-5126)
 * Expose droppable tombstone ratio stats over JMX (CASSANDRA-5159)
Merged from 1.1:
 * Simplify CompressedRandomAccessReader to work around JDK FD bug (CASSANDRA-5088)
 * Improve handling a changing target throttle rate mid-compaction (CASSANDRA-5087)
 * Pig: correctly decode row keys in widerow mode (CASSANDRA-5098)
 * nodetool repair command now prints progress (CASSANDRA-4767)
 * fix user defined compaction to run against 1.1 data directory (CASSANDRA-5118)
 * Fix CQL3 BATCH authorization caching (CASSANDRA-5145)
 * fix get_count returns incorrect value with TTL (CASSANDRA-5099)
 * better handling for mid-compaction failure (CASSANDRA-5137)
 * convert default marshallers list to map for better readability (CASSANDRA-5109)
 * fix ConcurrentModificationException in getBootstrapSource (CASSANDRA-5170)
 * fix sstable maxtimestamp for row deletes and pre-1.1.1 sstables (CASSANDRA-5153)
 * Fix thread growth on node removal (CASSANDRA-5175)
 * Make Ec2Region's datacenter name configurable (CASSANDRA-5155)


1.2.0
 * Disallow counters in collections (CASSANDRA-5082)
 * cqlsh: add unit tests (CASSANDRA-3920)
 * fix default bloom_filter_fp_chance for LeveledCompactionStrategy (CASSANDRA-5093)
Merged from 1.1:
 * add validation for get_range_slices with start_key and end_token (CASSANDRA-5089)


1.2.0-rc2
 * fix nodetool ownership display with vnodes (CASSANDRA-5065)
 * cqlsh: add DESCRIBE KEYSPACES command (CASSANDRA-5060)
 * Fix potential infinite loop when reloading CFS (CASSANDRA-5064)
 * Fix SimpleAuthorizer example (CASSANDRA-5072)
 * cqlsh: force CL.ONE for tracing and system.schema* queries (CASSANDRA-5070)
 * Includes cassandra-shuffle in the debian package (CASSANDRA-5058)
Merged from 1.1:
 * fix multithreaded compaction deadlock (CASSANDRA-4492)
 * fix temporarily missing schema after upgrade from pre-1.1.5 (CASSANDRA-5061)
 * Fix ALTER TABLE overriding compression options with defaults
   (CASSANDRA-4996, 5066)
 * fix specifying and altering crc_check_chance (CASSANDRA-5053)
 * fix Murmur3Partitioner ownership% calculation (CASSANDRA-5076)
 * Don't expire columns sooner than they should in 2ndary indexes (CASSANDRA-5079)


1.2-rc1
 * rename rpc_timeout settings to request_timeout (CASSANDRA-5027)
 * add BF with 0.1 FP to LCS by default (CASSANDRA-5029)
 * Fix preparing insert queries (CASSANDRA-5016)
 * Fix preparing queries with counter increment (CASSANDRA-5022)
 * Fix preparing updates with collections (CASSANDRA-5017)
 * Don't generate UUID based on other node address (CASSANDRA-5002)
 * Fix message when trying to alter a clustering key type (CASSANDRA-5012)
 * Update IAuthenticator to match the new IAuthorizer (CASSANDRA-5003)
 * Fix inserting only a key in CQL3 (CASSANDRA-5040)
 * Fix CQL3 token() function when used with strings (CASSANDRA-5050)
Merged from 1.1:
 * reduce log spam from invalid counter shards (CASSANDRA-5026)
 * Improve schema propagation performance (CASSANDRA-5025)
 * Fix for IndexHelper.IndexFor throws OOB Exception (CASSANDRA-5030)
 * cqlsh: make it possible to describe thrift CFs (CASSANDRA-4827)
 * cqlsh: fix timestamp formatting on some platforms (CASSANDRA-5046)


1.2-beta3
 * make consistency level configurable in cqlsh (CASSANDRA-4829)
 * fix cqlsh rendering of blob fields (CASSANDRA-4970)
 * fix cqlsh DESCRIBE command (CASSANDRA-4913)
 * save truncation position in system table (CASSANDRA-4906)
 * Move CompressionMetadata off-heap (CASSANDRA-4937)
 * allow CLI to GET cql3 columnfamily data (CASSANDRA-4924)
 * Fix rare race condition in getExpireTimeForEndpoint (CASSANDRA-4402)
 * acquire references to overlapping sstables during compaction so bloom filter
   doesn't get free'd prematurely (CASSANDRA-4934)
 * Don't share slice query filter in CQL3 SelectStatement (CASSANDRA-4928)
 * Separate tracing from Log4J (CASSANDRA-4861)
 * Exclude gcable tombstones from merkle-tree computation (CASSANDRA-4905)
 * Better printing of AbstractBounds for tracing (CASSANDRA-4931)
 * Optimize mostRecentTombstone check in CC.collectAllData (CASSANDRA-4883)
 * Change stream session ID to UUID to avoid collision from same node (CASSANDRA-4813)
 * Use Stats.db when bulk loading if present (CASSANDRA-4957)
 * Skip repair on system_trace and keyspaces with RF=1 (CASSANDRA-4956)
 * (cql3) Remove arbitrary SELECT limit (CASSANDRA-4918)
 * Correctly handle prepared operation on collections (CASSANDRA-4945)
 * Fix CQL3 LIMIT (CASSANDRA-4877)
 * Fix Stress for CQL3 (CASSANDRA-4979)
 * Remove cassandra specific exceptions from JMX interface (CASSANDRA-4893)
 * (CQL3) Force using ALLOW FILTERING on potentially inefficient queries (CASSANDRA-4915)
 * (cql3) Fix adding column when the table has collections (CASSANDRA-4982)
 * (cql3) Fix allowing collections with compact storage (CASSANDRA-4990)
 * (cql3) Refuse ttl/writetime function on collections (CASSANDRA-4992)
 * Replace IAuthority with new IAuthorizer (CASSANDRA-4874)
 * clqsh: fix KEY pseudocolumn escaping when describing Thrift tables
   in CQL3 mode (CASSANDRA-4955)
 * add basic authentication support for Pig CassandraStorage (CASSANDRA-3042)
 * fix CQL2 ALTER TABLE compaction_strategy_class altering (CASSANDRA-4965)
Merged from 1.1:
 * Fall back to old describe_splits if d_s_ex is not available (CASSANDRA-4803)
 * Improve error reporting when streaming ranges fail (CASSANDRA-5009)
 * Fix cqlsh timestamp formatting of timezone info (CASSANDRA-4746)
 * Fix assertion failure with leveled compaction (CASSANDRA-4799)
 * Check for null end_token in get_range_slice (CASSANDRA-4804)
 * Remove all remnants of removed nodes (CASSANDRA-4840)
 * Add aut-reloading of the log4j file in debian package (CASSANDRA-4855)
 * Fix estimated row cache entry size (CASSANDRA-4860)
 * reset getRangeSlice filter after finishing a row for get_paged_slice
   (CASSANDRA-4919)
 * expunge row cache post-truncate (CASSANDRA-4940)
 * Allow static CF definition with compact storage (CASSANDRA-4910)
 * Fix endless loop/compaction of schema_* CFs due to broken timestamps (CASSANDRA-4880)
 * Fix 'wrong class type' assertion in CounterColumn (CASSANDRA-4976)


1.2-beta2
 * fp rate of 1.0 disables BF entirely; LCS defaults to 1.0 (CASSANDRA-4876)
 * off-heap bloom filters for row keys (CASSANDRA_4865)
 * add extension point for sstable components (CASSANDRA-4049)
 * improve tracing output (CASSANDRA-4852, 4862)
 * make TRACE verb droppable (CASSANDRA-4672)
 * fix BulkLoader recognition of CQL3 columnfamilies (CASSANDRA-4755)
 * Sort commitlog segments for replay by id instead of mtime (CASSANDRA-4793)
 * Make hint delivery asynchronous (CASSANDRA-4761)
 * Pluggable Thrift transport factories for CLI and cqlsh (CASSANDRA-4609, 4610)
 * cassandra-cli: allow Double value type to be inserted to a column (CASSANDRA-4661)
 * Add ability to use custom TServerFactory implementations (CASSANDRA-4608)
 * optimize batchlog flushing to skip successful batches (CASSANDRA-4667)
 * include metadata for system keyspace itself in schema tables (CASSANDRA-4416)
 * add check to PropertyFileSnitch to verify presence of location for
   local node (CASSANDRA-4728)
 * add PBSPredictor consistency modeler (CASSANDRA-4261)
 * remove vestiges of Thrift unframed mode (CASSANDRA-4729)
 * optimize single-row PK lookups (CASSANDRA-4710)
 * adjust blockFor calculation to account for pending ranges due to node
   movement (CASSANDRA-833)
 * Change CQL version to 3.0.0 and stop accepting 3.0.0-beta1 (CASSANDRA-4649)
 * (CQL3) Make prepared statement global instead of per connection
   (CASSANDRA-4449)
 * Fix scrubbing of CQL3 created tables (CASSANDRA-4685)
 * (CQL3) Fix validation when using counter and regular columns in the same
   table (CASSANDRA-4706)
 * Fix bug starting Cassandra with simple authentication (CASSANDRA-4648)
 * Add support for batchlog in CQL3 (CASSANDRA-4545, 4738)
 * Add support for multiple column family outputs in CFOF (CASSANDRA-4208)
 * Support repairing only the local DC nodes (CASSANDRA-4747)
 * Use rpc_address for binary protocol and change default port (CASSANDRA-4751)
 * Fix use of collections in prepared statements (CASSANDRA-4739)
 * Store more information into peers table (CASSANDRA-4351, 4814)
 * Configurable bucket size for size tiered compaction (CASSANDRA-4704)
 * Run leveled compaction in parallel (CASSANDRA-4310)
 * Fix potential NPE during CFS reload (CASSANDRA-4786)
 * Composite indexes may miss results (CASSANDRA-4796)
 * Move consistency level to the protocol level (CASSANDRA-4734, 4824)
 * Fix Subcolumn slice ends not respected (CASSANDRA-4826)
 * Fix Assertion error in cql3 select (CASSANDRA-4783)
 * Fix list prepend logic (CQL3) (CASSANDRA-4835)
 * Add booleans as literals in CQL3 (CASSANDRA-4776)
 * Allow renaming PK columns in CQL3 (CASSANDRA-4822)
 * Fix binary protocol NEW_NODE event (CASSANDRA-4679)
 * Fix potential infinite loop in tombstone compaction (CASSANDRA-4781)
 * Remove system tables accounting from schema (CASSANDRA-4850)
 * (cql3) Force provided columns in clustering key order in
   'CLUSTERING ORDER BY' (CASSANDRA-4881)
 * Fix composite index bug (CASSANDRA-4884)
 * Fix short read protection for CQL3 (CASSANDRA-4882)
 * Add tracing support to the binary protocol (CASSANDRA-4699)
 * (cql3) Don't allow prepared marker inside collections (CASSANDRA-4890)
 * Re-allow order by on non-selected columns (CASSANDRA-4645)
 * Bug when composite index is created in a table having collections (CASSANDRA-4909)
 * log index scan subject in CompositesSearcher (CASSANDRA-4904)
Merged from 1.1:
 * add get[Row|Key]CacheEntries to CacheServiceMBean (CASSANDRA-4859)
 * fix get_paged_slice to wrap to next row correctly (CASSANDRA-4816)
 * fix indexing empty column values (CASSANDRA-4832)
 * allow JdbcDate to compose null Date objects (CASSANDRA-4830)
 * fix possible stackoverflow when compacting 1000s of sstables
   (CASSANDRA-4765)
 * fix wrong leveled compaction progress calculation (CASSANDRA-4807)
 * add a close() method to CRAR to prevent leaking file descriptors (CASSANDRA-4820)
 * fix potential infinite loop in get_count (CASSANDRA-4833)
 * fix compositeType.{get/from}String methods (CASSANDRA-4842)
 * (CQL) fix CREATE COLUMNFAMILY permissions check (CASSANDRA-4864)
 * Fix DynamicCompositeType same type comparison (CASSANDRA-4711)
 * Fix duplicate SSTable reference when stream session failed (CASSANDRA-3306)
 * Allow static CF definition with compact storage (CASSANDRA-4910)
 * Fix endless loop/compaction of schema_* CFs due to broken timestamps (CASSANDRA-4880)
 * Fix 'wrong class type' assertion in CounterColumn (CASSANDRA-4976)


1.2-beta1
 * add atomic_batch_mutate (CASSANDRA-4542, -4635)
 * increase default max_hint_window_in_ms to 3h (CASSANDRA-4632)
 * include message initiation time to replicas so they can more
   accurately drop timed-out requests (CASSANDRA-2858)
 * fix clientutil.jar dependencies (CASSANDRA-4566)
 * optimize WriteResponse (CASSANDRA-4548)
 * new metrics (CASSANDRA-4009)
 * redesign KEYS indexes to avoid read-before-write (CASSANDRA-2897)
 * debug tracing (CASSANDRA-1123)
 * parallelize row cache loading (CASSANDRA-4282)
 * Make compaction, flush JBOD-aware (CASSANDRA-4292)
 * run local range scans on the read stage (CASSANDRA-3687)
 * clean up ioexceptions (CASSANDRA-2116)
 * add disk_failure_policy (CASSANDRA-2118)
 * Introduce new json format with row level deletion (CASSANDRA-4054)
 * remove redundant "name" column from schema_keyspaces (CASSANDRA-4433)
 * improve "nodetool ring" handling of multi-dc clusters (CASSANDRA-3047)
 * update NTS calculateNaturalEndpoints to be O(N log N) (CASSANDRA-3881)
 * split up rpc timeout by operation type (CASSANDRA-2819)
 * rewrite key cache save/load to use only sequential i/o (CASSANDRA-3762)
 * update MS protocol with a version handshake + broadcast address id
   (CASSANDRA-4311)
 * multithreaded hint replay (CASSANDRA-4189)
 * add inter-node message compression (CASSANDRA-3127)
 * remove COPP (CASSANDRA-2479)
 * Track tombstone expiration and compact when tombstone content is
   higher than a configurable threshold, default 20% (CASSANDRA-3442, 4234)
 * update MurmurHash to version 3 (CASSANDRA-2975)
 * (CLI) track elapsed time for `delete' operation (CASSANDRA-4060)
 * (CLI) jline version is bumped to 1.0 to properly  support
   'delete' key function (CASSANDRA-4132)
 * Save IndexSummary into new SSTable 'Summary' component (CASSANDRA-2392, 4289)
 * Add support for range tombstones (CASSANDRA-3708)
 * Improve MessagingService efficiency (CASSANDRA-3617)
 * Avoid ID conflicts from concurrent schema changes (CASSANDRA-3794)
 * Set thrift HSHA server thread limit to unlimited by default (CASSANDRA-4277)
 * Avoids double serialization of CF id in RowMutation messages
   (CASSANDRA-4293)
 * stream compressed sstables directly with java nio (CASSANDRA-4297)
 * Support multiple ranges in SliceQueryFilter (CASSANDRA-3885)
 * Add column metadata to system column families (CASSANDRA-4018)
 * (cql3) Always use composite types by default (CASSANDRA-4329)
 * (cql3) Add support for set, map and list (CASSANDRA-3647)
 * Validate date type correctly (CASSANDRA-4441)
 * (cql3) Allow definitions with only a PK (CASSANDRA-4361)
 * (cql3) Add support for row key composites (CASSANDRA-4179)
 * improve DynamicEndpointSnitch by using reservoir sampling (CASSANDRA-4038)
 * (cql3) Add support for 2ndary indexes (CASSANDRA-3680)
 * (cql3) fix defining more than one PK to be invalid (CASSANDRA-4477)
 * remove schema agreement checking from all external APIs (Thrift, CQL and CQL3) (CASSANDRA-4487)
 * add Murmur3Partitioner and make it default for new installations (CASSANDRA-3772, 4621)
 * (cql3) update pseudo-map syntax to use map syntax (CASSANDRA-4497)
 * Finer grained exceptions hierarchy and provides error code with exceptions (CASSANDRA-3979)
 * Adds events push to binary protocol (CASSANDRA-4480)
 * Rewrite nodetool help (CASSANDRA-2293)
 * Make CQL3 the default for CQL (CASSANDRA-4640)
 * update stress tool to be able to use CQL3 (CASSANDRA-4406)
 * Accept all thrift update on CQL3 cf but don't expose their metadata (CASSANDRA-4377)
 * Replace Throttle with Guava's RateLimiter for HintedHandOff (CASSANDRA-4541)
 * fix counter add/get using CQL2 and CQL3 in stress tool (CASSANDRA-4633)
 * Add sstable count per level to cfstats (CASSANDRA-4537)
 * (cql3) Add ALTER KEYSPACE statement (CASSANDRA-4611)
 * (cql3) Allow defining default consistency levels (CASSANDRA-4448)
 * (cql3) Fix queries using LIMIT missing results (CASSANDRA-4579)
 * fix cross-version gossip messaging (CASSANDRA-4576)
 * added inet data type (CASSANDRA-4627)


1.1.6
 * Wait for writes on synchronous read digest mismatch (CASSANDRA-4792)
 * fix commitlog replay for nanotime-infected sstables (CASSANDRA-4782)
 * preflight check ttl for maximum of 20 years (CASSANDRA-4771)
 * (Pig) fix widerow input with single column rows (CASSANDRA-4789)
 * Fix HH to compact with correct gcBefore, which avoids wiping out
   undelivered hints (CASSANDRA-4772)
 * LCS will merge up to 32 L0 sstables as intended (CASSANDRA-4778)
 * NTS will default unconfigured DC replicas to zero (CASSANDRA-4675)
 * use default consistency level in counter validation if none is
   explicitly provide (CASSANDRA-4700)
 * Improve IAuthority interface by introducing fine-grained
   access permissions and grant/revoke commands (CASSANDRA-4490, 4644)
 * fix assumption error in CLI when updating/describing keyspace
   (CASSANDRA-4322)
 * Adds offline sstablescrub to debian packaging (CASSANDRA-4642)
 * Automatic fixing of overlapping leveled sstables (CASSANDRA-4644)
 * fix error when using ORDER BY with extended selections (CASSANDRA-4689)
 * (CQL3) Fix validation for IN queries for non-PK cols (CASSANDRA-4709)
 * fix re-created keyspace disappering after 1.1.5 upgrade
   (CASSANDRA-4698, 4752)
 * (CLI) display elapsed time in 2 fraction digits (CASSANDRA-3460)
 * add authentication support to sstableloader (CASSANDRA-4712)
 * Fix CQL3 'is reversed' logic (CASSANDRA-4716, 4759)
 * (CQL3) Don't return ReversedType in result set metadata (CASSANDRA-4717)
 * Backport adding AlterKeyspace statement (CASSANDRA-4611)
 * (CQL3) Correcty accept upper-case data types (CASSANDRA-4770)
 * Add binary protocol events for schema changes (CASSANDRA-4684)
Merged from 1.0:
 * Switch from NBHM to CHM in MessagingService's callback map, which
   prevents OOM in long-running instances (CASSANDRA-4708)


1.1.5
 * add SecondaryIndex.reload API (CASSANDRA-4581)
 * use millis + atomicint for commitlog segment creation instead of
   nanotime, which has issues under some hypervisors (CASSANDRA-4601)
 * fix FD leak in slice queries (CASSANDRA-4571)
 * avoid recursion in leveled compaction (CASSANDRA-4587)
 * increase stack size under Java7 to 180K
 * Log(info) schema changes (CASSANDRA-4547)
 * Change nodetool setcachecapcity to manipulate global caches (CASSANDRA-4563)
 * (cql3) fix setting compaction strategy (CASSANDRA-4597)
 * fix broken system.schema_* timestamps on system startup (CASSANDRA-4561)
 * fix wrong skip of cache saving (CASSANDRA-4533)
 * Avoid NPE when lost+found is in data dir (CASSANDRA-4572)
 * Respect five-minute flush moratorium after initial CL replay (CASSANDRA-4474)
 * Adds ntp as recommended in debian packaging (CASSANDRA-4606)
 * Configurable transport in CF Record{Reader|Writer} (CASSANDRA-4558)
 * (cql3) fix potential NPE with both equal and unequal restriction (CASSANDRA-4532)
 * (cql3) improves ORDER BY validation (CASSANDRA-4624)
 * Fix potential deadlock during counter writes (CASSANDRA-4578)
 * Fix cql error with ORDER BY when using IN (CASSANDRA-4612)
Merged from 1.0:
 * increase Xss to 160k to accomodate latest 1.6 JVMs (CASSANDRA-4602)
 * fix toString of hint destination tokens (CASSANDRA-4568)
 * Fix multiple values for CurrentLocal NodeID (CASSANDRA-4626)


1.1.4
 * fix offline scrub to catch >= out of order rows (CASSANDRA-4411)
 * fix cassandra-env.sh on RHEL and other non-dash-based systems
   (CASSANDRA-4494)
Merged from 1.0:
 * (Hadoop) fix setting key length for old-style mapred api (CASSANDRA-4534)
 * (Hadoop) fix iterating through a resultset consisting entirely
   of tombstoned rows (CASSANDRA-4466)


1.1.3
 * (cqlsh) add COPY TO (CASSANDRA-4434)
 * munmap commitlog segments before rename (CASSANDRA-4337)
 * (JMX) rename getRangeKeySample to sampleKeyRange to avoid returning
   multi-MB results as an attribute (CASSANDRA-4452)
 * flush based on data size, not throughput; overwritten columns no
   longer artificially inflate liveRatio (CASSANDRA-4399)
 * update default commitlog segment size to 32MB and total commitlog
   size to 32/1024 MB for 32/64 bit JVMs, respectively (CASSANDRA-4422)
 * avoid using global partitioner to estimate ranges in index sstables
   (CASSANDRA-4403)
 * restore pre-CASSANDRA-3862 approach to removing expired tombstones
   from row cache during compaction (CASSANDRA-4364)
 * (stress) support for CQL prepared statements (CASSANDRA-3633)
 * Correctly catch exception when Snappy cannot be loaded (CASSANDRA-4400)
 * (cql3) Support ORDER BY when IN condition is given in WHERE clause (CASSANDRA-4327)
 * (cql3) delete "component_index" column on DROP TABLE call (CASSANDRA-4420)
 * change nanoTime() to currentTimeInMillis() in schema related code (CASSANDRA-4432)
 * add a token generation tool (CASSANDRA-3709)
 * Fix LCS bug with sstable containing only 1 row (CASSANDRA-4411)
 * fix "Can't Modify Index Name" problem on CF update (CASSANDRA-4439)
 * Fix assertion error in getOverlappingSSTables during repair (CASSANDRA-4456)
 * fix nodetool's setcompactionthreshold command (CASSANDRA-4455)
 * Ensure compacted files are never used, to avoid counter overcount (CASSANDRA-4436)
Merged from 1.0:
 * Push the validation of secondary index values to the SecondaryIndexManager (CASSANDRA-4240)
 * allow dropping columns shadowed by not-yet-expired supercolumn or row
   tombstones in PrecompactedRow (CASSANDRA-4396)


1.1.2
 * Fix cleanup not deleting index entries (CASSANDRA-4379)
 * Use correct partitioner when saving + loading caches (CASSANDRA-4331)
 * Check schema before trying to export sstable (CASSANDRA-2760)
 * Raise a meaningful exception instead of NPE when PFS encounters
   an unconfigured node + no default (CASSANDRA-4349)
 * fix bug in sstable blacklisting with LCS (CASSANDRA-4343)
 * LCS no longer promotes tiny sstables out of L0 (CASSANDRA-4341)
 * skip tombstones during hint replay (CASSANDRA-4320)
 * fix NPE in compactionstats (CASSANDRA-4318)
 * enforce 1m min keycache for auto (CASSANDRA-4306)
 * Have DeletedColumn.isMFD always return true (CASSANDRA-4307)
 * (cql3) exeption message for ORDER BY constraints said primary filter can be
    an IN clause, which is misleading (CASSANDRA-4319)
 * (cql3) Reject (not yet supported) creation of 2ndardy indexes on tables with
   composite primary keys (CASSANDRA-4328)
 * Set JVM stack size to 160k for java 7 (CASSANDRA-4275)
 * cqlsh: add COPY command to load data from CSV flat files (CASSANDRA-4012)
 * CFMetaData.fromThrift to throw ConfigurationException upon error (CASSANDRA-4353)
 * Use CF comparator to sort indexed columns in SecondaryIndexManager
   (CASSANDRA-4365)
 * add strategy_options to the KSMetaData.toString() output (CASSANDRA-4248)
 * (cql3) fix range queries containing unqueried results (CASSANDRA-4372)
 * (cql3) allow updating column_alias types (CASSANDRA-4041)
 * (cql3) Fix deletion bug (CASSANDRA-4193)
 * Fix computation of overlapping sstable for leveled compaction (CASSANDRA-4321)
 * Improve scrub and allow to run it offline (CASSANDRA-4321)
 * Fix assertionError in StorageService.bulkLoad (CASSANDRA-4368)
 * (cqlsh) add option to authenticate to a keyspace at startup (CASSANDRA-4108)
 * (cqlsh) fix ASSUME functionality (CASSANDRA-4352)
 * Fix ColumnFamilyRecordReader to not return progress > 100% (CASSANDRA-3942)
Merged from 1.0:
 * Set gc_grace on index CF to 0 (CASSANDRA-4314)


1.1.1
 * add populate_io_cache_on_flush option (CASSANDRA-2635)
 * allow larger cache capacities than 2GB (CASSANDRA-4150)
 * add getsstables command to nodetool (CASSANDRA-4199)
 * apply parent CF compaction settings to secondary index CFs (CASSANDRA-4280)
 * preserve commitlog size cap when recycling segments at startup
   (CASSANDRA-4201)
 * (Hadoop) fix split generation regression (CASSANDRA-4259)
 * ignore min/max compactions settings in LCS, while preserving
   behavior that min=max=0 disables autocompaction (CASSANDRA-4233)
 * log number of rows read from saved cache (CASSANDRA-4249)
 * calculate exact size required for cleanup operations (CASSANDRA-1404)
 * avoid blocking additional writes during flush when the commitlog
   gets behind temporarily (CASSANDRA-1991)
 * enable caching on index CFs based on data CF cache setting (CASSANDRA-4197)
 * warn on invalid replication strategy creation options (CASSANDRA-4046)
 * remove [Freeable]Memory finalizers (CASSANDRA-4222)
 * include tombstone size in ColumnFamily.size, which can prevent OOM
   during sudden mass delete operations by yielding a nonzero liveRatio
   (CASSANDRA-3741)
 * Open 1 sstableScanner per level for leveled compaction (CASSANDRA-4142)
 * Optimize reads when row deletion timestamps allow us to restrict
   the set of sstables we check (CASSANDRA-4116)
 * add support for commitlog archiving and point-in-time recovery
   (CASSANDRA-3690)
 * avoid generating redundant compaction tasks during streaming
   (CASSANDRA-4174)
 * add -cf option to nodetool snapshot, and takeColumnFamilySnapshot to
   StorageService mbean (CASSANDRA-556)
 * optimize cleanup to drop entire sstables where possible (CASSANDRA-4079)
 * optimize truncate when autosnapshot is disabled (CASSANDRA-4153)
 * update caches to use byte[] keys to reduce memory overhead (CASSANDRA-3966)
 * add column limit to cli (CASSANDRA-3012, 4098)
 * clean up and optimize DataOutputBuffer, used by CQL compression and
   CompositeType (CASSANDRA-4072)
 * optimize commitlog checksumming (CASSANDRA-3610)
 * identify and blacklist corrupted SSTables from future compactions
   (CASSANDRA-2261)
 * Move CfDef and KsDef validation out of thrift (CASSANDRA-4037)
 * Expose API to repair a user provided range (CASSANDRA-3912)
 * Add way to force the cassandra-cli to refresh its schema (CASSANDRA-4052)
 * Avoid having replicate on write tasks stacking up at CL.ONE (CASSANDRA-2889)
 * (cql3) Backwards compatibility for composite comparators in non-cql3-aware
   clients (CASSANDRA-4093)
 * (cql3) Fix order by for reversed queries (CASSANDRA-4160)
 * (cql3) Add ReversedType support (CASSANDRA-4004)
 * (cql3) Add timeuuid type (CASSANDRA-4194)
 * (cql3) Minor fixes (CASSANDRA-4185)
 * (cql3) Fix prepared statement in BATCH (CASSANDRA-4202)
 * (cql3) Reduce the list of reserved keywords (CASSANDRA-4186)
 * (cql3) Move max/min compaction thresholds to compaction strategy options
   (CASSANDRA-4187)
 * Fix exception during move when localhost is the only source (CASSANDRA-4200)
 * (cql3) Allow paging through non-ordered partitioner results (CASSANDRA-3771)
 * (cql3) Fix drop index (CASSANDRA-4192)
 * (cql3) Don't return range ghosts anymore (CASSANDRA-3982)
 * fix re-creating Keyspaces/ColumnFamilies with the same name as dropped
   ones (CASSANDRA-4219)
 * fix SecondaryIndex LeveledManifest save upon snapshot (CASSANDRA-4230)
 * fix missing arrayOffset in FBUtilities.hash (CASSANDRA-4250)
 * (cql3) Add name of parameters in CqlResultSet (CASSANDRA-4242)
 * (cql3) Correctly validate order by queries (CASSANDRA-4246)
 * rename stress to cassandra-stress for saner packaging (CASSANDRA-4256)
 * Fix exception on colum metadata with non-string comparator (CASSANDRA-4269)
 * Check for unknown/invalid compression options (CASSANDRA-4266)
 * (cql3) Adds simple access to column timestamp and ttl (CASSANDRA-4217)
 * (cql3) Fix range queries with secondary indexes (CASSANDRA-4257)
 * Better error messages from improper input in cli (CASSANDRA-3865)
 * Try to stop all compaction upon Keyspace or ColumnFamily drop (CASSANDRA-4221)
 * (cql3) Allow keyspace properties to contain hyphens (CASSANDRA-4278)
 * (cql3) Correctly validate keyspace access in create table (CASSANDRA-4296)
 * Avoid deadlock in migration stage (CASSANDRA-3882)
 * Take supercolumn names and deletion info into account in memtable throughput
   (CASSANDRA-4264)
 * Add back backward compatibility for old style replication factor (CASSANDRA-4294)
 * Preserve compatibility with pre-1.1 index queries (CASSANDRA-4262)
Merged from 1.0:
 * Fix super columns bug where cache is not updated (CASSANDRA-4190)
 * fix maxTimestamp to include row tombstones (CASSANDRA-4116)
 * (CLI) properly handle quotes in create/update keyspace commands (CASSANDRA-4129)
 * Avoids possible deadlock during bootstrap (CASSANDRA-4159)
 * fix stress tool that hangs forever on timeout or error (CASSANDRA-4128)
 * stress tool to return appropriate exit code on failure (CASSANDRA-4188)
 * fix compaction NPE when out of disk space and assertions disabled
   (CASSANDRA-3985)
 * synchronize LCS getEstimatedTasks to avoid CME (CASSANDRA-4255)
 * ensure unique streaming session id's (CASSANDRA-4223)
 * kick off background compaction when min/max thresholds change
   (CASSANDRA-4279)
 * improve ability of STCS.getBuckets to deal with 100s of 1000s of
   sstables, such as when convertinb back from LCS (CASSANDRA-4287)
 * Oversize integer in CQL throws NumberFormatException (CASSANDRA-4291)
 * fix 1.0.x node join to mixed version cluster, other nodes >= 1.1 (CASSANDRA-4195)
 * Fix LCS splitting sstable base on uncompressed size (CASSANDRA-4419)
 * Push the validation of secondary index values to the SecondaryIndexManager (CASSANDRA-4240)
 * Don't purge columns during upgradesstables (CASSANDRA-4462)
 * Make cqlsh work with piping (CASSANDRA-4113)
 * Validate arguments for nodetool decommission (CASSANDRA-4061)
 * Report thrift status in nodetool info (CASSANDRA-4010)


1.1.0-final
 * average a reduced liveRatio estimate with the previous one (CASSANDRA-4065)
 * Allow KS and CF names up to 48 characters (CASSANDRA-4157)
 * fix stress build (CASSANDRA-4140)
 * add time remaining estimate to nodetool compactionstats (CASSANDRA-4167)
 * (cql) fix NPE in cql3 ALTER TABLE (CASSANDRA-4163)
 * (cql) Add support for CL.TWO and CL.THREE in CQL (CASSANDRA-4156)
 * (cql) Fix type in CQL3 ALTER TABLE preventing update (CASSANDRA-4170)
 * (cql) Throw invalid exception from CQL3 on obsolete options (CASSANDRA-4171)
 * (cqlsh) fix recognizing uppercase SELECT keyword (CASSANDRA-4161)
 * Pig: wide row support (CASSANDRA-3909)
Merged from 1.0:
 * avoid streaming empty files with bulk loader if sstablewriter errors out
   (CASSANDRA-3946)


1.1-rc1
 * Include stress tool in binary builds (CASSANDRA-4103)
 * (Hadoop) fix wide row iteration when last row read was deleted
   (CASSANDRA-4154)
 * fix read_repair_chance to really default to 0.1 in the cli (CASSANDRA-4114)
 * Adds caching and bloomFilterFpChange to CQL options (CASSANDRA-4042)
 * Adds posibility to autoconfigure size of the KeyCache (CASSANDRA-4087)
 * fix KEYS index from skipping results (CASSANDRA-3996)
 * Remove sliced_buffer_size_in_kb dead option (CASSANDRA-4076)
 * make loadNewSStable preserve sstable version (CASSANDRA-4077)
 * Respect 1.0 cache settings as much as possible when upgrading
   (CASSANDRA-4088)
 * relax path length requirement for sstable files when upgrading on
   non-Windows platforms (CASSANDRA-4110)
 * fix terminination of the stress.java when errors were encountered
   (CASSANDRA-4128)
 * Move CfDef and KsDef validation out of thrift (CASSANDRA-4037)
 * Fix get_paged_slice (CASSANDRA-4136)
 * CQL3: Support slice with exclusive start and stop (CASSANDRA-3785)
Merged from 1.0:
 * support PropertyFileSnitch in bulk loader (CASSANDRA-4145)
 * add auto_snapshot option allowing disabling snapshot before drop/truncate
   (CASSANDRA-3710)
 * allow short snitch names (CASSANDRA-4130)


1.1-beta2
 * rename loaded sstables to avoid conflicts with local snapshots
   (CASSANDRA-3967)
 * start hint replay as soon as FD notifies that the target is back up
   (CASSANDRA-3958)
 * avoid unproductive deserializing of cached rows during compaction
   (CASSANDRA-3921)
 * fix concurrency issues with CQL keyspace creation (CASSANDRA-3903)
 * Show Effective Owership via Nodetool ring <keyspace> (CASSANDRA-3412)
 * Update ORDER BY syntax for CQL3 (CASSANDRA-3925)
 * Fix BulkRecordWriter to not throw NPE if reducer gets no map data from Hadoop (CASSANDRA-3944)
 * Fix bug with counters in super columns (CASSANDRA-3821)
 * Remove deprecated merge_shard_chance (CASSANDRA-3940)
 * add a convenient way to reset a node's schema (CASSANDRA-2963)
 * fix for intermittent SchemaDisagreementException (CASSANDRA-3884)
 * CLI `list <CF>` to limit number of columns and their order (CASSANDRA-3012)
 * ignore deprecated KsDef/CfDef/ColumnDef fields in native schema (CASSANDRA-3963)
 * CLI to report when unsupported column_metadata pair was given (CASSANDRA-3959)
 * reincarnate removed and deprecated KsDef/CfDef attributes (CASSANDRA-3953)
 * Fix race between writes and read for cache (CASSANDRA-3862)
 * perform static initialization of StorageProxy on start-up (CASSANDRA-3797)
 * support trickling fsync() on writes (CASSANDRA-3950)
 * expose counters for unavailable/timeout exceptions given to thrift clients (CASSANDRA-3671)
 * avoid quadratic startup time in LeveledManifest (CASSANDRA-3952)
 * Add type information to new schema_ columnfamilies and remove thrift
   serialization for schema (CASSANDRA-3792)
 * add missing column validator options to the CLI help (CASSANDRA-3926)
 * skip reading saved key cache if CF's caching strategy is NONE or ROWS_ONLY (CASSANDRA-3954)
 * Unify migration code (CASSANDRA-4017)
Merged from 1.0:
 * cqlsh: guess correct version of Python for Arch Linux (CASSANDRA-4090)
 * (CLI) properly handle quotes in create/update keyspace commands (CASSANDRA-4129)
 * Avoids possible deadlock during bootstrap (CASSANDRA-4159)
 * fix stress tool that hangs forever on timeout or error (CASSANDRA-4128)
 * Fix super columns bug where cache is not updated (CASSANDRA-4190)
 * stress tool to return appropriate exit code on failure (CASSANDRA-4188)


1.0.9
 * improve index sampling performance (CASSANDRA-4023)
 * always compact away deleted hints immediately after handoff (CASSANDRA-3955)
 * delete hints from dropped ColumnFamilies on handoff instead of
   erroring out (CASSANDRA-3975)
 * add CompositeType ref to the CLI doc for create/update column family (CASSANDRA-3980)
 * Pig: support Counter ColumnFamilies (CASSANDRA-3973)
 * Pig: Composite column support (CASSANDRA-3684)
 * Avoid NPE during repair when a keyspace has no CFs (CASSANDRA-3988)
 * Fix division-by-zero error on get_slice (CASSANDRA-4000)
 * don't change manifest level for cleanup, scrub, and upgradesstables
   operations under LeveledCompactionStrategy (CASSANDRA-3989, 4112)
 * fix race leading to super columns assertion failure (CASSANDRA-3957)
 * fix NPE on invalid CQL delete command (CASSANDRA-3755)
 * allow custom types in CLI's assume command (CASSANDRA-4081)
 * fix totalBytes count for parallel compactions (CASSANDRA-3758)
 * fix intermittent NPE in get_slice (CASSANDRA-4095)
 * remove unnecessary asserts in native code interfaces (CASSANDRA-4096)
 * Validate blank keys in CQL to avoid assertion errors (CASSANDRA-3612)
 * cqlsh: fix bad decoding of some column names (CASSANDRA-4003)
 * cqlsh: fix incorrect padding with unicode chars (CASSANDRA-4033)
 * Fix EC2 snitch incorrectly reporting region (CASSANDRA-4026)
 * Shut down thrift during decommission (CASSANDRA-4086)
 * Expose nodetool cfhistograms for 2ndary indexes (CASSANDRA-4063)
Merged from 0.8:
 * Fix ConcurrentModificationException in gossiper (CASSANDRA-4019)


1.1-beta1
 * (cqlsh)
   + add SOURCE and CAPTURE commands, and --file option (CASSANDRA-3479)
   + add ALTER COLUMNFAMILY WITH (CASSANDRA-3523)
   + bundle Python dependencies with Cassandra (CASSANDRA-3507)
   + added to Debian package (CASSANDRA-3458)
   + display byte data instead of erroring out on decode failure
     (CASSANDRA-3874)
 * add nodetool rebuild_index (CASSANDRA-3583)
 * add nodetool rangekeysample (CASSANDRA-2917)
 * Fix streaming too much data during move operations (CASSANDRA-3639)
 * Nodetool and CLI connect to localhost by default (CASSANDRA-3568)
 * Reduce memory used by primary index sample (CASSANDRA-3743)
 * (Hadoop) separate input/output configurations (CASSANDRA-3197, 3765)
 * avoid returning internal Cassandra classes over JMX (CASSANDRA-2805)
 * add row-level isolation via SnapTree (CASSANDRA-2893)
 * Optimize key count estimation when opening sstable on startup
   (CASSANDRA-2988)
 * multi-dc replication optimization supporting CL > ONE (CASSANDRA-3577)
 * add command to stop compactions (CASSANDRA-1740, 3566, 3582)
 * multithreaded streaming (CASSANDRA-3494)
 * removed in-tree redhat spec (CASSANDRA-3567)
 * "defragment" rows for name-based queries under STCS, again (CASSANDRA-2503)
 * Recycle commitlog segments for improved performance
   (CASSANDRA-3411, 3543, 3557, 3615)
 * update size-tiered compaction to prioritize small tiers (CASSANDRA-2407)
 * add message expiration logic to OutboundTcpConnection (CASSANDRA-3005)
 * off-heap cache to use sun.misc.Unsafe instead of JNA (CASSANDRA-3271)
 * EACH_QUORUM is only supported for writes (CASSANDRA-3272)
 * replace compactionlock use in schema migration by checking CFS.isValid
   (CASSANDRA-3116)
 * recognize that "SELECT first ... *" isn't really "SELECT *" (CASSANDRA-3445)
 * Use faster bytes comparison (CASSANDRA-3434)
 * Bulk loader is no longer a fat client, (HADOOP) bulk load output format
   (CASSANDRA-3045)
 * (Hadoop) add support for KeyRange.filter
 * remove assumption that keys and token are in bijection
   (CASSANDRA-1034, 3574, 3604)
 * always remove endpoints from delevery queue in HH (CASSANDRA-3546)
 * fix race between cf flush and its 2ndary indexes flush (CASSANDRA-3547)
 * fix potential race in AES when a repair fails (CASSANDRA-3548)
 * Remove columns shadowed by a deleted container even when we cannot purge
   (CASSANDRA-3538)
 * Improve memtable slice iteration performance (CASSANDRA-3545)
 * more efficient allocation of small bloom filters (CASSANDRA-3618)
 * Use separate writer thread in SSTableSimpleUnsortedWriter (CASSANDRA-3619)
 * fsync the directory after new sstable or commitlog segment are created (CASSANDRA-3250)
 * fix minor issues reported by FindBugs (CASSANDRA-3658)
 * global key/row caches (CASSANDRA-3143, 3849)
 * optimize memtable iteration during range scan (CASSANDRA-3638)
 * introduce 'crc_check_chance' in CompressionParameters to support
   a checksum percentage checking chance similarly to read-repair (CASSANDRA-3611)
 * a way to deactivate global key/row cache on per-CF basis (CASSANDRA-3667)
 * fix LeveledCompactionStrategy broken because of generation pre-allocation
   in LeveledManifest (CASSANDRA-3691)
 * finer-grained control over data directories (CASSANDRA-2749)
 * Fix ClassCastException during hinted handoff (CASSANDRA-3694)
 * Upgrade Thrift to 0.7 (CASSANDRA-3213)
 * Make stress.java insert operation to use microseconds (CASSANDRA-3725)
 * Allows (internally) doing a range query with a limit of columns instead of
   rows (CASSANDRA-3742)
 * Allow rangeSlice queries to be start/end inclusive/exclusive (CASSANDRA-3749)
 * Fix BulkLoader to support new SSTable layout and add stream
   throttling to prevent an NPE when there is no yaml config (CASSANDRA-3752)
 * Allow concurrent schema migrations (CASSANDRA-1391, 3832)
 * Add SnapshotCommand to trigger snapshot on remote node (CASSANDRA-3721)
 * Make CFMetaData conversions to/from thrift/native schema inverses
   (CASSANDRA_3559)
 * Add initial code for CQL 3.0-beta (CASSANDRA-2474, 3781, 3753)
 * Add wide row support for ColumnFamilyInputFormat (CASSANDRA-3264)
 * Allow extending CompositeType comparator (CASSANDRA-3657)
 * Avoids over-paging during get_count (CASSANDRA-3798)
 * Add new command to rebuild a node without (repair) merkle tree calculations
   (CASSANDRA-3483, 3922)
 * respect not only row cache capacity but caching mode when
   trying to read data (CASSANDRA-3812)
 * fix system tests (CASSANDRA-3827)
 * CQL support for altering row key type in ALTER TABLE (CASSANDRA-3781)
 * turn compression on by default (CASSANDRA-3871)
 * make hexToBytes refuse invalid input (CASSANDRA-2851)
 * Make secondary indexes CF inherit compression and compaction from their
   parent CF (CASSANDRA-3877)
 * Finish cleanup up tombstone purge code (CASSANDRA-3872)
 * Avoid NPE on aboarted stream-out sessions (CASSANDRA-3904)
 * BulkRecordWriter throws NPE for counter columns (CASSANDRA-3906)
 * Support compression using BulkWriter (CASSANDRA-3907)


1.0.8
 * fix race between cleanup and flush on secondary index CFSes (CASSANDRA-3712)
 * avoid including non-queried nodes in rangeslice read repair
   (CASSANDRA-3843)
 * Only snapshot CF being compacted for snapshot_before_compaction
   (CASSANDRA-3803)
 * Log active compactions in StatusLogger (CASSANDRA-3703)
 * Compute more accurate compaction score per level (CASSANDRA-3790)
 * Return InvalidRequest when using a keyspace that doesn't exist
   (CASSANDRA-3764)
 * disallow user modification of System keyspace (CASSANDRA-3738)
 * allow using sstable2json on secondary index data (CASSANDRA-3738)
 * (cqlsh) add DESCRIBE COLUMNFAMILIES (CASSANDRA-3586)
 * (cqlsh) format blobs correctly and use colors to improve output
   readability (CASSANDRA-3726)
 * synchronize BiMap of bootstrapping tokens (CASSANDRA-3417)
 * show index options in CLI (CASSANDRA-3809)
 * add optional socket timeout for streaming (CASSANDRA-3838)
 * fix truncate not to leave behind non-CFS backed secondary indexes
   (CASSANDRA-3844)
 * make CLI `show schema` to use output stream directly instead
   of StringBuilder (CASSANDRA-3842)
 * remove the wait on hint future during write (CASSANDRA-3870)
 * (cqlsh) ignore missing CfDef opts (CASSANDRA-3933)
 * (cqlsh) look for cqlshlib relative to realpath (CASSANDRA-3767)
 * Fix short read protection (CASSANDRA-3934)
 * Make sure infered and actual schema match (CASSANDRA-3371)
 * Fix NPE during HH delivery (CASSANDRA-3677)
 * Don't put boostrapping node in 'hibernate' status (CASSANDRA-3737)
 * Fix double quotes in windows bat files (CASSANDRA-3744)
 * Fix bad validator lookup (CASSANDRA-3789)
 * Fix soft reset in EC2MultiRegionSnitch (CASSANDRA-3835)
 * Don't leave zombie connections with THSHA thrift server (CASSANDRA-3867)
 * (cqlsh) fix deserialization of data (CASSANDRA-3874)
 * Fix removetoken force causing an inconsistent state (CASSANDRA-3876)
 * Fix ahndling of some types with Pig (CASSANDRA-3886)
 * Don't allow to drop the system keyspace (CASSANDRA-3759)
 * Make Pig deletes disabled by default and configurable (CASSANDRA-3628)
Merged from 0.8:
 * (Pig) fix CassandraStorage to use correct comparator in Super ColumnFamily
   case (CASSANDRA-3251)
 * fix thread safety issues in commitlog replay, primarily affecting
   systems with many (100s) of CF definitions (CASSANDRA-3751)
 * Fix relevant tombstone ignored with super columns (CASSANDRA-3875)


1.0.7
 * fix regression in HH page size calculation (CASSANDRA-3624)
 * retry failed stream on IOException (CASSANDRA-3686)
 * allow configuring bloom_filter_fp_chance (CASSANDRA-3497)
 * attempt hint delivery every ten minutes, or when failure detector
   notifies us that a node is back up, whichever comes first.  hint
   handoff throttle delay default changed to 1ms, from 50 (CASSANDRA-3554)
 * add nodetool setstreamthroughput (CASSANDRA-3571)
 * fix assertion when dropping a columnfamily with no sstables (CASSANDRA-3614)
 * more efficient allocation of small bloom filters (CASSANDRA-3618)
 * CLibrary.createHardLinkWithExec() to check for errors (CASSANDRA-3101)
 * Avoid creating empty and non cleaned writer during compaction (CASSANDRA-3616)
 * stop thrift service in shutdown hook so we can quiesce MessagingService
   (CASSANDRA-3335)
 * (CQL) compaction_strategy_options and compression_parameters for
   CREATE COLUMNFAMILY statement (CASSANDRA-3374)
 * Reset min/max compaction threshold when creating size tiered compaction
   strategy (CASSANDRA-3666)
 * Don't ignore IOException during compaction (CASSANDRA-3655)
 * Fix assertion error for CF with gc_grace=0 (CASSANDRA-3579)
 * Shutdown ParallelCompaction reducer executor after use (CASSANDRA-3711)
 * Avoid < 0 value for pending tasks in leveled compaction (CASSANDRA-3693)
 * (Hadoop) Support TimeUUID in Pig CassandraStorage (CASSANDRA-3327)
 * Check schema is ready before continuing boostrapping (CASSANDRA-3629)
 * Catch overflows during parsing of chunk_length_kb (CASSANDRA-3644)
 * Improve stream protocol mismatch errors (CASSANDRA-3652)
 * Avoid multiple thread doing HH to the same target (CASSANDRA-3681)
 * Add JMX property for rp_timeout_in_ms (CASSANDRA-2940)
 * Allow DynamicCompositeType to compare component of different types
   (CASSANDRA-3625)
 * Flush non-cfs backed secondary indexes (CASSANDRA-3659)
 * Secondary Indexes should report memory consumption (CASSANDRA-3155)
 * fix for SelectStatement start/end key are not set correctly
   when a key alias is involved (CASSANDRA-3700)
 * fix CLI `show schema` command insert of an extra comma in
   column_metadata (CASSANDRA-3714)
Merged from 0.8:
 * avoid logging (harmless) exception when GC takes < 1ms (CASSANDRA-3656)
 * prevent new nodes from thinking down nodes are up forever (CASSANDRA-3626)
 * use correct list of replicas for LOCAL_QUORUM reads when read repair
   is disabled (CASSANDRA-3696)
 * block on flush before compacting hints (may prevent OOM) (CASSANDRA-3733)


1.0.6
 * (CQL) fix cqlsh support for replicate_on_write (CASSANDRA-3596)
 * fix adding to leveled manifest after streaming (CASSANDRA-3536)
 * filter out unavailable cipher suites when using encryption (CASSANDRA-3178)
 * (HADOOP) add old-style api support for CFIF and CFRR (CASSANDRA-2799)
 * Support TimeUUIDType column names in Stress.java tool (CASSANDRA-3541)
 * (CQL) INSERT/UPDATE/DELETE/TRUNCATE commands should allow CF names to
   be qualified by keyspace (CASSANDRA-3419)
 * always remove endpoints from delevery queue in HH (CASSANDRA-3546)
 * fix race between cf flush and its 2ndary indexes flush (CASSANDRA-3547)
 * fix potential race in AES when a repair fails (CASSANDRA-3548)
 * fix default value validation usage in CLI SET command (CASSANDRA-3553)
 * Optimize componentsFor method for compaction and startup time
   (CASSANDRA-3532)
 * (CQL) Proper ColumnFamily metadata validation on CREATE COLUMNFAMILY
   (CASSANDRA-3565)
 * fix compression "chunk_length_kb" option to set correct kb value for
   thrift/avro (CASSANDRA-3558)
 * fix missing response during range slice repair (CASSANDRA-3551)
 * 'describe ring' moved from CLI to nodetool and available through JMX (CASSANDRA-3220)
 * add back partitioner to sstable metadata (CASSANDRA-3540)
 * fix NPE in get_count for counters (CASSANDRA-3601)
Merged from 0.8:
 * remove invalid assertion that table was opened before dropping it
   (CASSANDRA-3580)
 * range and index scans now only send requests to enough replicas to
   satisfy requested CL + RR (CASSANDRA-3598)
 * use cannonical host for local node in nodetool info (CASSANDRA-3556)
 * remove nonlocal DC write optimization since it only worked with
   CL.ONE or CL.LOCAL_QUORUM (CASSANDRA-3577, 3585)
 * detect misuses of CounterColumnType (CASSANDRA-3422)
 * turn off string interning in json2sstable, take 2 (CASSANDRA-2189)
 * validate compression parameters on add/update of the ColumnFamily
   (CASSANDRA-3573)
 * Check for 0.0.0.0 is incorrect in CFIF (CASSANDRA-3584)
 * Increase vm.max_map_count in debian packaging (CASSANDRA-3563)
 * gossiper will never add itself to saved endpoints (CASSANDRA-3485)


1.0.5
 * revert CASSANDRA-3407 (see CASSANDRA-3540)
 * fix assertion error while forwarding writes to local nodes (CASSANDRA-3539)


1.0.4
 * fix self-hinting of timed out read repair updates and make hinted handoff
   less prone to OOMing a coordinator (CASSANDRA-3440)
 * expose bloom filter sizes via JMX (CASSANDRA-3495)
 * enforce RP tokens 0..2**127 (CASSANDRA-3501)
 * canonicalize paths exposed through JMX (CASSANDRA-3504)
 * fix "liveSize" stat when sstables are removed (CASSANDRA-3496)
 * add bloom filter FP rates to nodetool cfstats (CASSANDRA-3347)
 * record partitioner in sstable metadata component (CASSANDRA-3407)
 * add new upgradesstables nodetool command (CASSANDRA-3406)
 * skip --debug requirement to see common exceptions in CLI (CASSANDRA-3508)
 * fix incorrect query results due to invalid max timestamp (CASSANDRA-3510)
 * make sstableloader recognize compressed sstables (CASSANDRA-3521)
 * avoids race in OutboundTcpConnection in multi-DC setups (CASSANDRA-3530)
 * use SETLOCAL in cassandra.bat (CASSANDRA-3506)
 * fix ConcurrentModificationException in Table.all() (CASSANDRA-3529)
Merged from 0.8:
 * fix concurrence issue in the FailureDetector (CASSANDRA-3519)
 * fix array out of bounds error in counter shard removal (CASSANDRA-3514)
 * avoid dropping tombstones when they might still be needed to shadow
   data in a different sstable (CASSANDRA-2786)


1.0.3
 * revert name-based query defragmentation aka CASSANDRA-2503 (CASSANDRA-3491)
 * fix invalidate-related test failures (CASSANDRA-3437)
 * add next-gen cqlsh to bin/ (CASSANDRA-3188, 3131, 3493)
 * (CQL) fix handling of rows with no columns (CASSANDRA-3424, 3473)
 * fix querying supercolumns by name returning only a subset of
   subcolumns or old subcolumn versions (CASSANDRA-3446)
 * automatically compute sha1 sum for uncompressed data files (CASSANDRA-3456)
 * fix reading metadata/statistics component for version < h (CASSANDRA-3474)
 * add sstable forward-compatibility (CASSANDRA-3478)
 * report compression ratio in CFSMBean (CASSANDRA-3393)
 * fix incorrect size exception during streaming of counters (CASSANDRA-3481)
 * (CQL) fix for counter decrement syntax (CASSANDRA-3418)
 * Fix race introduced by CASSANDRA-2503 (CASSANDRA-3482)
 * Fix incomplete deletion of delivered hints (CASSANDRA-3466)
 * Avoid rescheduling compactions when no compaction was executed
   (CASSANDRA-3484)
 * fix handling of the chunk_length_kb compression options (CASSANDRA-3492)
Merged from 0.8:
 * fix updating CF row_cache_provider (CASSANDRA-3414)
 * CFMetaData.convertToThrift method to set RowCacheProvider (CASSANDRA-3405)
 * acquire compactionlock during truncate (CASSANDRA-3399)
 * fix displaying cfdef entries for super columnfamilies (CASSANDRA-3415)
 * Make counter shard merging thread safe (CASSANDRA-3178)
 * Revert CASSANDRA-2855
 * Fix bug preventing the use of efficient cross-DC writes (CASSANDRA-3472)
 * `describe ring` command for CLI (CASSANDRA-3220)
 * (Hadoop) skip empty rows when entire row is requested, redux (CASSANDRA-2855)


1.0.2
 * "defragment" rows for name-based queries under STCS (CASSANDRA-2503)
 * Add timing information to cassandra-cli GET/SET/LIST queries (CASSANDRA-3326)
 * Only create one CompressionMetadata object per sstable (CASSANDRA-3427)
 * cleanup usage of StorageService.setMode() (CASSANDRA-3388)
 * Avoid large array allocation for compressed chunk offsets (CASSANDRA-3432)
 * fix DecimalType bytebuffer marshalling (CASSANDRA-3421)
 * fix bug that caused first column in per row indexes to be ignored
   (CASSANDRA-3441)
 * add JMX call to clean (failed) repair sessions (CASSANDRA-3316)
 * fix sstableloader reference acquisition bug (CASSANDRA-3438)
 * fix estimated row size regression (CASSANDRA-3451)
 * make sure we don't return more columns than asked (CASSANDRA-3303, 3395)
Merged from 0.8:
 * acquire compactionlock during truncate (CASSANDRA-3399)
 * fix displaying cfdef entries for super columnfamilies (CASSANDRA-3415)


1.0.1
 * acquire references during index build to prevent delete problems
   on Windows (CASSANDRA-3314)
 * describe_ring should include datacenter/topology information (CASSANDRA-2882)
 * Thrift sockets are not properly buffered (CASSANDRA-3261)
 * performance improvement for bytebufferutil compare function (CASSANDRA-3286)
 * add system.versions ColumnFamily (CASSANDRA-3140)
 * reduce network copies (CASSANDRA-3333, 3373)
 * limit nodetool to 32MB of heap (CASSANDRA-3124)
 * (CQL) update parser to accept "timestamp" instead of "date" (CASSANDRA-3149)
 * Fix CLI `show schema` to include "compression_options" (CASSANDRA-3368)
 * Snapshot to include manifest under LeveledCompactionStrategy (CASSANDRA-3359)
 * (CQL) SELECT query should allow CF name to be qualified by keyspace (CASSANDRA-3130)
 * (CQL) Fix internal application error specifying 'using consistency ...'
   in lower case (CASSANDRA-3366)
 * fix Deflate compression when compression actually makes the data bigger
   (CASSANDRA-3370)
 * optimize UUIDGen to avoid lock contention on InetAddress.getLocalHost
   (CASSANDRA-3387)
 * tolerate index being dropped mid-mutation (CASSANDRA-3334, 3313)
 * CompactionManager is now responsible for checking for new candidates
   post-task execution, enabling more consistent leveled compaction
   (CASSANDRA-3391)
 * Cache HSHA threads (CASSANDRA-3372)
 * use CF/KS names as snapshot prefix for drop + truncate operations
   (CASSANDRA-2997)
 * Break bloom filters up to avoid heap fragmentation (CASSANDRA-2466)
 * fix cassandra hanging on jsvc stop (CASSANDRA-3302)
 * Avoid leveled compaction getting blocked on errors (CASSANDRA-3408)
 * Make reloading the compaction strategy safe (CASSANDRA-3409)
 * ignore 0.8 hints even if compaction begins before we try to purge
   them (CASSANDRA-3385)
 * remove procrun (bin\daemon) from Cassandra source tree and
   artifacts (CASSANDRA-3331)
 * make cassandra compile under JDK7 (CASSANDRA-3275)
 * remove dependency of clientutil.jar to FBUtilities (CASSANDRA-3299)
 * avoid truncation errors by using long math on long values (CASSANDRA-3364)
 * avoid clock drift on some Windows machine (CASSANDRA-3375)
 * display cache provider in cli 'describe keyspace' command (CASSANDRA-3384)
 * fix incomplete topology information in describe_ring (CASSANDRA-3403)
 * expire dead gossip states based on time (CASSANDRA-2961)
 * improve CompactionTask extensibility (CASSANDRA-3330)
 * Allow one leveled compaction task to kick off another (CASSANDRA-3363)
 * allow encryption only between datacenters (CASSANDRA-2802)
Merged from 0.8:
 * fix truncate allowing data to be replayed post-restart (CASSANDRA-3297)
 * make iwriter final in IndexWriter to avoid NPE (CASSANDRA-2863)
 * (CQL) update grammar to require key clause in DELETE statement
   (CASSANDRA-3349)
 * (CQL) allow numeric keyspace names in USE statement (CASSANDRA-3350)
 * (Hadoop) skip empty rows when slicing the entire row (CASSANDRA-2855)
 * Fix handling of tombstone by SSTableExport/Import (CASSANDRA-3357)
 * fix ColumnIndexer to use long offsets (CASSANDRA-3358)
 * Improved CLI exceptions (CASSANDRA-3312)
 * Fix handling of tombstone by SSTableExport/Import (CASSANDRA-3357)
 * Only count compaction as active (for throttling) when they have
   successfully acquired the compaction lock (CASSANDRA-3344)
 * Display CLI version string on startup (CASSANDRA-3196)
 * (Hadoop) make CFIF try rpc_address or fallback to listen_address
   (CASSANDRA-3214)
 * (Hadoop) accept comma delimited lists of initial thrift connections
   (CASSANDRA-3185)
 * ColumnFamily min_compaction_threshold should be >= 2 (CASSANDRA-3342)
 * (Pig) add 0.8+ types and key validation type in schema (CASSANDRA-3280)
 * Fix completely removing column metadata using CLI (CASSANDRA-3126)
 * CLI `describe cluster;` output should be on separate lines for separate versions
   (CASSANDRA-3170)
 * fix changing durable_writes keyspace option during CF creation
   (CASSANDRA-3292)
 * avoid locking on update when no indexes are involved (CASSANDRA-3386)
 * fix assertionError during repair with ordered partitioners (CASSANDRA-3369)
 * correctly serialize key_validation_class for avro (CASSANDRA-3391)
 * don't expire counter tombstone after streaming (CASSANDRA-3394)
 * prevent nodes that failed to join from hanging around forever
   (CASSANDRA-3351)
 * remove incorrect optimization from slice read path (CASSANDRA-3390)
 * Fix race in AntiEntropyService (CASSANDRA-3400)


1.0.0-final
 * close scrubbed sstable fd before deleting it (CASSANDRA-3318)
 * fix bug preventing obsolete commitlog segments from being removed
   (CASSANDRA-3269)
 * tolerate whitespace in seed CDL (CASSANDRA-3263)
 * Change default heap thresholds to max(min(1/2 ram, 1G), min(1/4 ram, 8GB))
   (CASSANDRA-3295)
 * Fix broken CompressedRandomAccessReaderTest (CASSANDRA-3298)
 * (CQL) fix type information returned for wildcard queries (CASSANDRA-3311)
 * add estimated tasks to LeveledCompactionStrategy (CASSANDRA-3322)
 * avoid including compaction cache-warming in keycache stats (CASSANDRA-3325)
 * run compaction and hinted handoff threads at MIN_PRIORITY (CASSANDRA-3308)
 * default hsha thrift server to cpu core count in rpc pool (CASSANDRA-3329)
 * add bin\daemon to binary tarball for Windows service (CASSANDRA-3331)
 * Fix places where uncompressed size of sstables was use in place of the
   compressed one (CASSANDRA-3338)
 * Fix hsha thrift server (CASSANDRA-3346)
 * Make sure repair only stream needed sstables (CASSANDRA-3345)


1.0.0-rc2
 * Log a meaningful warning when a node receives a message for a repair session
   that doesn't exist anymore (CASSANDRA-3256)
 * test for NUMA policy support as well as numactl presence (CASSANDRA-3245)
 * Fix FD leak when internode encryption is enabled (CASSANDRA-3257)
 * Remove incorrect assertion in mergeIterator (CASSANDRA-3260)
 * FBUtilities.hexToBytes(String) to throw NumberFormatException when string
   contains non-hex characters (CASSANDRA-3231)
 * Keep SimpleSnitch proximity ordering unchanged from what the Strategy
   generates, as intended (CASSANDRA-3262)
 * remove Scrub from compactionstats when finished (CASSANDRA-3255)
 * fix counter entry in jdbc TypesMap (CASSANDRA-3268)
 * fix full queue scenario for ParallelCompactionIterator (CASSANDRA-3270)
 * fix bootstrap process (CASSANDRA-3285)
 * don't try delivering hints if when there isn't any (CASSANDRA-3176)
 * CLI documentation change for ColumnFamily `compression_options` (CASSANDRA-3282)
 * ignore any CF ids sent by client for adding CF/KS (CASSANDRA-3288)
 * remove obsolete hints on first startup (CASSANDRA-3291)
 * use correct ISortedColumns for time-optimized reads (CASSANDRA-3289)
 * Evict gossip state immediately when a token is taken over by a new IP
   (CASSANDRA-3259)


1.0.0-rc1
 * Update CQL to generate microsecond timestamps by default (CASSANDRA-3227)
 * Fix counting CFMetadata towards Memtable liveRatio (CASSANDRA-3023)
 * Kill server on wrapped OOME such as from FileChannel.map (CASSANDRA-3201)
 * remove unnecessary copy when adding to row cache (CASSANDRA-3223)
 * Log message when a full repair operation completes (CASSANDRA-3207)
 * Fix streamOutSession keeping sstables references forever if the remote end
   dies (CASSANDRA-3216)
 * Remove dynamic_snitch boolean from example configuration (defaulting to
   true) and set default badness threshold to 0.1 (CASSANDRA-3229)
 * Base choice of random or "balanced" token on bootstrap on whether
   schema definitions were found (CASSANDRA-3219)
 * Fixes for LeveledCompactionStrategy score computation, prioritization,
   scheduling, and performance (CASSANDRA-3224, 3234)
 * parallelize sstable open at server startup (CASSANDRA-2988)
 * fix handling of exceptions writing to OutboundTcpConnection (CASSANDRA-3235)
 * Allow using quotes in "USE <keyspace>;" CLI command (CASSANDRA-3208)
 * Don't allow any cache loading exceptions to halt startup (CASSANDRA-3218)
 * Fix sstableloader --ignores option (CASSANDRA-3247)
 * File descriptor limit increased in packaging (CASSANDRA-3206)
 * Fix deadlock in commit log during flush (CASSANDRA-3253)


1.0.0-beta1
 * removed binarymemtable (CASSANDRA-2692)
 * add commitlog_total_space_in_mb to prevent fragmented logs (CASSANDRA-2427)
 * removed commitlog_rotation_threshold_in_mb configuration (CASSANDRA-2771)
 * make AbstractBounds.normalize de-overlapp overlapping ranges (CASSANDRA-2641)
 * replace CollatingIterator, ReducingIterator with MergeIterator
   (CASSANDRA-2062)
 * Fixed the ability to set compaction strategy in cli using create column
   family command (CASSANDRA-2778)
 * clean up tmp files after failed compaction (CASSANDRA-2468)
 * restrict repair streaming to specific columnfamilies (CASSANDRA-2280)
 * don't bother persisting columns shadowed by a row tombstone (CASSANDRA-2589)
 * reset CF and SC deletion times after gc_grace (CASSANDRA-2317)
 * optimize away seek when compacting wide rows (CASSANDRA-2879)
 * single-pass streaming (CASSANDRA-2677, 2906, 2916, 3003)
 * use reference counting for deleting sstables instead of relying on GC
   (CASSANDRA-2521, 3179)
 * store hints as serialized mutations instead of pointers to data row
   (CASSANDRA-2045)
 * store hints in the coordinator node instead of in the closest replica
   (CASSANDRA-2914)
 * add row_cache_keys_to_save CF option (CASSANDRA-1966)
 * check column family validity in nodetool repair (CASSANDRA-2933)
 * use lazy initialization instead of class initialization in NodeId
   (CASSANDRA-2953)
 * add paging to get_count (CASSANDRA-2894)
 * fix "short reads" in [multi]get (CASSANDRA-2643, 3157, 3192)
 * add optional compression for sstables (CASSANDRA-47, 2994, 3001, 3128)
 * add scheduler JMX metrics (CASSANDRA-2962)
 * add block level checksum for compressed data (CASSANDRA-1717)
 * make column family backed column map pluggable and introduce unsynchronized
   ArrayList backed one to speedup reads (CASSANDRA-2843, 3165, 3205)
 * refactoring of the secondary index api (CASSANDRA-2982)
 * make CL > ONE reads wait for digest reconciliation before returning
   (CASSANDRA-2494)
 * fix missing logging for some exceptions (CASSANDRA-2061)
 * refactor and optimize ColumnFamilyStore.files(...) and Descriptor.fromFilename(String)
   and few other places responsible for work with SSTable files (CASSANDRA-3040)
 * Stop reading from sstables once we know we have the most recent columns,
   for query-by-name requests (CASSANDRA-2498)
 * Add query-by-column mode to stress.java (CASSANDRA-3064)
 * Add "install" command to cassandra.bat (CASSANDRA-292)
 * clean up KSMetadata, CFMetadata from unnecessary
   Thrift<->Avro conversion methods (CASSANDRA-3032)
 * Add timeouts to client request schedulers (CASSANDRA-3079, 3096)
 * Cli to use hashes rather than array of hashes for strategy options (CASSANDRA-3081)
 * LeveledCompactionStrategy (CASSANDRA-1608, 3085, 3110, 3087, 3145, 3154, 3182)
 * Improvements of the CLI `describe` command (CASSANDRA-2630)
 * reduce window where dropped CF sstables may not be deleted (CASSANDRA-2942)
 * Expose gossip/FD info to JMX (CASSANDRA-2806)
 * Fix streaming over SSL when compressed SSTable involved (CASSANDRA-3051)
 * Add support for pluggable secondary index implementations (CASSANDRA-3078)
 * remove compaction_thread_priority setting (CASSANDRA-3104)
 * generate hints for replicas that timeout, not just replicas that are known
   to be down before starting (CASSANDRA-2034)
 * Add throttling for internode streaming (CASSANDRA-3080)
 * make the repair of a range repair all replica (CASSANDRA-2610, 3194)
 * expose the ability to repair the first range (as returned by the
   partitioner) of a node (CASSANDRA-2606)
 * Streams Compression (CASSANDRA-3015)
 * add ability to use multiple threads during a single compaction
   (CASSANDRA-2901)
 * make AbstractBounds.normalize support overlapping ranges (CASSANDRA-2641)
 * fix of the CQL count() behavior (CASSANDRA-3068)
 * use TreeMap backed column families for the SSTable simple writers
   (CASSANDRA-3148)
 * fix inconsistency of the CLI syntax when {} should be used instead of [{}]
   (CASSANDRA-3119)
 * rename CQL type names to match expected SQL behavior (CASSANDRA-3149, 3031)
 * Arena-based allocation for memtables (CASSANDRA-2252, 3162, 3163, 3168)
 * Default RR chance to 0.1 (CASSANDRA-3169)
 * Add RowLevel support to secondary index API (CASSANDRA-3147)
 * Make SerializingCacheProvider the default if JNA is available (CASSANDRA-3183)
 * Fix backwards compatibilty for CQL memtable properties (CASSANDRA-3190)
 * Add five-minute delay before starting compactions on a restarted server
   (CASSANDRA-3181)
 * Reduce copies done for intra-host messages (CASSANDRA-1788, 3144)
 * support of compaction strategy option for stress.java (CASSANDRA-3204)
 * make memtable throughput and column count thresholds no-ops (CASSANDRA-2449)
 * Return schema information along with the resultSet in CQL (CASSANDRA-2734)
 * Add new DecimalType (CASSANDRA-2883)
 * Fix assertion error in RowRepairResolver (CASSANDRA-3156)
 * Reduce unnecessary high buffer sizes (CASSANDRA-3171)
 * Pluggable compaction strategy (CASSANDRA-1610)
 * Add new broadcast_address config option (CASSANDRA-2491)


0.8.7
 * Kill server on wrapped OOME such as from FileChannel.map (CASSANDRA-3201)
 * Allow using quotes in "USE <keyspace>;" CLI command (CASSANDRA-3208)
 * Log message when a full repair operation completes (CASSANDRA-3207)
 * Don't allow any cache loading exceptions to halt startup (CASSANDRA-3218)
 * Fix sstableloader --ignores option (CASSANDRA-3247)
 * File descriptor limit increased in packaging (CASSANDRA-3206)
 * Log a meaningfull warning when a node receive a message for a repair session
   that doesn't exist anymore (CASSANDRA-3256)
 * Fix FD leak when internode encryption is enabled (CASSANDRA-3257)
 * FBUtilities.hexToBytes(String) to throw NumberFormatException when string
   contains non-hex characters (CASSANDRA-3231)
 * Keep SimpleSnitch proximity ordering unchanged from what the Strategy
   generates, as intended (CASSANDRA-3262)
 * remove Scrub from compactionstats when finished (CASSANDRA-3255)
 * Fix tool .bat files when CASSANDRA_HOME contains spaces (CASSANDRA-3258)
 * Force flush of status table when removing/updating token (CASSANDRA-3243)
 * Evict gossip state immediately when a token is taken over by a new IP (CASSANDRA-3259)
 * Fix bug where the failure detector can take too long to mark a host
   down (CASSANDRA-3273)
 * (Hadoop) allow wrapping ranges in queries (CASSANDRA-3137)
 * (Hadoop) check all interfaces for a match with split location
   before falling back to random replica (CASSANDRA-3211)
 * (Hadoop) Make Pig storage handle implements LoadMetadata (CASSANDRA-2777)
 * (Hadoop) Fix exception during PIG 'dump' (CASSANDRA-2810)
 * Fix stress COUNTER_GET option (CASSANDRA-3301)
 * Fix missing fields in CLI `show schema` output (CASSANDRA-3304)
 * Nodetool no longer leaks threads and closes JMX connections (CASSANDRA-3309)
 * fix truncate allowing data to be replayed post-restart (CASSANDRA-3297)
 * Move SimpleAuthority and SimpleAuthenticator to examples (CASSANDRA-2922)
 * Fix handling of tombstone by SSTableExport/Import (CASSANDRA-3357)
 * Fix transposition in cfHistograms (CASSANDRA-3222)
 * Allow using number as DC name when creating keyspace in CQL (CASSANDRA-3239)
 * Force flush of system table after updating/removing a token (CASSANDRA-3243)


0.8.6
 * revert CASSANDRA-2388
 * change TokenRange.endpoints back to listen/broadcast address to match
   pre-1777 behavior, and add TokenRange.rpc_endpoints instead (CASSANDRA-3187)
 * avoid trying to watch cassandra-topology.properties when loaded from jar
   (CASSANDRA-3138)
 * prevent users from creating keyspaces with LocalStrategy replication
   (CASSANDRA-3139)
 * fix CLI `show schema;` to output correct keyspace definition statement
   (CASSANDRA-3129)
 * CustomTThreadPoolServer to log TTransportException at DEBUG level
   (CASSANDRA-3142)
 * allow topology sort to work with non-unique rack names between
   datacenters (CASSANDRA-3152)
 * Improve caching of same-version Messages on digest and repair paths
   (CASSANDRA-3158)
 * Randomize choice of first replica for counter increment (CASSANDRA-2890)
 * Fix using read_repair_chance instead of merge_shard_change (CASSANDRA-3202)
 * Avoid streaming data to nodes that already have it, on move as well as
   decommission (CASSANDRA-3041)
 * Fix divide by zero error in GCInspector (CASSANDRA-3164)
 * allow quoting of the ColumnFamily name in CLI `create column family`
   statement (CASSANDRA-3195)
 * Fix rolling upgrade from 0.7 to 0.8 problem (CASSANDRA-3166)
 * Accomodate missing encryption_options in IncomingTcpConnection.stream
   (CASSANDRA-3212)


0.8.5
 * fix NPE when encryption_options is unspecified (CASSANDRA-3007)
 * include column name in validation failure exceptions (CASSANDRA-2849)
 * make sure truncate clears out the commitlog so replay won't re-
   populate with truncated data (CASSANDRA-2950)
 * fix NPE when debug logging is enabled and dropped CF is present
   in a commitlog segment (CASSANDRA-3021)
 * fix cassandra.bat when CASSANDRA_HOME contains spaces (CASSANDRA-2952)
 * fix to SSTableSimpleUnsortedWriter bufferSize calculation (CASSANDRA-3027)
 * make cleanup and normal compaction able to skip empty rows
   (rows containing nothing but expired tombstones) (CASSANDRA-3039)
 * work around native memory leak in com.sun.management.GarbageCollectorMXBean
   (CASSANDRA-2868)
 * validate that column names in column_metadata are not equal to key_alias
   on create/update of the ColumnFamily and CQL 'ALTER' statement (CASSANDRA-3036)
 * return an InvalidRequestException if an indexed column is assigned
   a value larger than 64KB (CASSANDRA-3057)
 * fix of numeric-only and string column names handling in CLI "drop index"
   (CASSANDRA-3054)
 * prune index scan resultset back to original request for lazy
   resultset expansion case (CASSANDRA-2964)
 * (Hadoop) fail jobs when Cassandra node has failed but TaskTracker
   has not (CASSANDRA-2388)
 * fix dynamic snitch ignoring nodes when read_repair_chance is zero
   (CASSANDRA-2662)
 * avoid retaining references to dropped CFS objects in
   CompactionManager.estimatedCompactions (CASSANDRA-2708)
 * expose rpc timeouts per host in MessagingServiceMBean (CASSANDRA-2941)
 * avoid including cwd in classpath for deb and rpm packages (CASSANDRA-2881)
 * remove gossip state when a new IP takes over a token (CASSANDRA-3071)
 * allow sstable2json to work on index sstable files (CASSANDRA-3059)
 * always hint counters (CASSANDRA-3099)
 * fix log4j initialization in EmbeddedCassandraService (CASSANDRA-2857)
 * remove gossip state when a new IP takes over a token (CASSANDRA-3071)
 * work around native memory leak in com.sun.management.GarbageCollectorMXBean
    (CASSANDRA-2868)
 * fix UnavailableException with writes at CL.EACH_QUORM (CASSANDRA-3084)
 * fix parsing of the Keyspace and ColumnFamily names in numeric
   and string representations in CLI (CASSANDRA-3075)
 * fix corner cases in Range.differenceToFetch (CASSANDRA-3084)
 * fix ip address String representation in the ring cache (CASSANDRA-3044)
 * fix ring cache compatibility when mixing pre-0.8.4 nodes with post-
   in the same cluster (CASSANDRA-3023)
 * make repair report failure when a node participating dies (instead of
   hanging forever) (CASSANDRA-2433)
 * fix handling of the empty byte buffer by ReversedType (CASSANDRA-3111)
 * Add validation that Keyspace names are case-insensitively unique (CASSANDRA-3066)
 * catch invalid key_validation_class before instantiating UpdateColumnFamily (CASSANDRA-3102)
 * make Range and Bounds objects client-safe (CASSANDRA-3108)
 * optionally skip log4j configuration (CASSANDRA-3061)
 * bundle sstableloader with the debian package (CASSANDRA-3113)
 * don't try to build secondary indexes when there is none (CASSANDRA-3123)
 * improve SSTableSimpleUnsortedWriter speed for large rows (CASSANDRA-3122)
 * handle keyspace arguments correctly in nodetool snapshot (CASSANDRA-3038)
 * Fix SSTableImportTest on windows (CASSANDRA-3043)
 * expose compactionThroughputMbPerSec through JMX (CASSANDRA-3117)
 * log keyspace and CF of large rows being compacted


0.8.4
 * change TokenRing.endpoints to be a list of rpc addresses instead of
   listen/broadcast addresses (CASSANDRA-1777)
 * include files-to-be-streamed in StreamInSession.getSources (CASSANDRA-2972)
 * use JAVA env var in cassandra-env.sh (CASSANDRA-2785, 2992)
 * avoid doing read for no-op replicate-on-write at CL=1 (CASSANDRA-2892)
 * refuse counter write for CL.ANY (CASSANDRA-2990)
 * switch back to only logging recent dropped messages (CASSANDRA-3004)
 * always deserialize RowMutation for counters (CASSANDRA-3006)
 * ignore saved replication_factor strategy_option for NTS (CASSANDRA-3011)
 * make sure pre-truncate CL segments are discarded (CASSANDRA-2950)


0.8.3
 * add ability to drop local reads/writes that are going to timeout
   (CASSANDRA-2943)
 * revamp token removal process, keep gossip states for 3 days (CASSANDRA-2496)
 * don't accept extra args for 0-arg nodetool commands (CASSANDRA-2740)
 * log unavailableexception details at debug level (CASSANDRA-2856)
 * expose data_dir though jmx (CASSANDRA-2770)
 * don't include tmp files as sstable when create cfs (CASSANDRA-2929)
 * log Java classpath on startup (CASSANDRA-2895)
 * keep gossipped version in sync with actual on migration coordinator
   (CASSANDRA-2946)
 * use lazy initialization instead of class initialization in NodeId
   (CASSANDRA-2953)
 * check column family validity in nodetool repair (CASSANDRA-2933)
 * speedup bytes to hex conversions dramatically (CASSANDRA-2850)
 * Flush memtables on shutdown when durable writes are disabled
   (CASSANDRA-2958)
 * improved POSIX compatibility of start scripts (CASsANDRA-2965)
 * add counter support to Hadoop InputFormat (CASSANDRA-2981)
 * fix bug where dirty commitlog segments were removed (and avoid keeping
   segments with no post-flush activity permanently dirty) (CASSANDRA-2829)
 * fix throwing exception with batch mutation of counter super columns
   (CASSANDRA-2949)
 * ignore system tables during repair (CASSANDRA-2979)
 * throw exception when NTS is given replication_factor as an option
   (CASSANDRA-2960)
 * fix assertion error during compaction of counter CFs (CASSANDRA-2968)
 * avoid trying to create index names, when no index exists (CASSANDRA-2867)
 * don't sample the system table when choosing a bootstrap token
   (CASSANDRA-2825)
 * gossiper notifies of local state changes (CASSANDRA-2948)
 * add asynchronous and half-sync/half-async (hsha) thrift servers
   (CASSANDRA-1405)
 * fix potential use of free'd native memory in SerializingCache
   (CASSANDRA-2951)
 * prune index scan resultset back to original request for lazy
   resultset expansion case (CASSANDRA-2964)
 * (Hadoop) fail jobs when Cassandra node has failed but TaskTracker
    has not (CASSANDRA-2388)


0.8.2
 * CQL:
   - include only one row per unique key for IN queries (CASSANDRA-2717)
   - respect client timestamp on full row deletions (CASSANDRA-2912)
 * improve thread-safety in StreamOutSession (CASSANDRA-2792)
 * allow deleting a row and updating indexed columns in it in the
   same mutation (CASSANDRA-2773)
 * Expose number of threads blocked on submitting memtable to flush
   in JMX (CASSANDRA-2817)
 * add ability to return "endpoints" to nodetool (CASSANDRA-2776)
 * Add support for multiple (comma-delimited) coordinator addresses
   to ColumnFamilyInputFormat (CASSANDRA-2807)
 * fix potential NPE while scheduling read repair for range slice
   (CASSANDRA-2823)
 * Fix race in SystemTable.getCurrentLocalNodeId (CASSANDRA-2824)
 * Correctly set default for replicate_on_write (CASSANDRA-2835)
 * improve nodetool compactionstats formatting (CASSANDRA-2844)
 * fix index-building status display (CASSANDRA-2853)
 * fix CLI perpetuating obsolete KsDef.replication_factor (CASSANDRA-2846)
 * improve cli treatment of multiline comments (CASSANDRA-2852)
 * handle row tombstones correctly in EchoedRow (CASSANDRA-2786)
 * add MessagingService.get[Recently]DroppedMessages and
   StorageService.getExceptionCount (CASSANDRA-2804)
 * fix possibility of spurious UnavailableException for LOCAL_QUORUM
   reads with dynamic snitch + read repair disabled (CASSANDRA-2870)
 * add ant-optional as dependence for the debian package (CASSANDRA-2164)
 * add option to specify limit for get_slice in the CLI (CASSANDRA-2646)
 * decrease HH page size (CASSANDRA-2832)
 * reset cli keyspace after dropping the current one (CASSANDRA-2763)
 * add KeyRange option to Hadoop inputformat (CASSANDRA-1125)
 * fix protocol versioning (CASSANDRA-2818, 2860)
 * support spaces in path to log4j configuration (CASSANDRA-2383)
 * avoid including inferred types in CF update (CASSANDRA-2809)
 * fix JMX bulkload call (CASSANDRA-2908)
 * fix updating KS with durable_writes=false (CASSANDRA-2907)
 * add simplified facade to SSTableWriter for bulk loading use
   (CASSANDRA-2911)
 * fix re-using index CF sstable names after drop/recreate (CASSANDRA-2872)
 * prepend CF to default index names (CASSANDRA-2903)
 * fix hint replay (CASSANDRA-2928)
 * Properly synchronize repair's merkle tree computation (CASSANDRA-2816)


0.8.1
 * CQL:
   - support for insert, delete in BATCH (CASSANDRA-2537)
   - support for IN to SELECT, UPDATE (CASSANDRA-2553)
   - timestamp support for INSERT, UPDATE, and BATCH (CASSANDRA-2555)
   - TTL support (CASSANDRA-2476)
   - counter support (CASSANDRA-2473)
   - ALTER COLUMNFAMILY (CASSANDRA-1709)
   - DROP INDEX (CASSANDRA-2617)
   - add SCHEMA/TABLE as aliases for KS/CF (CASSANDRA-2743)
   - server handles wait-for-schema-agreement (CASSANDRA-2756)
   - key alias support (CASSANDRA-2480)
 * add support for comparator parameters and a generic ReverseType
   (CASSANDRA-2355)
 * add CompositeType and DynamicCompositeType (CASSANDRA-2231)
 * optimize batches containing multiple updates to the same row
   (CASSANDRA-2583)
 * adjust hinted handoff page size to avoid OOM with large columns
   (CASSANDRA-2652)
 * mark BRAF buffer invalid post-flush so we don't re-flush partial
   buffers again, especially on CL writes (CASSANDRA-2660)
 * add DROP INDEX support to CLI (CASSANDRA-2616)
 * don't perform HH to client-mode [storageproxy] nodes (CASSANDRA-2668)
 * Improve forceDeserialize/getCompactedRow encapsulation (CASSANDRA-2659)
 * Don't write CounterUpdateColumn to disk in tests (CASSANDRA-2650)
 * Add sstable bulk loading utility (CASSANDRA-1278)
 * avoid replaying hints to dropped columnfamilies (CASSANDRA-2685)
 * add placeholders for missing rows in range query pseudo-RR (CASSANDRA-2680)
 * remove no-op HHOM.renameHints (CASSANDRA-2693)
 * clone super columns to avoid modifying them during flush (CASSANDRA-2675)
 * allow writes to bypass the commitlog for certain keyspaces (CASSANDRA-2683)
 * avoid NPE when bypassing commitlog during memtable flush (CASSANDRA-2781)
 * Added support for making bootstrap retry if nodes flap (CASSANDRA-2644)
 * Added statusthrift to nodetool to report if thrift server is running (CASSANDRA-2722)
 * Fixed rows being cached if they do not exist (CASSANDRA-2723)
 * Support passing tableName and cfName to RowCacheProviders (CASSANDRA-2702)
 * close scrub file handles (CASSANDRA-2669)
 * throttle migration replay (CASSANDRA-2714)
 * optimize column serializer creation (CASSANDRA-2716)
 * Added support for making bootstrap retry if nodes flap (CASSANDRA-2644)
 * Added statusthrift to nodetool to report if thrift server is running
   (CASSANDRA-2722)
 * Fixed rows being cached if they do not exist (CASSANDRA-2723)
 * fix truncate/compaction race (CASSANDRA-2673)
 * workaround large resultsets causing large allocation retention
   by nio sockets (CASSANDRA-2654)
 * fix nodetool ring use with Ec2Snitch (CASSANDRA-2733)
 * fix removing columns and subcolumns that are supressed by a row or
   supercolumn tombstone during replica resolution (CASSANDRA-2590)
 * support sstable2json against snapshot sstables (CASSANDRA-2386)
 * remove active-pull schema requests (CASSANDRA-2715)
 * avoid marking entire list of sstables as actively being compacted
   in multithreaded compaction (CASSANDRA-2765)
 * seek back after deserializing a row to update cache with (CASSANDRA-2752)
 * avoid skipping rows in scrub for counter column family (CASSANDRA-2759)
 * fix ConcurrentModificationException in repair when dealing with 0.7 node
   (CASSANDRA-2767)
 * use threadsafe collections for StreamInSession (CASSANDRA-2766)
 * avoid infinite loop when creating merkle tree (CASSANDRA-2758)
 * avoids unmarking compacting sstable prematurely in cleanup (CASSANDRA-2769)
 * fix NPE when the commit log is bypassed (CASSANDRA-2718)
 * don't throw an exception in SS.isRPCServerRunning (CASSANDRA-2721)
 * make stress.jar executable (CASSANDRA-2744)
 * add daemon mode to java stress (CASSANDRA-2267)
 * expose the DC and rack of a node through JMX and nodetool ring (CASSANDRA-2531)
 * fix cache mbean getSize (CASSANDRA-2781)
 * Add Date, Float, Double, and Boolean types (CASSANDRA-2530)
 * Add startup flag to renew counter node id (CASSANDRA-2788)
 * add jamm agent to cassandra.bat (CASSANDRA-2787)
 * fix repair hanging if a neighbor has nothing to send (CASSANDRA-2797)
 * purge tombstone even if row is in only one sstable (CASSANDRA-2801)
 * Fix wrong purge of deleted cf during compaction (CASSANDRA-2786)
 * fix race that could result in Hadoop writer failing to throw an
   exception encountered after close() (CASSANDRA-2755)
 * fix scan wrongly throwing assertion error (CASSANDRA-2653)
 * Always use even distribution for merkle tree with RandomPartitionner
   (CASSANDRA-2841)
 * fix describeOwnership for OPP (CASSANDRA-2800)
 * ensure that string tokens do not contain commas (CASSANDRA-2762)


0.8.0-final
 * fix CQL grammar warning and cqlsh regression from CASSANDRA-2622
 * add ant generate-cql-html target (CASSANDRA-2526)
 * update CQL consistency levels (CASSANDRA-2566)
 * debian packaging fixes (CASSANDRA-2481, 2647)
 * fix UUIDType, IntegerType for direct buffers (CASSANDRA-2682, 2684)
 * switch to native Thrift for Hadoop map/reduce (CASSANDRA-2667)
 * fix StackOverflowError when building from eclipse (CASSANDRA-2687)
 * only provide replication_factor to strategy_options "help" for
   SimpleStrategy, OldNetworkTopologyStrategy (CASSANDRA-2678, 2713)
 * fix exception adding validators to non-string columns (CASSANDRA-2696)
 * avoid instantiating DatabaseDescriptor in JDBC (CASSANDRA-2694)
 * fix potential stack overflow during compaction (CASSANDRA-2626)
 * clone super columns to avoid modifying them during flush (CASSANDRA-2675)
 * reset underlying iterator in EchoedRow constructor (CASSANDRA-2653)


0.8.0-rc1
 * faster flushes and compaction from fixing excessively pessimistic
   rebuffering in BRAF (CASSANDRA-2581)
 * fix returning null column values in the python cql driver (CASSANDRA-2593)
 * fix merkle tree splitting exiting early (CASSANDRA-2605)
 * snapshot_before_compaction directory name fix (CASSANDRA-2598)
 * Disable compaction throttling during bootstrap (CASSANDRA-2612)
 * fix CQL treatment of > and < operators in range slices (CASSANDRA-2592)
 * fix potential double-application of counter updates on commitlog replay
   by moving replay position from header to sstable metadata (CASSANDRA-2419)
 * JDBC CQL driver exposes getColumn for access to timestamp
 * JDBC ResultSetMetadata properties added to AbstractType
 * r/m clustertool (CASSANDRA-2607)
 * add support for presenting row key as a column in CQL result sets
   (CASSANDRA-2622)
 * Don't allow {LOCAL|EACH}_QUORUM unless strategy is NTS (CASSANDRA-2627)
 * validate keyspace strategy_options during CQL create (CASSANDRA-2624)
 * fix empty Result with secondary index when limit=1 (CASSANDRA-2628)
 * Fix regression where bootstrapping a node with no schema fails
   (CASSANDRA-2625)
 * Allow removing LocationInfo sstables (CASSANDRA-2632)
 * avoid attempting to replay mutations from dropped keyspaces (CASSANDRA-2631)
 * avoid using cached position of a key when GT is requested (CASSANDRA-2633)
 * fix counting bloom filter true positives (CASSANDRA-2637)
 * initialize local ep state prior to gossip startup if needed (CASSANDRA-2638)
 * fix counter increment lost after restart (CASSANDRA-2642)
 * add quote-escaping via backslash to CLI (CASSANDRA-2623)
 * fix pig example script (CASSANDRA-2487)
 * fix dynamic snitch race in adding latencies (CASSANDRA-2618)
 * Start/stop cassandra after more important services such as mdadm in
   debian packaging (CASSANDRA-2481)


0.8.0-beta2
 * fix NPE compacting index CFs (CASSANDRA-2528)
 * Remove checking all column families on startup for compaction candidates
   (CASSANDRA-2444)
 * validate CQL create keyspace options (CASSANDRA-2525)
 * fix nodetool setcompactionthroughput (CASSANDRA-2550)
 * move	gossip heartbeat back to its own thread (CASSANDRA-2554)
 * validate cql TRUNCATE columnfamily before truncating (CASSANDRA-2570)
 * fix batch_mutate for mixed standard-counter mutations (CASSANDRA-2457)
 * disallow making schema changes to system keyspace (CASSANDRA-2563)
 * fix sending mutation messages multiple times (CASSANDRA-2557)
 * fix incorrect use of NBHM.size in ReadCallback that could cause
   reads to time out even when responses were received (CASSANDRA-2552)
 * trigger read repair correctly for LOCAL_QUORUM reads (CASSANDRA-2556)
 * Allow configuring the number of compaction thread (CASSANDRA-2558)
 * forceUserDefinedCompaction will attempt to compact what it is given
   even if the pessimistic estimate is that there is not enough disk space;
   automatic compactions will only compact 2 or more sstables (CASSANDRA-2575)
 * refuse to apply migrations with older timestamps than the current
   schema (CASSANDRA-2536)
 * remove unframed Thrift transport option
 * include indexes in snapshots (CASSANDRA-2596)
 * improve ignoring of obsolete mutations in index maintenance (CASSANDRA-2401)
 * recognize attempt to drop just the index while leaving the column
   definition alone (CASSANDRA-2619)


0.8.0-beta1
 * remove Avro RPC support (CASSANDRA-926)
 * support for columns that act as incr/decr counters
   (CASSANDRA-1072, 1937, 1944, 1936, 2101, 2093, 2288, 2105, 2384, 2236, 2342,
   2454)
 * CQL (CASSANDRA-1703, 1704, 1705, 1706, 1707, 1708, 1710, 1711, 1940,
   2124, 2302, 2277, 2493)
 * avoid double RowMutation serialization on write path (CASSANDRA-1800)
 * make NetworkTopologyStrategy the default (CASSANDRA-1960)
 * configurable internode encryption (CASSANDRA-1567, 2152)
 * human readable column names in sstable2json output (CASSANDRA-1933)
 * change default JMX port to 7199 (CASSANDRA-2027)
 * backwards compatible internal messaging (CASSANDRA-1015)
 * atomic switch of memtables and sstables (CASSANDRA-2284)
 * add pluggable SeedProvider (CASSANDRA-1669)
 * Fix clustertool to not throw exception when calling get_endpoints (CASSANDRA-2437)
 * upgrade to thrift 0.6 (CASSANDRA-2412)
 * repair works on a token range instead of full ring (CASSANDRA-2324)
 * purge tombstones from row cache (CASSANDRA-2305)
 * push replication_factor into strategy_options (CASSANDRA-1263)
 * give snapshots the same name on each node (CASSANDRA-1791)
 * remove "nodetool loadbalance" (CASSANDRA-2448)
 * multithreaded compaction (CASSANDRA-2191)
 * compaction throttling (CASSANDRA-2156)
 * add key type information and alias (CASSANDRA-2311, 2396)
 * cli no longer divides read_repair_chance by 100 (CASSANDRA-2458)
 * made CompactionInfo.getTaskType return an enum (CASSANDRA-2482)
 * add a server-wide cap on measured memtable memory usage and aggressively
   flush to keep under that threshold (CASSANDRA-2006)
 * add unified UUIDType (CASSANDRA-2233)
 * add off-heap row cache support (CASSANDRA-1969)


0.7.5
 * improvements/fixes to PIG driver (CASSANDRA-1618, CASSANDRA-2387,
   CASSANDRA-2465, CASSANDRA-2484)
 * validate index names (CASSANDRA-1761)
 * reduce contention on Table.flusherLock (CASSANDRA-1954)
 * try harder to detect failures during streaming, cleaning up temporary
   files more reliably (CASSANDRA-2088)
 * shut down server for OOM on a Thrift thread (CASSANDRA-2269)
 * fix tombstone handling in repair and sstable2json (CASSANDRA-2279)
 * preserve version when streaming data from old sstables (CASSANDRA-2283)
 * don't start repair if a neighboring node is marked as dead (CASSANDRA-2290)
 * purge tombstones from row cache (CASSANDRA-2305)
 * Avoid seeking when sstable2json exports the entire file (CASSANDRA-2318)
 * clear Built flag in system table when dropping an index (CASSANDRA-2320)
 * don't allow arbitrary argument for stress.java (CASSANDRA-2323)
 * validate values for index predicates in get_indexed_slice (CASSANDRA-2328)
 * queue secondary indexes for flush before the parent (CASSANDRA-2330)
 * allow job configuration to set the CL used in Hadoop jobs (CASSANDRA-2331)
 * add memtable_flush_queue_size defaulting to 4 (CASSANDRA-2333)
 * Allow overriding of initial_token, storage_port and rpc_port from system
   properties (CASSANDRA-2343)
 * fix comparator used for non-indexed secondary expressions in index scan
   (CASSANDRA-2347)
 * ensure size calculation and write phase of large-row compaction use
   the same threshold for TTL expiration (CASSANDRA-2349)
 * fix race when iterating CFs during add/drop (CASSANDRA-2350)
 * add ConsistencyLevel command to CLI (CASSANDRA-2354)
 * allow negative numbers in the cli (CASSANDRA-2358)
 * hard code serialVersionUID for tokens class (CASSANDRA-2361)
 * fix potential infinite loop in ByteBufferUtil.inputStream (CASSANDRA-2365)
 * fix encoding bugs in HintedHandoffManager, SystemTable when default
   charset is not UTF8 (CASSANDRA-2367)
 * avoids having removed node reappearing in Gossip (CASSANDRA-2371)
 * fix incorrect truncation of long to int when reading columns via block
   index (CASSANDRA-2376)
 * fix NPE during stream session (CASSANDRA-2377)
 * fix race condition that could leave orphaned data files when dropping CF or
   KS (CASSANDRA-2381)
 * fsync statistics component on write (CASSANDRA-2382)
 * fix duplicate results from CFS.scan (CASSANDRA-2406)
 * add IntegerType to CLI help (CASSANDRA-2414)
 * avoid caching token-only decoratedkeys (CASSANDRA-2416)
 * convert mmap assertion to if/throw so scrub can catch it (CASSANDRA-2417)
 * don't overwrite gc log (CASSANDR-2418)
 * invalidate row cache for streamed row to avoid inconsitencies
   (CASSANDRA-2420)
 * avoid copies in range/index scans (CASSANDRA-2425)
 * make sure we don't wipe data during cleanup if the node has not join
   the ring (CASSANDRA-2428)
 * Try harder to close files after compaction (CASSANDRA-2431)
 * re-set bootstrapped flag after move finishes (CASSANDRA-2435)
 * display validation_class in CLI 'describe keyspace' (CASSANDRA-2442)
 * make cleanup compactions cleanup the row cache (CASSANDRA-2451)
 * add column fields validation to scrub (CASSANDRA-2460)
 * use 64KB flush buffer instead of in_memory_compaction_limit (CASSANDRA-2463)
 * fix backslash substitutions in CLI (CASSANDRA-2492)
 * disable cache saving for system CFS (CASSANDRA-2502)
 * fixes for verifying destination availability under hinted conditions
   so UE can be thrown intead of timing out (CASSANDRA-2514)
 * fix update of validation class in column metadata (CASSANDRA-2512)
 * support LOCAL_QUORUM, EACH_QUORUM CLs outside of NTS (CASSANDRA-2516)
 * preserve version when streaming data from old sstables (CASSANDRA-2283)
 * fix backslash substitutions in CLI (CASSANDRA-2492)
 * count a row deletion as one operation towards memtable threshold
   (CASSANDRA-2519)
 * support LOCAL_QUORUM, EACH_QUORUM CLs outside of NTS (CASSANDRA-2516)


0.7.4
 * add nodetool join command (CASSANDRA-2160)
 * fix secondary indexes on pre-existing or streamed data (CASSANDRA-2244)
 * initialize endpoint in gossiper earlier (CASSANDRA-2228)
 * add ability to write to Cassandra from Pig (CASSANDRA-1828)
 * add rpc_[min|max]_threads (CASSANDRA-2176)
 * add CL.TWO, CL.THREE (CASSANDRA-2013)
 * avoid exporting an un-requested row in sstable2json, when exporting
   a key that does not exist (CASSANDRA-2168)
 * add incremental_backups option (CASSANDRA-1872)
 * add configurable row limit to Pig loadfunc (CASSANDRA-2276)
 * validate column values in batches as well as single-Column inserts
   (CASSANDRA-2259)
 * move sample schema from cassandra.yaml to schema-sample.txt,
   a cli scripts (CASSANDRA-2007)
 * avoid writing empty rows when scrubbing tombstoned rows (CASSANDRA-2296)
 * fix assertion error in range and index scans for CL < ALL
   (CASSANDRA-2282)
 * fix commitlog replay when flush position refers to data that didn't
   get synced before server died (CASSANDRA-2285)
 * fix fd leak in sstable2json with non-mmap'd i/o (CASSANDRA-2304)
 * reduce memory use during streaming of multiple sstables (CASSANDRA-2301)
 * purge tombstoned rows from cache after GCGraceSeconds (CASSANDRA-2305)
 * allow zero replicas in a NTS datacenter (CASSANDRA-1924)
 * make range queries respect snitch for local replicas (CASSANDRA-2286)
 * fix HH delivery when column index is larger than 2GB (CASSANDRA-2297)
 * make 2ary indexes use parent CF flush thresholds during initial build
   (CASSANDRA-2294)
 * update memtable_throughput to be a long (CASSANDRA-2158)


0.7.3
 * Keep endpoint state until aVeryLongTime (CASSANDRA-2115)
 * lower-latency read repair (CASSANDRA-2069)
 * add hinted_handoff_throttle_delay_in_ms option (CASSANDRA-2161)
 * fixes for cache save/load (CASSANDRA-2172, -2174)
 * Handle whole-row deletions in CFOutputFormat (CASSANDRA-2014)
 * Make memtable_flush_writers flush in parallel (CASSANDRA-2178)
 * Add compaction_preheat_key_cache option (CASSANDRA-2175)
 * refactor stress.py to have only one copy of the format string
   used for creating row keys (CASSANDRA-2108)
 * validate index names for \w+ (CASSANDRA-2196)
 * Fix Cassandra cli to respect timeout if schema does not settle
   (CASSANDRA-2187)
 * fix for compaction and cleanup writing old-format data into new-version
   sstable (CASSANDRA-2211, -2216)
 * add nodetool scrub (CASSANDRA-2217, -2240)
 * fix sstable2json large-row pagination (CASSANDRA-2188)
 * fix EOFing on requests for the last bytes in a file (CASSANDRA-2213)
 * fix BufferedRandomAccessFile bugs (CASSANDRA-2218, -2241)
 * check for memtable flush_after_mins exceeded every 10s (CASSANDRA-2183)
 * fix cache saving on Windows (CASSANDRA-2207)
 * add validateSchemaAgreement call + synchronization to schema
   modification operations (CASSANDRA-2222)
 * fix for reversed slice queries on large rows (CASSANDRA-2212)
 * fat clients were writing local data (CASSANDRA-2223)
 * set DEFAULT_MEMTABLE_LIFETIME_IN_MINS to 24h
 * improve detection and cleanup of partially-written sstables
   (CASSANDRA-2206)
 * fix supercolumn de/serialization when subcolumn comparator is different
   from supercolumn's (CASSANDRA-2104)
 * fix starting up on Windows when CASSANDRA_HOME contains whitespace
   (CASSANDRA-2237)
 * add [get|set][row|key]cacheSavePeriod to JMX (CASSANDRA-2100)
 * fix Hadoop ColumnFamilyOutputFormat dropping of mutations
   when batch fills up (CASSANDRA-2255)
 * move file deletions off of scheduledtasks executor (CASSANDRA-2253)


0.7.2
 * copy DecoratedKey.key when inserting into caches to avoid retaining
   a reference to the underlying buffer (CASSANDRA-2102)
 * format subcolumn names with subcomparator (CASSANDRA-2136)
 * fix column bloom filter deserialization (CASSANDRA-2165)


0.7.1
 * refactor MessageDigest creation code. (CASSANDRA-2107)
 * buffer network stack to avoid inefficient small TCP messages while avoiding
   the nagle/delayed ack problem (CASSANDRA-1896)
 * check log4j configuration for changes every 10s (CASSANDRA-1525, 1907)
 * more-efficient cross-DC replication (CASSANDRA-1530, -2051, -2138)
 * avoid polluting page cache with commitlog or sstable writes
   and seq scan operations (CASSANDRA-1470)
 * add RMI authentication options to nodetool (CASSANDRA-1921)
 * make snitches configurable at runtime (CASSANDRA-1374)
 * retry hadoop split requests on connection failure (CASSANDRA-1927)
 * implement describeOwnership for BOP, COPP (CASSANDRA-1928)
 * make read repair behave as expected for ConsistencyLevel > ONE
   (CASSANDRA-982, 2038)
 * distributed test harness (CASSANDRA-1859, 1964)
 * reduce flush lock contention (CASSANDRA-1930)
 * optimize supercolumn deserialization (CASSANDRA-1891)
 * fix CFMetaData.apply to only compare objects of the same class
   (CASSANDRA-1962)
 * allow specifying specific SSTables to compact from JMX (CASSANDRA-1963)
 * fix race condition in MessagingService.targets (CASSANDRA-1959, 2094, 2081)
 * refuse to open sstables from a future version (CASSANDRA-1935)
 * zero-copy reads (CASSANDRA-1714)
 * fix copy bounds for word Text in wordcount demo (CASSANDRA-1993)
 * fixes for contrib/javautils (CASSANDRA-1979)
 * check more frequently for memtable expiration (CASSANDRA-2000)
 * fix writing SSTable column count statistics (CASSANDRA-1976)
 * fix streaming of multiple CFs during bootstrap (CASSANDRA-1992)
 * explicitly set JVM GC new generation size with -Xmn (CASSANDRA-1968)
 * add short options for CLI flags (CASSANDRA-1565)
 * make keyspace argument to "describe keyspace" in CLI optional
   when authenticated to keyspace already (CASSANDRA-2029)
 * added option to specify -Dcassandra.join_ring=false on startup
   to allow "warm spare" nodes or performing JMX maintenance before
   joining the ring (CASSANDRA-526)
 * log migrations at INFO (CASSANDRA-2028)
 * add CLI verbose option in file mode (CASSANDRA-2030)
 * add single-line "--" comments to CLI (CASSANDRA-2032)
 * message serialization tests (CASSANDRA-1923)
 * switch from ivy to maven-ant-tasks (CASSANDRA-2017)
 * CLI attempts to block for new schema to propagate (CASSANDRA-2044)
 * fix potential overflow in nodetool cfstats (CASSANDRA-2057)
 * add JVM shutdownhook to sync commitlog (CASSANDRA-1919)
 * allow nodes to be up without being part of  normal traffic (CASSANDRA-1951)
 * fix CLI "show keyspaces" with null options on NTS (CASSANDRA-2049)
 * fix possible ByteBuffer race conditions (CASSANDRA-2066)
 * reduce garbage generated by MessagingService to prevent load spikes
   (CASSANDRA-2058)
 * fix math in RandomPartitioner.describeOwnership (CASSANDRA-2071)
 * fix deletion of sstable non-data components (CASSANDRA-2059)
 * avoid blocking gossip while deleting handoff hints (CASSANDRA-2073)
 * ignore messages from newer versions, keep track of nodes in gossip
   regardless of version (CASSANDRA-1970)
 * cache writing moved to CompactionManager to reduce i/o contention and
   updated to use non-cache-polluting writes (CASSANDRA-2053)
 * page through large rows when exporting to JSON (CASSANDRA-2041)
 * add flush_largest_memtables_at and reduce_cache_sizes_at options
   (CASSANDRA-2142)
 * add cli 'describe cluster' command (CASSANDRA-2127)
 * add cli support for setting username/password at 'connect' command
   (CASSANDRA-2111)
 * add -D option to Stress.java to allow reading hosts from a file
   (CASSANDRA-2149)
 * bound hints CF throughput between 32M and 256M (CASSANDRA-2148)
 * continue starting when invalid saved cache entries are encountered
   (CASSANDRA-2076)
 * add max_hint_window_in_ms option (CASSANDRA-1459)


0.7.0-final
 * fix offsets to ByteBuffer.get (CASSANDRA-1939)


0.7.0-rc4
 * fix cli crash after backgrounding (CASSANDRA-1875)
 * count timeouts in storageproxy latencies, and include latency
   histograms in StorageProxyMBean (CASSANDRA-1893)
 * fix CLI get recognition of supercolumns (CASSANDRA-1899)
 * enable keepalive on intra-cluster sockets (CASSANDRA-1766)
 * count timeouts towards dynamicsnitch latencies (CASSANDRA-1905)
 * Expose index-building status in JMX + cli schema description
   (CASSANDRA-1871)
 * allow [LOCAL|EACH]_QUORUM to be used with non-NetworkTopology
   replication Strategies
 * increased amount of index locks for faster commitlog replay
 * collect secondary index tombstones immediately (CASSANDRA-1914)
 * revert commitlog changes from #1780 (CASSANDRA-1917)
 * change RandomPartitioner min token to -1 to avoid collision w/
   tokens on actual nodes (CASSANDRA-1901)
 * examine the right nibble when validating TimeUUID (CASSANDRA-1910)
 * include secondary indexes in cleanup (CASSANDRA-1916)
 * CFS.scrubDataDirectories should also cleanup invalid secondary indexes
   (CASSANDRA-1904)
 * ability to disable/enable gossip on nodes to force them down
   (CASSANDRA-1108)


0.7.0-rc3
 * expose getNaturalEndpoints in StorageServiceMBean taking byte[]
   key; RMI cannot serialize ByteBuffer (CASSANDRA-1833)
 * infer org.apache.cassandra.locator for replication strategy classes
   when not otherwise specified
 * validation that generates less garbage (CASSANDRA-1814)
 * add TTL support to CLI (CASSANDRA-1838)
 * cli defaults to bytestype for subcomparator when creating
   column families (CASSANDRA-1835)
 * unregister index MBeans when index is dropped (CASSANDRA-1843)
 * make ByteBufferUtil.clone thread-safe (CASSANDRA-1847)
 * change exception for read requests during bootstrap from
   InvalidRequest to Unavailable (CASSANDRA-1862)
 * respect row-level tombstones post-flush in range scans
   (CASSANDRA-1837)
 * ReadResponseResolver check digests against each other (CASSANDRA-1830)
 * return InvalidRequest when remove of subcolumn without supercolumn
   is requested (CASSANDRA-1866)
 * flush before repair (CASSANDRA-1748)
 * SSTableExport validates key order (CASSANDRA-1884)
 * large row support for SSTableExport (CASSANDRA-1867)
 * Re-cache hot keys post-compaction without hitting disk (CASSANDRA-1878)
 * manage read repair in coordinator instead of data source, to
   provide latency information to dynamic snitch (CASSANDRA-1873)


0.7.0-rc2
 * fix live-column-count of slice ranges including tombstoned supercolumn
   with live subcolumn (CASSANDRA-1591)
 * rename o.a.c.internal.AntientropyStage -> AntiEntropyStage,
   o.a.c.request.Request_responseStage -> RequestResponseStage,
   o.a.c.internal.Internal_responseStage -> InternalResponseStage
 * add AbstractType.fromString (CASSANDRA-1767)
 * require index_type to be present when specifying index_name
   on ColumnDef (CASSANDRA-1759)
 * fix add/remove index bugs in CFMetadata (CASSANDRA-1768)
 * rebuild Strategy during system_update_keyspace (CASSANDRA-1762)
 * cli updates prompt to ... in continuation lines (CASSANDRA-1770)
 * support multiple Mutations per key in hadoop ColumnFamilyOutputFormat
   (CASSANDRA-1774)
 * improvements to Debian init script (CASSANDRA-1772)
 * use local classloader to check for version.properties (CASSANDRA-1778)
 * Validate that column names in column_metadata are valid for the
   defined comparator, and decode properly in cli (CASSANDRA-1773)
 * use cross-platform newlines in cli (CASSANDRA-1786)
 * add ExpiringColumn support to sstable import/export (CASSANDRA-1754)
 * add flush for each append to periodic commitlog mode; added
   periodic_without_flush option to disable this (CASSANDRA-1780)
 * close file handle used for post-flush truncate (CASSANDRA-1790)
 * various code cleanup (CASSANDRA-1793, -1794, -1795)
 * fix range queries against wrapped range (CASSANDRA-1781)
 * fix consistencylevel calculations for NetworkTopologyStrategy
   (CASSANDRA-1804)
 * cli support index type enum names (CASSANDRA-1810)
 * improved validation of column_metadata (CASSANDRA-1813)
 * reads at ConsistencyLevel > 1 throw UnavailableException
   immediately if insufficient live nodes exist (CASSANDRA-1803)
 * copy bytebuffers for local writes to avoid retaining the entire
   Thrift frame (CASSANDRA-1801)
 * fix NPE adding index to column w/o prior metadata (CASSANDRA-1764)
 * reduce fat client timeout (CASSANDRA-1730)
 * fix botched merge of CASSANDRA-1316


0.7.0-rc1
 * fix compaction and flush races with schema updates (CASSANDRA-1715)
 * add clustertool, config-converter, sstablekeys, and schematool
   Windows .bat files (CASSANDRA-1723)
 * reject range queries received during bootstrap (CASSANDRA-1739)
 * fix wrapping-range queries on non-minimum token (CASSANDRA-1700)
 * add nodetool cfhistogram (CASSANDRA-1698)
 * limit repaired ranges to what the nodes have in common (CASSANDRA-1674)
 * index scan treats missing columns as not matching secondary
   expressions (CASSANDRA-1745)
 * Fix misuse of DataOutputBuffer.getData in AntiEntropyService
   (CASSANDRA-1729)
 * detect and warn when obsolete version of JNA is present (CASSANDRA-1760)
 * reduce fat client timeout (CASSANDRA-1730)
 * cleanup smallest CFs first to increase free temp space for larger ones
   (CASSANDRA-1811)
 * Update windows .bat files to work outside of main Cassandra
   directory (CASSANDRA-1713)
 * fix read repair regression from 0.6.7 (CASSANDRA-1727)
 * more-efficient read repair (CASSANDRA-1719)
 * fix hinted handoff replay (CASSANDRA-1656)
 * log type of dropped messages (CASSANDRA-1677)
 * upgrade to SLF4J 1.6.1
 * fix ByteBuffer bug in ExpiringColumn.updateDigest (CASSANDRA-1679)
 * fix IntegerType.getString (CASSANDRA-1681)
 * make -Djava.net.preferIPv4Stack=true the default (CASSANDRA-628)
 * add INTERNAL_RESPONSE verb to differentiate from responses related
   to client requests (CASSANDRA-1685)
 * log tpstats when dropping messages (CASSANDRA-1660)
 * include unreachable nodes in describeSchemaVersions (CASSANDRA-1678)
 * Avoid dropping messages off the client request path (CASSANDRA-1676)
 * fix jna errno reporting (CASSANDRA-1694)
 * add friendlier error for UnknownHostException on startup (CASSANDRA-1697)
 * include jna dependency in RPM package (CASSANDRA-1690)
 * add --skip-keys option to stress.py (CASSANDRA-1696)
 * improve cli handling of non-string keys and column names
   (CASSANDRA-1701, -1693)
 * r/m extra subcomparator line in cli keyspaces output (CASSANDRA-1712)
 * add read repair chance to cli "show keyspaces"
 * upgrade to ConcurrentLinkedHashMap 1.1 (CASSANDRA-975)
 * fix index scan routing (CASSANDRA-1722)
 * fix tombstoning of supercolumns in range queries (CASSANDRA-1734)
 * clear endpoint cache after updating keyspace metadata (CASSANDRA-1741)
 * fix wrapping-range queries on non-minimum token (CASSANDRA-1700)
 * truncate includes secondary indexes (CASSANDRA-1747)
 * retain reference to PendingFile sstables (CASSANDRA-1749)
 * fix sstableimport regression (CASSANDRA-1753)
 * fix for bootstrap when no non-system tables are defined (CASSANDRA-1732)
 * handle replica unavailability in index scan (CASSANDRA-1755)
 * fix service initialization order deadlock (CASSANDRA-1756)
 * multi-line cli commands (CASSANDRA-1742)
 * fix race between snapshot and compaction (CASSANDRA-1736)
 * add listEndpointsPendingHints, deleteHintsForEndpoint JMX methods
   (CASSANDRA-1551)


0.7.0-beta3
 * add strategy options to describe_keyspace output (CASSANDRA-1560)
 * log warning when using randomly generated token (CASSANDRA-1552)
 * re-organize JMX into .db, .net, .internal, .request (CASSANDRA-1217)
 * allow nodes to change IPs between restarts (CASSANDRA-1518)
 * remember ring state between restarts by default (CASSANDRA-1518)
 * flush index built flag so we can read it before log replay (CASSANDRA-1541)
 * lock row cache updates to prevent race condition (CASSANDRA-1293)
 * remove assertion causing rare (and harmless) error messages in
   commitlog (CASSANDRA-1330)
 * fix moving nodes with no keyspaces defined (CASSANDRA-1574)
 * fix unbootstrap when no data is present in a transfer range (CASSANDRA-1573)
 * take advantage of AVRO-495 to simplify our avro IDL (CASSANDRA-1436)
 * extend authorization hierarchy to column family (CASSANDRA-1554)
 * deletion support in secondary indexes (CASSANDRA-1571)
 * meaningful error message for invalid replication strategy class
   (CASSANDRA-1566)
 * allow keyspace creation with RF > N (CASSANDRA-1428)
 * improve cli error handling (CASSANDRA-1580)
 * add cache save/load ability (CASSANDRA-1417, 1606, 1647)
 * add StorageService.getDrainProgress (CASSANDRA-1588)
 * Disallow bootstrap to an in-use token (CASSANDRA-1561)
 * Allow dynamic secondary index creation and destruction (CASSANDRA-1532)
 * log auto-guessed memtable thresholds (CASSANDRA-1595)
 * add ColumnDef support to cli (CASSANDRA-1583)
 * reduce index sample time by 75% (CASSANDRA-1572)
 * add cli support for column, strategy metadata (CASSANDRA-1578, 1612)
 * add cli support for schema modification (CASSANDRA-1584)
 * delete temp files on failed compactions (CASSANDRA-1596)
 * avoid blocking for dead nodes during removetoken (CASSANDRA-1605)
 * remove ConsistencyLevel.ZERO (CASSANDRA-1607)
 * expose in-progress compaction type in jmx (CASSANDRA-1586)
 * removed IClock & related classes from internals (CASSANDRA-1502)
 * fix removing tokens from SystemTable on decommission and removetoken
   (CASSANDRA-1609)
 * include CF metadata in cli 'show keyspaces' (CASSANDRA-1613)
 * switch from Properties to HashMap in PropertyFileSnitch to
   avoid synchronization bottleneck (CASSANDRA-1481)
 * PropertyFileSnitch configuration file renamed to
   cassandra-topology.properties
 * add cli support for get_range_slices (CASSANDRA-1088, CASSANDRA-1619)
 * Make memtable flush thresholds per-CF instead of global
   (CASSANDRA-1007, 1637)
 * add cli support for binary data without CfDef hints (CASSANDRA-1603)
 * fix building SSTable statistics post-stream (CASSANDRA-1620)
 * fix potential infinite loop in 2ary index queries (CASSANDRA-1623)
 * allow creating NTS keyspaces with no replicas configured (CASSANDRA-1626)
 * add jmx histogram of sstables accessed per read (CASSANDRA-1624)
 * remove system_rename_column_family and system_rename_keyspace from the
   client API until races can be fixed (CASSANDRA-1630, CASSANDRA-1585)
 * add cli sanity tests (CASSANDRA-1582)
 * update GC settings in cassandra.bat (CASSANDRA-1636)
 * cli support for index queries (CASSANDRA-1635)
 * cli support for updating schema memtable settings (CASSANDRA-1634)
 * cli --file option (CASSANDRA-1616)
 * reduce automatically chosen memtable sizes by 50% (CASSANDRA-1641)
 * move endpoint cache from snitch to strategy (CASSANDRA-1643)
 * fix commitlog recovery deleting the newly-created segment as well as
   the old ones (CASSANDRA-1644)
 * upgrade to Thrift 0.5 (CASSANDRA-1367)
 * renamed CL.DCQUORUM to LOCAL_QUORUM and DCQUORUMSYNC to EACH_QUORUM
 * cli truncate support (CASSANDRA-1653)
 * update GC settings in cassandra.bat (CASSANDRA-1636)
 * avoid logging when a node's ip/token is gossipped back to it (CASSANDRA-1666)


0.7-beta2
 * always use UTF-8 for hint keys (CASSANDRA-1439)
 * remove cassandra.yaml dependency from Hadoop and Pig (CASSADRA-1322)
 * expose CfDef metadata in describe_keyspaces (CASSANDRA-1363)
 * restore use of mmap_index_only option (CASSANDRA-1241)
 * dropping a keyspace with no column families generated an error
   (CASSANDRA-1378)
 * rename RackAwareStrategy to OldNetworkTopologyStrategy, RackUnawareStrategy
   to SimpleStrategy, DatacenterShardStrategy to NetworkTopologyStrategy,
   AbstractRackAwareSnitch to AbstractNetworkTopologySnitch (CASSANDRA-1392)
 * merge StorageProxy.mutate, mutateBlocking (CASSANDRA-1396)
 * faster UUIDType, LongType comparisons (CASSANDRA-1386, 1393)
 * fix setting read_repair_chance from CLI addColumnFamily (CASSANDRA-1399)
 * fix updates to indexed columns (CASSANDRA-1373)
 * fix race condition leaving to FileNotFoundException (CASSANDRA-1382)
 * fix sharded lock hash on index write path (CASSANDRA-1402)
 * add support for GT/E, LT/E in subordinate index clauses (CASSANDRA-1401)
 * cfId counter got out of sync when CFs were added (CASSANDRA-1403)
 * less chatty schema updates (CASSANDRA-1389)
 * rename column family mbeans. 'type' will now include either
   'IndexColumnFamilies' or 'ColumnFamilies' depending on the CFS type.
   (CASSANDRA-1385)
 * disallow invalid keyspace and column family names. This includes name that
   matches a '^\w+' regex. (CASSANDRA-1377)
 * use JNA, if present, to take snapshots (CASSANDRA-1371)
 * truncate hints if starting 0.7 for the first time (CASSANDRA-1414)
 * fix FD leak in single-row slicepredicate queries (CASSANDRA-1416)
 * allow index expressions against columns that are not part of the
   SlicePredicate (CASSANDRA-1410)
 * config-converter properly handles snitches and framed support
   (CASSANDRA-1420)
 * remove keyspace argument from multiget_count (CASSANDRA-1422)
 * allow specifying cassandra.yaml location as (local or remote) URL
   (CASSANDRA-1126)
 * fix using DynamicEndpointSnitch with NetworkTopologyStrategy
   (CASSANDRA-1429)
 * Add CfDef.default_validation_class (CASSANDRA-891)
 * fix EstimatedHistogram.max (CASSANDRA-1413)
 * quorum read optimization (CASSANDRA-1622)
 * handle zero-length (or missing) rows during HH paging (CASSANDRA-1432)
 * include secondary indexes during schema migrations (CASSANDRA-1406)
 * fix commitlog header race during schema change (CASSANDRA-1435)
 * fix ColumnFamilyStoreMBeanIterator to use new type name (CASSANDRA-1433)
 * correct filename generated by xml->yaml converter (CASSANDRA-1419)
 * add CMSInitiatingOccupancyFraction=75 and UseCMSInitiatingOccupancyOnly
   to default JVM options
 * decrease jvm heap for cassandra-cli (CASSANDRA-1446)
 * ability to modify keyspaces and column family definitions on a live cluster
   (CASSANDRA-1285)
 * support for Hadoop Streaming [non-jvm map/reduce via stdin/out]
   (CASSANDRA-1368)
 * Move persistent sstable stats from the system table to an sstable component
   (CASSANDRA-1430)
 * remove failed bootstrap attempt from pending ranges when gossip times
   it out after 1h (CASSANDRA-1463)
 * eager-create tcp connections to other cluster members (CASSANDRA-1465)
 * enumerate stages and derive stage from message type instead of
   transmitting separately (CASSANDRA-1465)
 * apply reversed flag during collation from different data sources
   (CASSANDRA-1450)
 * make failure to remove commitlog segment non-fatal (CASSANDRA-1348)
 * correct ordering of drain operations so CL.recover is no longer
   necessary (CASSANDRA-1408)
 * removed keyspace from describe_splits method (CASSANDRA-1425)
 * rename check_schema_agreement to describe_schema_versions
   (CASSANDRA-1478)
 * fix QUORUM calculation for RF > 3 (CASSANDRA-1487)
 * remove tombstones during non-major compactions when bloom filter
   verifies that row does not exist in other sstables (CASSANDRA-1074)
 * nodes that coordinated a loadbalance in the past could not be seen by
   newly added nodes (CASSANDRA-1467)
 * exposed endpoint states (gossip details) via jmx (CASSANDRA-1467)
 * ensure that compacted sstables are not included when new readers are
   instantiated (CASSANDRA-1477)
 * by default, calculate heap size and memtable thresholds at runtime (CASSANDRA-1469)
 * fix races dealing with adding/dropping keyspaces and column families in
   rapid succession (CASSANDRA-1477)
 * clean up of Streaming system (CASSANDRA-1503, 1504, 1506)
 * add options to configure Thrift socket keepalive and buffer sizes (CASSANDRA-1426)
 * make contrib CassandraServiceDataCleaner recursive (CASSANDRA-1509)
 * min, max compaction threshold are configurable and persistent
   per-ColumnFamily (CASSANDRA-1468)
 * fix replaying the last mutation in a commitlog unnecessarily
   (CASSANDRA-1512)
 * invoke getDefaultUncaughtExceptionHandler from DTPE with the original
   exception rather than the ExecutionException wrapper (CASSANDRA-1226)
 * remove Clock from the Thrift (and Avro) API (CASSANDRA-1501)
 * Close intra-node sockets when connection is broken (CASSANDRA-1528)
 * RPM packaging spec file (CASSANDRA-786)
 * weighted request scheduler (CASSANDRA-1485)
 * treat expired columns as deleted (CASSANDRA-1539)
 * make IndexInterval configurable (CASSANDRA-1488)
 * add describe_snitch to Thrift API (CASSANDRA-1490)
 * MD5 authenticator compares plain text submitted password with MD5'd
   saved property, instead of vice versa (CASSANDRA-1447)
 * JMX MessagingService pending and completed counts (CASSANDRA-1533)
 * fix race condition processing repair responses (CASSANDRA-1511)
 * make repair blocking (CASSANDRA-1511)
 * create EndpointSnitchInfo and MBean to expose rack and DC (CASSANDRA-1491)
 * added option to contrib/word_count to output results back to Cassandra
   (CASSANDRA-1342)
 * rewrite Hadoop ColumnFamilyRecordWriter to pool connections, retry to
   multiple Cassandra nodes, and smooth impact on the Cassandra cluster
   by using smaller batch sizes (CASSANDRA-1434)
 * fix setting gc_grace_seconds via CLI (CASSANDRA-1549)
 * support TTL'd index values (CASSANDRA-1536)
 * make removetoken work like decommission (CASSANDRA-1216)
 * make cli comparator-aware and improve quote rules (CASSANDRA-1523,-1524)
 * make nodetool compact and cleanup blocking (CASSANDRA-1449)
 * add memtable, cache information to GCInspector logs (CASSANDRA-1558)
 * enable/disable HintedHandoff via JMX (CASSANDRA-1550)
 * Ignore stray files in the commit log directory (CASSANDRA-1547)
 * Disallow bootstrap to an in-use token (CASSANDRA-1561)


0.7-beta1
 * sstable versioning (CASSANDRA-389)
 * switched to slf4j logging (CASSANDRA-625)
 * add (optional) expiration time for column (CASSANDRA-699)
 * access levels for authentication/authorization (CASSANDRA-900)
 * add ReadRepairChance to CF definition (CASSANDRA-930)
 * fix heisenbug in system tests, especially common on OS X (CASSANDRA-944)
 * convert to byte[] keys internally and all public APIs (CASSANDRA-767)
 * ability to alter schema definitions on a live cluster (CASSANDRA-44)
 * renamed configuration file to cassandra.xml, and log4j.properties to
   log4j-server.properties, which must now be loaded from
   the classpath (which is how our scripts in bin/ have always done it)
   (CASSANDRA-971)
 * change get_count to require a SlicePredicate. create multi_get_count
   (CASSANDRA-744)
 * re-organized endpointsnitch implementations and added SimpleSnitch
   (CASSANDRA-994)
 * Added preload_row_cache option (CASSANDRA-946)
 * add CRC to commitlog header (CASSANDRA-999)
 * removed deprecated batch_insert and get_range_slice methods (CASSANDRA-1065)
 * add truncate thrift method (CASSANDRA-531)
 * http mini-interface using mx4j (CASSANDRA-1068)
 * optimize away copy of sliced row on memtable read path (CASSANDRA-1046)
 * replace constant-size 2GB mmaped segments and special casing for index
   entries spanning segment boundaries, with SegmentedFile that computes
   segments that always contain entire entries/rows (CASSANDRA-1117)
 * avoid reading large rows into memory during compaction (CASSANDRA-16)
 * added hadoop OutputFormat (CASSANDRA-1101)
 * efficient Streaming (no more anticompaction) (CASSANDRA-579)
 * split commitlog header into separate file and add size checksum to
   mutations (CASSANDRA-1179)
 * avoid allocating a new byte[] for each mutation on replay (CASSANDRA-1219)
 * revise HH schema to be per-endpoint (CASSANDRA-1142)
 * add joining/leaving status to nodetool ring (CASSANDRA-1115)
 * allow multiple repair sessions per node (CASSANDRA-1190)
 * optimize away MessagingService for local range queries (CASSANDRA-1261)
 * make framed transport the default so malformed requests can't OOM the
   server (CASSANDRA-475)
 * significantly faster reads from row cache (CASSANDRA-1267)
 * take advantage of row cache during range queries (CASSANDRA-1302)
 * make GCGraceSeconds a per-ColumnFamily value (CASSANDRA-1276)
 * keep persistent row size and column count statistics (CASSANDRA-1155)
 * add IntegerType (CASSANDRA-1282)
 * page within a single row during hinted handoff (CASSANDRA-1327)
 * push DatacenterShardStrategy configuration into keyspace definition,
   eliminating datacenter.properties. (CASSANDRA-1066)
 * optimize forward slices starting with '' and single-index-block name
   queries by skipping the column index (CASSANDRA-1338)
 * streaming refactor (CASSANDRA-1189)
 * faster comparison for UUID types (CASSANDRA-1043)
 * secondary index support (CASSANDRA-749 and subtasks)
 * make compaction buckets deterministic (CASSANDRA-1265)


0.6.6
 * Allow using DynamicEndpointSnitch with RackAwareStrategy (CASSANDRA-1429)
 * remove the remaining vestiges of the unfinished DatacenterShardStrategy
   (replaced by NetworkTopologyStrategy in 0.7)


0.6.5
 * fix key ordering in range query results with RandomPartitioner
   and ConsistencyLevel > ONE (CASSANDRA-1145)
 * fix for range query starting with the wrong token range (CASSANDRA-1042)
 * page within a single row during hinted handoff (CASSANDRA-1327)
 * fix compilation on non-sun JDKs (CASSANDRA-1061)
 * remove String.trim() call on row keys in batch mutations (CASSANDRA-1235)
 * Log summary of dropped messages instead of spamming log (CASSANDRA-1284)
 * add dynamic endpoint snitch (CASSANDRA-981)
 * fix streaming for keyspaces with hyphens in their name (CASSANDRA-1377)
 * fix errors in hard-coded bloom filter optKPerBucket by computing it
   algorithmically (CASSANDRA-1220
 * remove message deserialization stage, and uncap read/write stages
   so slow reads/writes don't block gossip processing (CASSANDRA-1358)
 * add jmx port configuration to Debian package (CASSANDRA-1202)
 * use mlockall via JNA, if present, to prevent Linux from swapping
   out parts of the JVM (CASSANDRA-1214)


0.6.4
 * avoid queuing multiple hint deliveries for the same endpoint
   (CASSANDRA-1229)
 * better performance for and stricter checking of UTF8 column names
   (CASSANDRA-1232)
 * extend option to lower compaction priority to hinted handoff
   as well (CASSANDRA-1260)
 * log errors in gossip instead of re-throwing (CASSANDRA-1289)
 * avoid aborting commitlog replay prematurely if a flushed-but-
   not-removed commitlog segment is encountered (CASSANDRA-1297)
 * fix duplicate rows being read during mapreduce (CASSANDRA-1142)
 * failure detection wasn't closing command sockets (CASSANDRA-1221)
 * cassandra-cli.bat works on windows (CASSANDRA-1236)
 * pre-emptively drop requests that cannot be processed within RPCTimeout
   (CASSANDRA-685)
 * add ack to Binary write verb and update CassandraBulkLoader
   to wait for acks for each row (CASSANDRA-1093)
 * added describe_partitioner Thrift method (CASSANDRA-1047)
 * Hadoop jobs no longer require the Cassandra storage-conf.xml
   (CASSANDRA-1280, CASSANDRA-1047)
 * log thread pool stats when GC is excessive (CASSANDRA-1275)
 * remove gossip message size limit (CASSANDRA-1138)
 * parallelize local and remote reads during multiget, and respect snitch
   when determining whether to do local read for CL.ONE (CASSANDRA-1317)
 * fix read repair to use requested consistency level on digest mismatch,
   rather than assuming QUORUM (CASSANDRA-1316)
 * process digest mismatch re-reads in parallel (CASSANDRA-1323)
 * switch hints CF comparator to BytesType (CASSANDRA-1274)


0.6.3
 * retry to make streaming connections up to 8 times. (CASSANDRA-1019)
 * reject describe_ring() calls on invalid keyspaces (CASSANDRA-1111)
 * fix cache size calculation for size of 100% (CASSANDRA-1129)
 * fix cache capacity only being recalculated once (CASSANDRA-1129)
 * remove hourly scan of all hints on the off chance that the gossiper
   missed a status change; instead, expose deliverHintsToEndpoint to JMX
   so it can be done manually, if necessary (CASSANDRA-1141)
 * don't reject reads at CL.ALL (CASSANDRA-1152)
 * reject deletions to supercolumns in CFs containing only standard
   columns (CASSANDRA-1139)
 * avoid preserving login information after client disconnects
   (CASSANDRA-1057)
 * prefer sun jdk to openjdk in debian init script (CASSANDRA-1174)
 * detect partioner config changes between restarts and fail fast
   (CASSANDRA-1146)
 * use generation time to resolve node token reassignment disagreements
   (CASSANDRA-1118)
 * restructure the startup ordering of Gossiper and MessageService to avoid
   timing anomalies (CASSANDRA-1160)
 * detect incomplete commit log hearders (CASSANDRA-1119)
 * force anti-entropy service to stream files on the stream stage to avoid
   sending streams out of order (CASSANDRA-1169)
 * remove inactive stream managers after AES streams files (CASSANDRA-1169)
 * allow removing entire row through batch_mutate Deletion (CASSANDRA-1027)
 * add JMX metrics for row-level bloom filter false positives (CASSANDRA-1212)
 * added a redhat init script to contrib (CASSANDRA-1201)
 * use midpoint when bootstrapping a new machine into range with not
   much data yet instead of random token (CASSANDRA-1112)
 * kill server on OOM in executor stage as well as Thrift (CASSANDRA-1226)
 * remove opportunistic repairs, when two machines with overlapping replica
   responsibilities happen to finish major compactions of the same CF near
   the same time.  repairs are now fully manual (CASSANDRA-1190)
 * add ability to lower compaction priority (default is no change from 0.6.2)
   (CASSANDRA-1181)


0.6.2
 * fix contrib/word_count build. (CASSANDRA-992)
 * split CommitLogExecutorService into BatchCommitLogExecutorService and
   PeriodicCommitLogExecutorService (CASSANDRA-1014)
 * add latency histograms to CFSMBean (CASSANDRA-1024)
 * make resolving timestamp ties deterministic by using value bytes
   as a tiebreaker (CASSANDRA-1039)
 * Add option to turn off Hinted Handoff (CASSANDRA-894)
 * fix windows startup (CASSANDRA-948)
 * make concurrent_reads, concurrent_writes configurable at runtime via JMX
   (CASSANDRA-1060)
 * disable GCInspector on non-Sun JVMs (CASSANDRA-1061)
 * fix tombstone handling in sstable rows with no other data (CASSANDRA-1063)
 * fix size of row in spanned index entries (CASSANDRA-1056)
 * install json2sstable, sstable2json, and sstablekeys to Debian package
 * StreamingService.StreamDestinations wouldn't empty itself after streaming
   finished (CASSANDRA-1076)
 * added Collections.shuffle(splits) before returning the splits in
   ColumnFamilyInputFormat (CASSANDRA-1096)
 * do not recalculate cache capacity post-compaction if it's been manually
   modified (CASSANDRA-1079)
 * better defaults for flush sorter + writer executor queue sizes
   (CASSANDRA-1100)
 * windows scripts for SSTableImport/Export (CASSANDRA-1051)
 * windows script for nodetool (CASSANDRA-1113)
 * expose PhiConvictThreshold (CASSANDRA-1053)
 * make repair of RF==1 a no-op (CASSANDRA-1090)
 * improve default JVM GC options (CASSANDRA-1014)
 * fix SlicePredicate serialization inside Hadoop jobs (CASSANDRA-1049)
 * close Thrift sockets in Hadoop ColumnFamilyRecordReader (CASSANDRA-1081)


0.6.1
 * fix NPE in sstable2json when no excluded keys are given (CASSANDRA-934)
 * keep the replica set constant throughout the read repair process
   (CASSANDRA-937)
 * allow querying getAllRanges with empty token list (CASSANDRA-933)
 * fix command line arguments inversion in clustertool (CASSANDRA-942)
 * fix race condition that could trigger a false-positive assertion
   during post-flush discard of old commitlog segments (CASSANDRA-936)
 * fix neighbor calculation for anti-entropy repair (CASSANDRA-924)
 * perform repair even for small entropy differences (CASSANDRA-924)
 * Use hostnames in CFInputFormat to allow Hadoop's naive string-based
   locality comparisons to work (CASSANDRA-955)
 * cache read-only BufferedRandomAccessFile length to avoid
   3 system calls per invocation (CASSANDRA-950)
 * nodes with IPv6 (and no IPv4) addresses could not join cluster
   (CASSANDRA-969)
 * Retrieve the correct number of undeleted columns, if any, from
   a supercolumn in a row that had been deleted previously (CASSANDRA-920)
 * fix index scans that cross the 2GB mmap boundaries for both mmap
   and standard i/o modes (CASSANDRA-866)
 * expose drain via nodetool (CASSANDRA-978)


0.6.0-RC1
 * JMX drain to flush memtables and run through commit log (CASSANDRA-880)
 * Bootstrapping can skip ranges under the right conditions (CASSANDRA-902)
 * fix merging row versions in range_slice for CL > ONE (CASSANDRA-884)
 * default write ConsistencyLeven chaned from ZERO to ONE
 * fix for index entries spanning mmap buffer boundaries (CASSANDRA-857)
 * use lexical comparison if time part of TimeUUIDs are the same
   (CASSANDRA-907)
 * bound read, mutation, and response stages to fix possible OOM
   during log replay (CASSANDRA-885)
 * Use microseconds-since-epoch (UTC) in cli, instead of milliseconds
 * Treat batch_mutate Deletion with null supercolumn as "apply this predicate
   to top level supercolumns" (CASSANDRA-834)
 * Streaming destination nodes do not update their JMX status (CASSANDRA-916)
 * Fix internal RPC timeout calculation (CASSANDRA-911)
 * Added Pig loadfunc to contrib/pig (CASSANDRA-910)


0.6.0-beta3
 * fix compaction bucketing bug (CASSANDRA-814)
 * update windows batch file (CASSANDRA-824)
 * deprecate KeysCachedFraction configuration directive in favor
   of KeysCached; move to unified-per-CF key cache (CASSANDRA-801)
 * add invalidateRowCache to ColumnFamilyStoreMBean (CASSANDRA-761)
 * send Handoff hints to natural locations to reduce load on
   remaining nodes in a failure scenario (CASSANDRA-822)
 * Add RowWarningThresholdInMB configuration option to warn before very
   large rows get big enough to threaten node stability, and -x option to
   be able to remove them with sstable2json if the warning is unheeded
   until it's too late (CASSANDRA-843)
 * Add logging of GC activity (CASSANDRA-813)
 * fix ConcurrentModificationException in commitlog discard (CASSANDRA-853)
 * Fix hardcoded row count in Hadoop RecordReader (CASSANDRA-837)
 * Add a jmx status to the streaming service and change several DEBUG
   messages to INFO (CASSANDRA-845)
 * fix classpath in cassandra-cli.bat for Windows (CASSANDRA-858)
 * allow re-specifying host, port to cassandra-cli if invalid ones
   are first tried (CASSANDRA-867)
 * fix race condition handling rpc timeout in the coordinator
   (CASSANDRA-864)
 * Remove CalloutLocation and StagingFileDirectory from storage-conf files
   since those settings are no longer used (CASSANDRA-878)
 * Parse a long from RowWarningThresholdInMB instead of an int (CASSANDRA-882)
 * Remove obsolete ControlPort code from DatabaseDescriptor (CASSANDRA-886)
 * move skipBytes side effect out of assert (CASSANDRA-899)
 * add "double getLoad" to StorageServiceMBean (CASSANDRA-898)
 * track row stats per CF at compaction time (CASSANDRA-870)
 * disallow CommitLogDirectory matching a DataFileDirectory (CASSANDRA-888)
 * default key cache size is 200k entries, changed from 10% (CASSANDRA-863)
 * add -Dcassandra-foreground=yes to cassandra.bat
 * exit if cluster name is changed unexpectedly (CASSANDRA-769)


0.6.0-beta1/beta2
 * add batch_mutate thrift command, deprecating batch_insert (CASSANDRA-336)
 * remove get_key_range Thrift API, deprecated in 0.5 (CASSANDRA-710)
 * add optional login() Thrift call for authentication (CASSANDRA-547)
 * support fat clients using gossiper and StorageProxy to perform
   replication in-process [jvm-only] (CASSANDRA-535)
 * support mmapped I/O for reads, on by default on 64bit JVMs
   (CASSANDRA-408, CASSANDRA-669)
 * improve insert concurrency, particularly during Hinted Handoff
   (CASSANDRA-658)
 * faster network code (CASSANDRA-675)
 * stress.py moved to contrib (CASSANDRA-635)
 * row caching [must be explicitly enabled per-CF in config] (CASSANDRA-678)
 * present a useful measure of compaction progress in JMX (CASSANDRA-599)
 * add bin/sstablekeys (CASSNADRA-679)
 * add ConsistencyLevel.ANY (CASSANDRA-687)
 * make removetoken remove nodes from gossip entirely (CASSANDRA-644)
 * add ability to set cache sizes at runtime (CASSANDRA-708)
 * report latency and cache hit rate statistics with lifetime totals
   instead of average over the last minute (CASSANDRA-702)
 * support get_range_slice for RandomPartitioner (CASSANDRA-745)
 * per-keyspace replication factory and replication strategy (CASSANDRA-620)
 * track latency in microseconds (CASSANDRA-733)
 * add describe_ Thrift methods, deprecating get_string_property and
   get_string_list_property
 * jmx interface for tracking operation mode and streams in general.
   (CASSANDRA-709)
 * keep memtables in sorted order to improve range query performance
   (CASSANDRA-799)
 * use while loop instead of recursion when trimming sstables compaction list
   to avoid blowing stack in pathological cases (CASSANDRA-804)
 * basic Hadoop map/reduce support (CASSANDRA-342)


0.5.1
 * ensure all files for an sstable are streamed to the same directory.
   (CASSANDRA-716)
 * more accurate load estimate for bootstrapping (CASSANDRA-762)
 * tolerate dead or unavailable bootstrap target on write (CASSANDRA-731)
 * allow larger numbers of keys (> 140M) in a sstable bloom filter
   (CASSANDRA-790)
 * include jvm argument improvements from CASSANDRA-504 in debian package
 * change streaming chunk size to 32MB to accomodate Windows XP limitations
   (was 64MB) (CASSANDRA-795)
 * fix get_range_slice returning results in the wrong order (CASSANDRA-781)


0.5.0 final
 * avoid attempting to delete temporary bootstrap files twice (CASSANDRA-681)
 * fix bogus NaN in nodeprobe cfstats output (CASSANDRA-646)
 * provide a policy for dealing with single thread executors w/ a full queue
   (CASSANDRA-694)
 * optimize inner read in MessagingService, vastly improving multiple-node
   performance (CASSANDRA-675)
 * wait for table flush before streaming data back to a bootstrapping node.
   (CASSANDRA-696)
 * keep track of bootstrapping sources by table so that bootstrapping doesn't
   give the indication of finishing early (CASSANDRA-673)


0.5.0 RC3
 * commit the correct version of the patch for CASSANDRA-663


0.5.0 RC2 (unreleased)
 * fix bugs in converting get_range_slice results to Thrift
   (CASSANDRA-647, CASSANDRA-649)
 * expose java.util.concurrent.TimeoutException in StorageProxy methods
   (CASSANDRA-600)
 * TcpConnectionManager was holding on to disconnected connections,
   giving the false indication they were being used. (CASSANDRA-651)
 * Remove duplicated write. (CASSANDRA-662)
 * Abort bootstrap if IP is already in the token ring (CASSANDRA-663)
 * increase default commitlog sync period, and wait for last sync to
   finish before submitting another (CASSANDRA-668)


0.5.0 RC1
 * Fix potential NPE in get_range_slice (CASSANDRA-623)
 * add CRC32 to commitlog entries (CASSANDRA-605)
 * fix data streaming on windows (CASSANDRA-630)
 * GC compacted sstables after cleanup and compaction (CASSANDRA-621)
 * Speed up anti-entropy validation (CASSANDRA-629)
 * Fix anti-entropy assertion error (CASSANDRA-639)
 * Fix pending range conflicts when bootstapping or moving
   multiple nodes at once (CASSANDRA-603)
 * Handle obsolete gossip related to node movement in the case where
   one or more nodes is down when the movement occurs (CASSANDRA-572)
 * Include dead nodes in gossip to avoid a variety of problems
   and fix HH to removed nodes (CASSANDRA-634)
 * return an InvalidRequestException for mal-formed SlicePredicates
   (CASSANDRA-643)
 * fix bug determining closest neighbor for use in multiple datacenters
   (CASSANDRA-648)
 * Vast improvements in anticompaction speed (CASSANDRA-607)
 * Speed up log replay and writes by avoiding redundant serializations
   (CASSANDRA-652)


0.5.0 beta 2
 * Bootstrap improvements (several tickets)
 * add nodeprobe repair anti-entropy feature (CASSANDRA-193, CASSANDRA-520)
 * fix possibility of partition when many nodes restart at once
   in clusters with multiple seeds (CASSANDRA-150)
 * fix NPE in get_range_slice when no data is found (CASSANDRA-578)
 * fix potential NPE in hinted handoff (CASSANDRA-585)
 * fix cleanup of local "system" keyspace (CASSANDRA-576)
 * improve computation of cluster load balance (CASSANDRA-554)
 * added super column read/write, column count, and column/row delete to
   cassandra-cli (CASSANDRA-567, CASSANDRA-594)
 * fix returning live subcolumns of deleted supercolumns (CASSANDRA-583)
 * respect JAVA_HOME in bin/ scripts (several tickets)
 * add StorageService.initClient for fat clients on the JVM (CASSANDRA-535)
   (see contrib/client_only for an example of use)
 * make consistency_level functional in get_range_slice (CASSANDRA-568)
 * optimize key deserialization for RandomPartitioner (CASSANDRA-581)
 * avoid GCing tombstones except on major compaction (CASSANDRA-604)
 * increase failure conviction threshold, resulting in less nodes
   incorrectly (and temporarily) marked as down (CASSANDRA-610)
 * respect memtable thresholds during log replay (CASSANDRA-609)
 * support ConsistencyLevel.ALL on read (CASSANDRA-584)
 * add nodeprobe removetoken command (CASSANDRA-564)


0.5.0 beta
 * Allow multiple simultaneous flushes, improving flush throughput
   on multicore systems (CASSANDRA-401)
 * Split up locks to improve write and read throughput on multicore systems
   (CASSANDRA-444, CASSANDRA-414)
 * More efficient use of memory during compaction (CASSANDRA-436)
 * autobootstrap option: when enabled, all non-seed nodes will attempt
   to bootstrap when started, until bootstrap successfully
   completes. -b option is removed.  (CASSANDRA-438)
 * Unless a token is manually specified in the configuration xml,
   a bootstraping node will use a token that gives it half the
   keys from the most-heavily-loaded node in the cluster,
   instead of generating a random token.
   (CASSANDRA-385, CASSANDRA-517)
 * Miscellaneous bootstrap fixes (several tickets)
 * Ability to change a node's token even after it has data on it
   (CASSANDRA-541)
 * Ability to decommission a live node from the ring (CASSANDRA-435)
 * Semi-automatic loadbalancing via nodeprobe (CASSANDRA-192)
 * Add ability to set compaction thresholds at runtime via
   JMX / nodeprobe.  (CASSANDRA-465)
 * Add "comment" field to ColumnFamily definition. (CASSANDRA-481)
 * Additional JMX metrics (CASSANDRA-482)
 * JSON based export and import tools (several tickets)
 * Hinted Handoff fixes (several tickets)
 * Add key cache to improve read performance (CASSANDRA-423)
 * Simplified construction of custom ReplicationStrategy classes
   (CASSANDRA-497)
 * Graphical application (Swing) for ring integrity verification and
   visualization was added to contrib (CASSANDRA-252)
 * Add DCQUORUM, DCQUORUMSYNC consistency levels and corresponding
   ReplicationStrategy / EndpointSnitch classes.  Experimental.
   (CASSANDRA-492)
 * Web client interface added to contrib (CASSANDRA-457)
 * More-efficient flush for Random, CollatedOPP partitioners
   for normal writes (CASSANDRA-446) and bulk load (CASSANDRA-420)
 * Add MemtableFlushAfterMinutes, a global replacement for the old
   per-CF FlushPeriodInMinutes setting (CASSANDRA-463)
 * optimizations to slice reading (CASSANDRA-350) and supercolumn
   queries (CASSANDRA-510)
 * force binding to given listenaddress for nodes with multiple
   interfaces (CASSANDRA-546)
 * stress.py benchmarking tool improvements (several tickets)
 * optimized replica placement code (CASSANDRA-525)
 * faster log replay on restart (CASSANDRA-539, CASSANDRA-540)
 * optimized local-node writes (CASSANDRA-558)
 * added get_range_slice, deprecating get_key_range (CASSANDRA-344)
 * expose TimedOutException to thrift (CASSANDRA-563)


0.4.2
 * Add validation disallowing null keys (CASSANDRA-486)
 * Fix race conditions in TCPConnectionManager (CASSANDRA-487)
 * Fix using non-utf8-aware comparison as a sanity check.
   (CASSANDRA-493)
 * Improve default garbage collector options (CASSANDRA-504)
 * Add "nodeprobe flush" (CASSANDRA-505)
 * remove NotFoundException from get_slice throws list (CASSANDRA-518)
 * fix get (not get_slice) of entire supercolumn (CASSANDRA-508)
 * fix null token during bootstrap (CASSANDRA-501)


0.4.1
 * Fix FlushPeriod columnfamily configuration regression
   (CASSANDRA-455)
 * Fix long column name support (CASSANDRA-460)
 * Fix for serializing a row that only contains tombstones
   (CASSANDRA-458)
 * Fix for discarding unneeded commitlog segments (CASSANDRA-459)
 * Add SnapshotBeforeCompaction configuration option (CASSANDRA-426)
 * Fix compaction abort under insufficient disk space (CASSANDRA-473)
 * Fix reading subcolumn slice from tombstoned CF (CASSANDRA-484)
 * Fix race condition in RVH causing occasional NPE (CASSANDRA-478)


0.4.0
 * fix get_key_range problems when a node is down (CASSANDRA-440)
   and add UnavailableException to more Thrift methods
 * Add example EndPointSnitch contrib code (several tickets)


0.4.0 RC2
 * fix SSTable generation clash during compaction (CASSANDRA-418)
 * reject method calls with null parameters (CASSANDRA-308)
 * properly order ranges in nodeprobe output (CASSANDRA-421)
 * fix logging of certain errors on executor threads (CASSANDRA-425)


0.4.0 RC1
 * Bootstrap feature is live; use -b on startup (several tickets)
 * Added multiget api (CASSANDRA-70)
 * fix Deadlock with SelectorManager.doProcess and TcpConnection.write
   (CASSANDRA-392)
 * remove key cache b/c of concurrency bugs in third-party
   CLHM library (CASSANDRA-405)
 * update non-major compaction logic to use two threshold values
   (CASSANDRA-407)
 * add periodic / batch commitlog sync modes (several tickets)
 * inline BatchMutation into batch_insert params (CASSANDRA-403)
 * allow setting the logging level at runtime via mbean (CASSANDRA-402)
 * change default comparator to BytesType (CASSANDRA-400)
 * add forwards-compatible ConsistencyLevel parameter to get_key_range
   (CASSANDRA-322)
 * r/m special case of blocking for local destination when writing with
   ConsistencyLevel.ZERO (CASSANDRA-399)
 * Fixes to make BinaryMemtable [bulk load interface] useful (CASSANDRA-337);
   see contrib/bmt_example for an example of using it.
 * More JMX properties added (several tickets)
 * Thrift changes (several tickets)
    - Merged _super get methods with the normal ones; return values
      are now of ColumnOrSuperColumn.
    - Similarly, merged batch_insert_super into batch_insert.



0.4.0 beta
 * On-disk data format has changed to allow billions of keys/rows per
   node instead of only millions
 * Multi-keyspace support
 * Scan all sstables for all queries to avoid situations where
   different types of operation on the same ColumnFamily could
   disagree on what data was present
 * Snapshot support via JMX
 * Thrift API has changed a _lot_:
    - removed time-sorted CFs; instead, user-defined comparators
      may be defined on the column names, which are now byte arrays.
      Default comparators are provided for UTF8, Bytes, Ascii, Long (i64),
      and UUID types.
    - removed colon-delimited strings in thrift api in favor of explicit
      structs such as ColumnPath, ColumnParent, etc.  Also normalized
      thrift struct and argument naming.
    - Added columnFamily argument to get_key_range.
    - Change signature of get_slice to accept starting and ending
      columns as well as an offset.  (This allows use of indexes.)
      Added "ascending" flag to allow reasonably-efficient reverse
      scans as well.  Removed get_slice_by_range as redundant.
    - get_key_range operates on one CF at a time
    - changed `block` boolean on insert methods to ConsistencyLevel enum,
      with options of NONE, ONE, QUORUM, and ALL.
    - added similar consistency_level parameter to read methods
    - column-name-set slice with no names given now returns zero columns
      instead of all of them.  ("all" can run your server out of memory.
      use a range-based slice with a high max column count instead.)
 * Removed the web interface. Node information can now be obtained by
   using the newly introduced nodeprobe utility.
 * More JMX stats
 * Remove magic values from internals (e.g. special key to indicate
   when to flush memtables)
 * Rename configuration "table" to "keyspace"
 * Moved to crash-only design; no more shutdown (just kill the process)
 * Lots of bug fixes

Full list of issues resolved in 0.4 is at https://issues.apache.org/jira/secure/IssueNavigator.jspa?reset=true&&pid=12310865&fixfor=12313862&resolution=1&sorter/field=issuekey&sorter/order=DESC


0.3.0 RC3
 * Fix potential deadlock under load in TCPConnection.
   (CASSANDRA-220)


0.3.0 RC2
 * Fix possible data loss when server is stopped after replaying
   log but before new inserts force memtable flush.
   (CASSANDRA-204)
 * Added BUGS file


0.3.0 RC1
 * Range queries on keys, including user-defined key collation
 * Remove support
 * Workarounds for a weird bug in JDK select/register that seems
   particularly common on VM environments. Cassandra should deploy
   fine on EC2 now
 * Much improved infrastructure: the beginnings of a decent test suite
   ("ant test" for unit tests; "nosetests" for system tests), code
   coverage reporting, etc.
 * Expanded node status reporting via JMX
 * Improved error reporting/logging on both server and client
 * Reduced memory footprint in default configuration
 * Combined blocking and non-blocking versions of insert APIs
 * Added FlushPeriodInMinutes configuration parameter to force
   flushing of infrequently-updated ColumnFamilies<|MERGE_RESOLUTION|>--- conflicted
+++ resolved
@@ -245,12 +245,7 @@
  * RateBasedBackPressure unnecessarily invokes a lock on the Guava RateLimiter (CASSANDRA-14163)
  * Fix wildcard GROUP BY queries (CASSANDRA-14209)
 Merged from 3.0:
-<<<<<<< HEAD
-=======
  * Delay hints store excise by write timeout to avoid race with decommission (CASSANDRA-13740)
- * Deprecate background repair and probablistic read_repair_chance table options
-   (CASSANDRA-13910)
->>>>>>> 32f9e676
  * Add missed CQL keywords to documentation (CASSANDRA-14359)
  * Fix unbounded validation compactions on repair / revert CASSANDRA-13797 (CASSANDRA-14332)
  * Avoid deadlock when running nodetool refresh before node is fully up (CASSANDRA-14310)
