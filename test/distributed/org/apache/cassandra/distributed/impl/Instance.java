/*
 * Licensed to the Apache Software Foundation (ASF) under one
 * or more contributor license agreements.  See the NOTICE file
 * distributed with this work for additional information
 * regarding copyright ownership.  The ASF licenses this file
 * to you under the Apache License, Version 2.0 (the
 * "License"); you may not use this file except in compliance
 * with the License.  You may obtain a copy of the License at
 *
 *     http://www.apache.org/licenses/LICENSE-2.0
 *
 * Unless required by applicable law or agreed to in writing, software
 * distributed under the License is distributed on an "AS IS" BASIS,
 * WITHOUT WARRANTIES OR CONDITIONS OF ANY KIND, either express or implied.
 * See the License for the specific language governing permissions and
 * limitations under the License.
 */

package org.apache.cassandra.distributed.impl;

import java.io.File;
import java.io.IOException;
import java.net.InetSocketAddress;
import java.util.ArrayList;
import java.util.Arrays;
import java.util.Collections;
import java.util.HashMap;
import java.util.List;
import java.util.Map;
import java.util.UUID;
import java.util.concurrent.CompletableFuture;
import java.util.concurrent.CopyOnWriteArrayList;
import java.util.concurrent.ExecutorService;
import java.util.concurrent.Future;
import java.util.concurrent.TimeoutException;
import java.util.function.Function;

import javax.management.ListenerNotFoundException;
import javax.management.Notification;
import javax.management.NotificationListener;

import com.google.common.annotations.VisibleForTesting;

import io.netty.util.concurrent.GlobalEventExecutor;
import org.apache.cassandra.batchlog.BatchlogManager;
import org.apache.cassandra.concurrent.ExecutorLocals;
import org.apache.cassandra.concurrent.ScheduledExecutors;
import org.apache.cassandra.concurrent.SharedExecutorPool;
import org.apache.cassandra.concurrent.Stage;
import org.apache.cassandra.config.Config;
import org.apache.cassandra.config.DatabaseDescriptor;
import org.apache.cassandra.cql3.CQLStatement;
import org.apache.cassandra.cql3.QueryHandler;
import org.apache.cassandra.cql3.QueryOptions;
import org.apache.cassandra.cql3.QueryProcessor;
import org.apache.cassandra.db.ColumnFamilyStore;
import org.apache.cassandra.db.Keyspace;
import org.apache.cassandra.db.Memtable;
import org.apache.cassandra.db.ReadResponse;
import org.apache.cassandra.db.SystemKeyspace;
import org.apache.cassandra.db.SystemKeyspaceMigrator40;
import org.apache.cassandra.db.commitlog.CommitLog;
import org.apache.cassandra.db.compaction.CompactionManager;
import org.apache.cassandra.dht.IPartitioner;
import org.apache.cassandra.dht.Token;
import org.apache.cassandra.distributed.api.ICluster;
import org.apache.cassandra.distributed.api.ICoordinator;
import org.apache.cassandra.distributed.api.IInstanceConfig;
import org.apache.cassandra.distributed.api.IInvokableInstance;
import org.apache.cassandra.distributed.api.IListen;
import org.apache.cassandra.distributed.api.IMessage;
import org.apache.cassandra.distributed.api.NodeToolResult;
import org.apache.cassandra.distributed.api.SimpleQueryResult;
import org.apache.cassandra.distributed.mock.nodetool.InternalNodeProbe;
import org.apache.cassandra.distributed.mock.nodetool.InternalNodeProbeFactory;
import org.apache.cassandra.gms.ApplicationState;
import org.apache.cassandra.gms.Gossiper;
import org.apache.cassandra.gms.VersionedValue;
import org.apache.cassandra.hints.HintsService;
import org.apache.cassandra.index.SecondaryIndexManager;
import org.apache.cassandra.io.sstable.IndexSummaryManager;
import org.apache.cassandra.io.sstable.format.SSTableReader;
import org.apache.cassandra.io.util.DataInputBuffer;
import org.apache.cassandra.io.util.DataOutputBuffer;
import org.apache.cassandra.io.util.FileUtils;
import org.apache.cassandra.locator.InetAddressAndPort;
import org.apache.cassandra.net.Message;
import org.apache.cassandra.net.MessagingService;
import org.apache.cassandra.net.Verb;
import org.apache.cassandra.schema.Schema;
import org.apache.cassandra.schema.SchemaConstants;
import org.apache.cassandra.service.ActiveRepairService;
import org.apache.cassandra.service.CassandraDaemon;
import org.apache.cassandra.service.ClientState;
import org.apache.cassandra.service.DefaultFSErrorHandler;
import org.apache.cassandra.service.PendingRangeCalculatorService;
import org.apache.cassandra.service.QueryState;
import org.apache.cassandra.service.StorageService;
import org.apache.cassandra.service.StorageServiceMBean;
import org.apache.cassandra.streaming.StreamReceiveTask;
import org.apache.cassandra.streaming.StreamTransferTask;
import org.apache.cassandra.streaming.async.StreamingInboundHandler;
import org.apache.cassandra.tools.NodeTool;
import org.apache.cassandra.tracing.TraceState;
import org.apache.cassandra.tracing.Tracing;
import org.apache.cassandra.transport.messages.ResultMessage;
import org.apache.cassandra.utils.DiagnosticSnapshotService;
import org.apache.cassandra.utils.ExecutorUtils;
import org.apache.cassandra.utils.FBUtilities;
import org.apache.cassandra.utils.JVMStabilityInspector;
import org.apache.cassandra.utils.Throwables;
import org.apache.cassandra.utils.concurrent.Ref;
import org.apache.cassandra.utils.memory.BufferPool;
import org.apache.cassandra.utils.progress.jmx.JMXBroadcastExecutor;

import static java.util.concurrent.TimeUnit.MINUTES;
import static org.apache.cassandra.distributed.api.Feature.GOSSIP;
import static org.apache.cassandra.distributed.api.Feature.NATIVE_PROTOCOL;
import static org.apache.cassandra.distributed.api.Feature.NETWORK;
import static org.apache.cassandra.distributed.impl.DistributedTestSnitch.fromCassandraInetAddressAndPort;
import static org.apache.cassandra.distributed.impl.DistributedTestSnitch.toCassandraInetAddressAndPort;

public class Instance extends IsolatedExecutor implements IInvokableInstance
{
    private static final Map<Class<?>, Function<Object, Object>> mapper = new HashMap<Class<?>, Function<Object, Object>>() {{
        this.put(IInstanceConfig.ParameterizedClass.class, (obj) -> {
            IInstanceConfig.ParameterizedClass pc = (IInstanceConfig.ParameterizedClass) obj;
            return new org.apache.cassandra.config.ParameterizedClass(pc.class_name, pc.parameters);
        });
    }};

    public final IInstanceConfig config;

    // should never be invoked directly, so that it is instantiated on other class loader;
    // only visible for inheritance
    Instance(IInstanceConfig config, ClassLoader classLoader)
    {
        super("node" + config.num(), classLoader);
        this.config = config;
        InstanceIDDefiner.setInstanceId(config.num());
        FBUtilities.setBroadcastInetAddressAndPort(InetAddressAndPort.getByAddressOverrideDefaults(config.broadcastAddress().getAddress(),
                                                                                                   config.broadcastAddress().getPort()));

        // Set the config at instance creation, possibly before startup() has run on all other instances.
        // setMessagingVersions below will call runOnInstance which will instantiate
        // the MessagingService and dependencies preventing later changes to network parameters.
        Config.setOverrideLoadConfig(() -> loadConfig(config));

        // Enable streaming inbound handler tracking so they can be closed properly without leaking
        // the blocking IO thread.
        StreamingInboundHandler.trackInboundHandlers();
    }

    @Override
    public IInstanceConfig config()
    {
        return config;
    }

    @Override
    public ICoordinator coordinator()
    {
        return new Coordinator(this);
    }

    public IListen listen()
    {
        return new Listen(this);
    }

    @Override
    public InetSocketAddress broadcastAddress() { return config.broadcastAddress(); }

    @Override
    public SimpleQueryResult executeInternalWithResult(String query, Object... args)
    {
        return sync(() -> {
            QueryHandler.Prepared prepared = QueryProcessor.prepareInternal(query);
            ResultMessage result = prepared.statement.executeLocally(QueryProcessor.internalQueryState(),
                                                                     QueryProcessor.makeInternalOptions(prepared.statement, args));
            return RowUtil.toQueryResult(result);
        }).call();
    }

    @Override
    public UUID schemaVersion()
    {
        // we do not use method reference syntax here, because we need to sync on the node-local schema instance
        //noinspection Convert2MethodRef
        return Schema.instance.getVersion();
    }

    public void startup()
    {
        throw new UnsupportedOperationException();
    }

    public boolean isShutdown()
    {
        return isolatedExecutor.isShutdown();
    }

    @Override
    public void schemaChangeInternal(String query)
    {
        sync(() -> {
            try
            {
                ClientState state = ClientState.forInternalCalls(SchemaConstants.SYSTEM_KEYSPACE_NAME);
                QueryState queryState = new QueryState(state);

                CQLStatement statement = QueryProcessor.parseStatement(query, queryState.getClientState());
                statement.validate(state);

                QueryOptions options = QueryOptions.forInternalCalls(Collections.emptyList());
                statement.executeLocally(queryState, options);
            }
            catch (Exception e)
            {
                throw new RuntimeException("Error setting schema for test (query was: " + query + ")", e);
            }
        }).run();
    }

    private void registerMockMessaging(ICluster cluster)
    {
        MessagingService.instance().outboundSink.add((message, to) -> {
            InetSocketAddress toAddr = fromCassandraInetAddressAndPort(to);
            cluster.get(toAddr).receiveMessage(serializeMessage(message.from(), to, message));
            return false;
        });
    }

    private void registerInboundFilter(ICluster cluster)
    {
        MessagingService.instance().inboundSink.add(message -> {
            IMessage serialized = serializeMessage(message.from(), toCassandraInetAddressAndPort(broadcastAddress()), message);
            int fromNum = cluster.get(serialized.from()).config().num();
            int toNum = config.num(); // since this instance is reciving the message, to will always be this instance
            return cluster.filters().permitInbound(fromNum, toNum, serialized);
        });
    }

    private void registerOutboundFilter(ICluster cluster)
    {
        MessagingService.instance().outboundSink.add((message, to) -> {
            IMessage serialzied = serializeMessage(message.from(), to, message);
            int fromNum = config.num(); // since this instance is sending the message, from will always be this instance
            int toNum = cluster.get(fromCassandraInetAddressAndPort(to)).config().num();
            return cluster.filters().permitOutbound(fromNum, toNum, serialzied);
        });
    }

    public void uncaughtException(Thread thread, Throwable throwable)
    {
<<<<<<< HEAD
        sync(CassandraDaemon::uncaughtException).accept(thread, throwable);
=======
        try (DataOutputBuffer out = new DataOutputBuffer(1024))
        {
            int version = MessagingService.instance().getVersion(to.getAddress());

            out.writeInt(MessagingService.PROTOCOL_MAGIC);
            out.writeInt(id);
            long timestamp = System.currentTimeMillis();
            out.writeInt((int) timestamp);
            messageOut.serialize(out, version);
            byte[] bytes = out.toByteArray();
            if (messageOut.serializedSize(version) + 12 != bytes.length)
                throw new AssertionError(String.format("Message serializedSize(%s) does not match what was written with serialize(out, %s) for verb %s and serializer %s; " +
                                                       "expected %s, actual %s", version, version, messageOut.verb, messageOut.serializer.getClass(),
                                                       messageOut.serializedSize(version) + 12, bytes.length));
            return new MessageImpl(messageOut.verb.ordinal(), bytes, id, version, from);
        }
        catch (IOException e)
        {
            throw new RuntimeException(e);
        }
>>>>>>> 305e1e88
    }

    private static IMessage serializeMessage(InetAddressAndPort from, InetAddressAndPort to, Message<?> messageOut)
    {
        try (DataOutputBuffer out = new DataOutputBuffer(1024))
        {
            int version = MessagingService.instance().versions.get(to);
            Message.serializer.serialize(messageOut, out, version);
            return new MessageImpl(messageOut.verb().id, out.toByteArray(), messageOut.id(), version, fromCassandraInetAddressAndPort(from));
        }
        catch (IOException e)
        {
            throw new RuntimeException(e);
        }
    }

    @VisibleForTesting
    public static Message<?> deserializeMessage(IMessage message)
    {
        try (DataInputBuffer in = new DataInputBuffer(message.bytes()))
        {
            return Message.serializer.deserialize(in, toCassandraInetAddressAndPort(message.from()), message.version());
        }
        catch (Throwable t)
        {
            throw new RuntimeException("Can not deserialize message " + message, t);
        }
    }

    @Override
    public void receiveMessage(IMessage message)
    {
        sync(() -> {
            if (message.version() > MessagingService.current_version)
            {
                throw new IllegalStateException(String.format("Node%d received message version %d but current version is %d",
                                                              this.config.num(),
                                                              message.version(),
                                                              MessagingService.current_version));
            }

            Message<?> messageIn = deserializeMessage(message);
            Message.Header header = messageIn.header;
            TraceState state = Tracing.instance.initializeFromMessage(header);
            if (state != null) state.trace("{} message received from {}", header.verb, header.from);
            header.verb.stage.execute(() -> MessagingService.instance().inboundSink.accept(messageIn),
                                      ExecutorLocals.create(state));
        }).run();
    }

    public int getMessagingVersion()
    {
        return callsOnInstance(() -> MessagingService.current_version).call();
    }

    @Override
    public void setMessagingVersion(InetSocketAddress endpoint, int version)
    {
        MessagingService.instance().versions.set(toCassandraInetAddressAndPort(endpoint), version);
    }

    public void flush(String keyspace)
    {
        runOnInstance(() -> FBUtilities.waitOnFutures(Keyspace.open(keyspace).flush()));
    }

    public void forceCompact(String keyspace, String table)
    {
        runOnInstance(() -> {
            try
            {
                Keyspace.open(keyspace).getColumnFamilyStore(table).forceMajorCompaction();
            }
            catch (Exception e)
            {
                throw new RuntimeException(e);
            }
        });
    }

    @Override
    public void startup(ICluster cluster)
    {
        sync(() -> {
            try
            {
                if (config.has(GOSSIP))
                {
                    // TODO: hacky
                    System.setProperty("cassandra.ring_delay_ms", "5000");
                    System.setProperty("cassandra.consistent.rangemovement", "false");
                    System.setProperty("cassandra.consistent.simultaneousmoves.allow", "true");
                }

                mkdirs();

                assert config.networkTopology().contains(config.broadcastAddress()) : String.format("Network topology %s doesn't contain the address %s",
                                                                                                    config.networkTopology(), config.broadcastAddress());
                DistributedTestSnitch.assign(config.networkTopology());

                DatabaseDescriptor.daemonInitialization();
                FileUtils.setFSErrorHandler(new DefaultFSErrorHandler());
                DatabaseDescriptor.createAllDirectories();
                CommitLog.instance.start();

                // We need to persist this as soon as possible after startup checks.
                // This should be the first write to SystemKeyspace (CASSANDRA-11742)
                SystemKeyspace.persistLocalMetadata();
                SystemKeyspaceMigrator40.migrate();

                try
                {
                    // load schema from disk
                    Schema.instance.loadFromDisk();
                }
                catch (Exception e)
                {
                    throw e;
                }

                Keyspace.setInitialized();

                // Replay any CommitLogSegments found on disk
                try
                {
                    CommitLog.instance.recoverSegmentsOnDisk();
                }
                catch (IOException e)
                {
                    throw new RuntimeException(e);
                }

                Verb.REQUEST_RSP.unsafeSetSerializer(() -> ReadResponse.serializer);

                if (config.has(NETWORK))
                {
                    MessagingService.instance().listen();
                }
                else
                {
                    // Even though we don't use MessagingService, access the static SocketFactory
                    // instance here so that we start the static event loop state
//                    -- not sure what that means?  SocketFactory.instance.getClass();
                    registerMockMessaging(cluster);
                }
                registerInboundFilter(cluster);
                registerOutboundFilter(cluster);

                JVMStabilityInspector.replaceKiller(new InstanceKiller());

                // TODO: this is more than just gossip
                if (config.has(GOSSIP))
                {
                    StorageService.instance.initServer();
                    StorageService.instance.removeShutdownHook();
                    Gossiper.waitToSettle();
                }
                else
                {
                    initializeRing(cluster);
                }

                StorageService.instance.ensureTraceKeyspace();

                SystemKeyspace.finishStartup();

                if (config.has(NATIVE_PROTOCOL))
                {
                    // Start up virtual table support
                    CassandraDaemon.getInstanceForTesting().setupVirtualKeyspaces();

                    CassandraDaemon.getInstanceForTesting().initializeNativeTransport();
                    CassandraDaemon.getInstanceForTesting().startNativeTransport();
                    StorageService.instance.setRpcReady(true);
                }

                if (!FBUtilities.getBroadcastAddressAndPort().address.equals(broadcastAddress().getAddress()) ||
                    FBUtilities.getBroadcastAddressAndPort().port != broadcastAddress().getPort())
                    throw new IllegalStateException(String.format("%s != %s", FBUtilities.getBroadcastAddressAndPort(), broadcastAddress()));

                ActiveRepairService.instance.start();
            }
            catch (Throwable t)
            {
                if (t instanceof RuntimeException)
                    throw (RuntimeException) t;
                throw new RuntimeException(t);
            }
        }).run();
    }

    private void mkdirs()
    {
        new File(config.getString("saved_caches_directory")).mkdirs();
        new File(config.getString("hints_directory")).mkdirs();
        new File(config.getString("commitlog_directory")).mkdirs();
        for (String dir : (String[]) config.get("data_file_directories"))
            new File(dir).mkdirs();
    }

    private Config loadConfig(IInstanceConfig overrides)
    {
        Config config = new Config();
        overrides.propagate(config, mapper);
        return config;
    }

    private void initializeRing(ICluster cluster)
    {
        // This should be done outside instance in order to avoid serializing config
        String partitionerName = config.getString("partitioner");
        List<String> initialTokens = new ArrayList<>();
        List<InetSocketAddress> hosts = new ArrayList<>();
        List<UUID> hostIds = new ArrayList<>();
        for (int i = 1 ; i <= cluster.size() ; ++i)
        {
            IInstanceConfig config = cluster.get(i).config();
            initialTokens.add(config.getString("initial_token"));
            hosts.add(config.broadcastAddress());
            hostIds.add(config.hostId());
        }

        try
        {
            IPartitioner partitioner = FBUtilities.newPartitioner(partitionerName);
            StorageService storageService = StorageService.instance;
            List<Token> tokens = new ArrayList<>();
            for (String token : initialTokens)
                tokens.add(partitioner.getTokenFactory().fromString(token));

            for (int i = 0; i < tokens.size(); i++)
            {
                InetSocketAddress ep = hosts.get(i);
                InetAddressAndPort addressAndPort = toCassandraInetAddressAndPort(ep);
                UUID hostId = hostIds.get(i);
                Token token = tokens.get(i);
                Gossiper.runInGossipStageBlocking(() -> {
                    Gossiper.instance.initializeNodeUnsafe(addressAndPort, hostId, 1);
                    Gossiper.instance.injectApplicationState(addressAndPort,
                                                             ApplicationState.TOKENS,
                                                             new VersionedValue.VersionedValueFactory(partitioner).tokens(Collections.singleton(token)));
                    storageService.onChange(addressAndPort,
                                            ApplicationState.STATUS_WITH_PORT,
                                            new VersionedValue.VersionedValueFactory(partitioner).normal(Collections.singleton(token)));
                    storageService.onChange(addressAndPort,
                                            ApplicationState.STATUS,
                                            new VersionedValue.VersionedValueFactory(partitioner).normal(Collections.singleton(token)));
                    Gossiper.instance.realMarkAlive(addressAndPort, Gossiper.instance.getEndpointStateForEndpoint(addressAndPort));
                });

                int messagingVersion = cluster.get(ep).isShutdown()
                                       ? MessagingService.current_version
                                       : Math.min(MessagingService.current_version, cluster.get(ep).getMessagingVersion());
                MessagingService.instance().versions.set(addressAndPort, messagingVersion);
            }

            // check that all nodes are in token metadata
            for (int i = 0; i < tokens.size(); ++i)
                assert storageService.getTokenMetadata().isMember(toCassandraInetAddressAndPort(hosts.get(i)));
        }
        catch (Throwable e) // UnknownHostException
        {
            throw new RuntimeException(e);
        }
    }

    public Future<Void> shutdown()
    {
        return shutdown(true);
    }

    @Override
    public Future<Void> shutdown(boolean graceful)
    {
        Future<?> future = async((ExecutorService executor) -> {
            Throwable error = null;

            error = parallelRun(error, executor,
                    () -> StorageService.instance.setRpcReady(false),
                    CassandraDaemon.getInstanceForTesting()::destroyNativeTransport);

            if (config.has(GOSSIP) || config.has(NETWORK))
            {
                StorageService.instance.shutdownServer();
            }

            error = parallelRun(error, executor,
                                () -> Gossiper.instance.stopShutdownAndWait(1L, MINUTES),
                                CompactionManager.instance::forceShutdown,
                                () -> BatchlogManager.instance.shutdownAndWait(1L, MINUTES),
                                HintsService.instance::shutdownBlocking,
                                StreamingInboundHandler::shutdown,
                                () -> StreamReceiveTask.shutdownAndWait(1L, MINUTES),
                                () -> StreamTransferTask.shutdownAndWait(1L, MINUTES),
                                () -> SecondaryIndexManager.shutdownAndWait(1L, MINUTES),
                                () -> IndexSummaryManager.instance.shutdownAndWait(1L, MINUTES),
                                () -> ColumnFamilyStore.shutdownExecutorsAndWait(1L, MINUTES),
                                () -> PendingRangeCalculatorService.instance.shutdownAndWait(1L, MINUTES),
                                () -> BufferPool.shutdownLocalCleaner(1L, MINUTES),
                                () -> Ref.shutdownReferenceReaper(1L, MINUTES),
                                () -> Memtable.MEMORY_POOL.shutdownAndWait(1L, MINUTES),
                                () -> DiagnosticSnapshotService.instance.shutdownAndWait(1L, MINUTES),
                                () -> ScheduledExecutors.shutdownAndWait(1L, MINUTES),
                                () -> SSTableReader.shutdownBlocking(1L, MINUTES),
                                () -> shutdownAndWait(Collections.singletonList(ActiveRepairService.repairCommandExecutor())),
                                () -> ScheduledExecutors.shutdownAndWait(1L, MINUTES)
            );

            error = parallelRun(error, executor,
                                CommitLog.instance::shutdownBlocking,
                                () -> MessagingService.instance().shutdown(1L, MINUTES, false, true)
            );
            error = parallelRun(error, executor,
                                () -> GlobalEventExecutor.INSTANCE.awaitInactivity(1l, MINUTES),
                                () -> Stage.shutdownAndWait(1L, MINUTES),
                                () -> SharedExecutorPool.SHARED.shutdownAndWait(1L, MINUTES)
            );
            error = parallelRun(error, executor,
                                () -> shutdownAndWait(Collections.singletonList(JMXBroadcastExecutor.executor))
            );

            Throwables.maybeFail(error);
        }).apply(isolatedExecutor);

        return CompletableFuture.runAsync(ThrowingRunnable.toRunnable(future::get), isolatedExecutor)
                                .thenRun(super::shutdown);
    }

    public int liveMemberCount()
    {
        return sync(() -> {
            if (!DatabaseDescriptor.isDaemonInitialized() || !Gossiper.instance.isEnabled())
                return 0;
            return Gossiper.instance.getLiveMembers().size();
        }).call();
    }

    public NodeToolResult nodetoolResult(boolean withNotifications, String... commandAndArgs)
    {
        return sync(() -> {
            DTestNodeTool nodetool = new DTestNodeTool(withNotifications);
            int rc =  nodetool.execute(commandAndArgs);
            return new NodeToolResult(commandAndArgs, rc, new ArrayList<>(nodetool.notifications.notifications), nodetool.latestError);
        }).call();
    }

    private static class DTestNodeTool extends NodeTool {
        private final StorageServiceMBean storageProxy;
        private final CollectingNotificationListener notifications = new CollectingNotificationListener();

        private Throwable latestError;

        DTestNodeTool(boolean withNotifications) {
            super(new InternalNodeProbeFactory(withNotifications));
            storageProxy = new InternalNodeProbe(withNotifications).getStorageService();
            storageProxy.addNotificationListener(notifications, null, null);
        }

        public int execute(String... args)
        {
            try
            {
                return super.execute(args);
            }
            finally
            {
                try
                {
                    storageProxy.removeNotificationListener(notifications, null, null);
                }
                catch (ListenerNotFoundException e)
                {
                    // ignored
                }
            }
        }

        protected void badUse(Exception e)
        {
            super.badUse(e);
            latestError = e;
        }

        protected void err(Throwable e)
        {
            super.err(e);
            latestError = e;
        }
    }

    private static final class CollectingNotificationListener implements NotificationListener
    {
        private final List<Notification> notifications = new CopyOnWriteArrayList<>();

        public void handleNotification(Notification notification, Object handback)
        {
            notifications.add(notification);
        }
    }

    public long killAttempts()
    {
        return callOnInstance(InstanceKiller::getKillAttempts);
    }

    private static void shutdownAndWait(List<ExecutorService> executors) throws TimeoutException, InterruptedException
    {
        ExecutorUtils.shutdownNow(executors);
        ExecutorUtils.awaitTermination(1L, MINUTES, executors);
    }

    private static Throwable parallelRun(Throwable accumulate, ExecutorService runOn, ThrowingRunnable ... runnables)
    {
        List<Future<Throwable>> results = new ArrayList<>();
        for (ThrowingRunnable runnable : runnables)
        {
            results.add(runOn.submit(() -> {
                try
                {
                    runnable.run();
                    return null;
                }
                catch (Throwable t)
                {
                    return t;
                }
            }));
        }
        for (Future<Throwable> future : results)
        {
            try
            {
                Throwable t = future.get();
                if (t != null)
                    throw t;
            }
            catch (Throwable t)
            {
                accumulate = Throwables.merge(accumulate, t);
            }
        }
        return accumulate;
    }
}<|MERGE_RESOLUTION|>--- conflicted
+++ resolved
@@ -253,30 +253,7 @@
 
     public void uncaughtException(Thread thread, Throwable throwable)
     {
-<<<<<<< HEAD
         sync(CassandraDaemon::uncaughtException).accept(thread, throwable);
-=======
-        try (DataOutputBuffer out = new DataOutputBuffer(1024))
-        {
-            int version = MessagingService.instance().getVersion(to.getAddress());
-
-            out.writeInt(MessagingService.PROTOCOL_MAGIC);
-            out.writeInt(id);
-            long timestamp = System.currentTimeMillis();
-            out.writeInt((int) timestamp);
-            messageOut.serialize(out, version);
-            byte[] bytes = out.toByteArray();
-            if (messageOut.serializedSize(version) + 12 != bytes.length)
-                throw new AssertionError(String.format("Message serializedSize(%s) does not match what was written with serialize(out, %s) for verb %s and serializer %s; " +
-                                                       "expected %s, actual %s", version, version, messageOut.verb, messageOut.serializer.getClass(),
-                                                       messageOut.serializedSize(version) + 12, bytes.length));
-            return new MessageImpl(messageOut.verb.ordinal(), bytes, id, version, from);
-        }
-        catch (IOException e)
-        {
-            throw new RuntimeException(e);
-        }
->>>>>>> 305e1e88
     }
 
     private static IMessage serializeMessage(InetAddressAndPort from, InetAddressAndPort to, Message<?> messageOut)
@@ -285,7 +262,12 @@
         {
             int version = MessagingService.instance().versions.get(to);
             Message.serializer.serialize(messageOut, out, version);
-            return new MessageImpl(messageOut.verb().id, out.toByteArray(), messageOut.id(), version, fromCassandraInetAddressAndPort(from));
+            byte[] bytes = out.toByteArray();
+            if (messageOut.serializedSize(version) != bytes.length)
+                throw new AssertionError(String.format("Message serializedSize(%s) does not match what was written with serialize(out, %s) for verb %s and serializer %s; " +
+                                                       "expected %s, actual %s", version, version, messageOut.verb(), messageOut.serializer.getClass(),
+                                                       messageOut.serializedSize(version), bytes.length));
+            return new MessageImpl(messageOut.verb().id, bytes, messageOut.id(), version, fromCassandraInetAddressAndPort(from));
         }
         catch (IOException e)
         {
