/*
* Licensed to the Apache Software Foundation (ASF) under one
* or more contributor license agreements.  See the NOTICE file
* distributed with this work for additional information
* regarding copyright ownership.  The ASF licenses this file
* to you under the Apache License, Version 2.0 (the
* "License"); you may not use this file except in compliance
* with the License.  You may obtain a copy of the License at
*
*    http://www.apache.org/licenses/LICENSE-2.0
*
* Unless required by applicable law or agreed to in writing,
* software distributed under the License is distributed on an
* "AS IS" BASIS, WITHOUT WARRANTIES OR CONDITIONS OF ANY
* KIND, either express or implied.  See the License for the
* specific language governing permissions and limitations
* under the License.
*/
package org.apache.cassandra.service;

import java.net.InetAddress;
import java.util.*;

import com.google.common.collect.Sets;
import org.junit.Before;
import org.junit.BeforeClass;
import org.junit.Test;

import org.apache.cassandra.SchemaLoader;
import org.apache.cassandra.config.DatabaseDescriptor;
import org.apache.cassandra.db.ColumnFamilyStore;
import org.apache.cassandra.db.Keyspace;
import org.apache.cassandra.db.RowUpdateBuilder;
import org.apache.cassandra.db.compaction.OperationType;
import org.apache.cassandra.dht.Range;
import org.apache.cassandra.dht.Token;
import org.apache.cassandra.exceptions.ConfigurationException;
import org.apache.cassandra.io.sstable.format.SSTableReader;
import org.apache.cassandra.locator.AbstractReplicationStrategy;
import org.apache.cassandra.locator.TokenMetadata;
import org.apache.cassandra.schema.KeyspaceParams;
import org.apache.cassandra.utils.FBUtilities;
import org.apache.cassandra.utils.concurrent.Refs;

import static org.junit.Assert.assertEquals;
import static org.junit.Assert.assertFalse;

public class ActiveRepairServiceTest
{
    public static final String KEYSPACE5 = "Keyspace5";
    public static final String CF_STANDARD1 = "Standard1";
    public static final String CF_COUNTER = "Counter1";

    public String cfname;
    public ColumnFamilyStore store;
    public InetAddress LOCAL, REMOTE;

    private boolean initialized;

    @BeforeClass
    public static void defineSchema() throws ConfigurationException
    {
        SchemaLoader.prepareServer();
        SchemaLoader.createKeyspace(KEYSPACE5,
                                    KeyspaceParams.simple(2),
                                    SchemaLoader.standardCFMD(KEYSPACE5, CF_COUNTER),
                                    SchemaLoader.standardCFMD(KEYSPACE5, CF_STANDARD1));
    }

    @Before
    public void prepare() throws Exception
    {
        if (!initialized)
        {
            SchemaLoader.startGossiper();
            initialized = true;

            LOCAL = FBUtilities.getBroadcastAddress();
            // generate a fake endpoint for which we can spoof receiving/sending trees
            REMOTE = InetAddress.getByName("127.0.0.2");
        }

        TokenMetadata tmd = StorageService.instance.getTokenMetadata();
        tmd.clearUnsafe();
        StorageService.instance.setTokens(Collections.singleton(tmd.partitioner.getRandomToken()));
        tmd.updateNormalToken(tmd.partitioner.getMinimumToken(), REMOTE);
        assert tmd.isMember(REMOTE);
    }

    @Test
    public void testGetNeighborsPlusOne() throws Throwable
    {
        // generate rf+1 nodes, and ensure that all nodes are returned
        Set<InetAddress> expected = addTokens(1 + Keyspace.open(KEYSPACE5).getReplicationStrategy().getReplicationFactor());
        expected.remove(FBUtilities.getBroadcastAddress());
        Collection<Range<Token>> ranges = StorageService.instance.getLocalRanges(KEYSPACE5);
        Set<InetAddress> neighbors = new HashSet<>();
        for (Range<Token> range : ranges)
        {
            neighbors.addAll(ActiveRepairService.getNeighbors(KEYSPACE5, ranges, range, null, null));
        }
        assertEquals(expected, neighbors);
    }

    @Test
    public void testGetNeighborsTimesTwo() throws Throwable
    {
        TokenMetadata tmd = StorageService.instance.getTokenMetadata();

        // generate rf*2 nodes, and ensure that only neighbors specified by the ARS are returned
        addTokens(2 * Keyspace.open(KEYSPACE5).getReplicationStrategy().getReplicationFactor());
        AbstractReplicationStrategy ars = Keyspace.open(KEYSPACE5).getReplicationStrategy();
        Set<InetAddress> expected = new HashSet<>();
        for (Range<Token> replicaRange : ars.getAddressRanges().get(FBUtilities.getBroadcastAddress()))
        {
            expected.addAll(ars.getRangeAddresses(tmd.cloneOnlyTokenMap()).get(replicaRange));
        }
        expected.remove(FBUtilities.getBroadcastAddress());
        Collection<Range<Token>> ranges = StorageService.instance.getLocalRanges(KEYSPACE5);
        Set<InetAddress> neighbors = new HashSet<>();
        for (Range<Token> range : ranges)
        {
            neighbors.addAll(ActiveRepairService.getNeighbors(KEYSPACE5, ranges, range, null, null));
        }
        assertEquals(expected, neighbors);
    }

    @Test
    public void testGetNeighborsPlusOneInLocalDC() throws Throwable
    {
        TokenMetadata tmd = StorageService.instance.getTokenMetadata();

        // generate rf+1 nodes, and ensure that all nodes are returned
        Set<InetAddress> expected = addTokens(1 + Keyspace.open(KEYSPACE5).getReplicationStrategy().getReplicationFactor());
        expected.remove(FBUtilities.getBroadcastAddress());
        // remove remote endpoints
        TokenMetadata.Topology topology = tmd.cloneOnlyTokenMap().getTopology();
        HashSet<InetAddress> localEndpoints = Sets.newHashSet(topology.getDatacenterEndpoints().get(DatabaseDescriptor.getLocalDataCenter()));
        expected = Sets.intersection(expected, localEndpoints);

        Collection<Range<Token>> ranges = StorageService.instance.getLocalRanges(KEYSPACE5);
        Set<InetAddress> neighbors = new HashSet<>();
        for (Range<Token> range : ranges)
        {
            neighbors.addAll(ActiveRepairService.getNeighbors(KEYSPACE5, ranges, range, Arrays.asList(DatabaseDescriptor.getLocalDataCenter()), null));
        }
        assertEquals(expected, neighbors);
    }

    @Test
    public void testGetNeighborsTimesTwoInLocalDC() throws Throwable
    {
        TokenMetadata tmd = StorageService.instance.getTokenMetadata();

        // generate rf*2 nodes, and ensure that only neighbors specified by the ARS are returned
        addTokens(2 * Keyspace.open(KEYSPACE5).getReplicationStrategy().getReplicationFactor());
        AbstractReplicationStrategy ars = Keyspace.open(KEYSPACE5).getReplicationStrategy();
        Set<InetAddress> expected = new HashSet<>();
        for (Range<Token> replicaRange : ars.getAddressRanges().get(FBUtilities.getBroadcastAddress()))
        {
            expected.addAll(ars.getRangeAddresses(tmd.cloneOnlyTokenMap()).get(replicaRange));
        }
        expected.remove(FBUtilities.getBroadcastAddress());
        // remove remote endpoints
        TokenMetadata.Topology topology = tmd.cloneOnlyTokenMap().getTopology();
        HashSet<InetAddress> localEndpoints = Sets.newHashSet(topology.getDatacenterEndpoints().get(DatabaseDescriptor.getLocalDataCenter()));
        expected = Sets.intersection(expected, localEndpoints);

        Collection<Range<Token>> ranges = StorageService.instance.getLocalRanges(KEYSPACE5);
        Set<InetAddress> neighbors = new HashSet<>();
        for (Range<Token> range : ranges)
        {
            neighbors.addAll(ActiveRepairService.getNeighbors(KEYSPACE5, ranges, range, Arrays.asList(DatabaseDescriptor.getLocalDataCenter()), null));
        }
        assertEquals(expected, neighbors);
    }

    @Test
    public void testGetNeighborsTimesTwoInSpecifiedHosts() throws Throwable
    {
        TokenMetadata tmd = StorageService.instance.getTokenMetadata();

        // generate rf*2 nodes, and ensure that only neighbors specified by the hosts are returned
        addTokens(2 * Keyspace.open(KEYSPACE5).getReplicationStrategy().getReplicationFactor());
        AbstractReplicationStrategy ars = Keyspace.open(KEYSPACE5).getReplicationStrategy();
        List<InetAddress> expected = new ArrayList<>();
        for (Range<Token> replicaRange : ars.getAddressRanges().get(FBUtilities.getBroadcastAddress()))
        {
            expected.addAll(ars.getRangeAddresses(tmd.cloneOnlyTokenMap()).get(replicaRange));
        }

        expected.remove(FBUtilities.getBroadcastAddress());
        Collection<String> hosts = Arrays.asList(FBUtilities.getBroadcastAddress().getCanonicalHostName(),expected.get(0).getCanonicalHostName());
        Collection<Range<Token>> ranges = StorageService.instance.getLocalRanges(KEYSPACE5);

<<<<<<< HEAD
       assertEquals(expected.get(0), ActiveRepairService.getNeighbors(KEYSPACE5,
               StorageService.instance.getLocalRanges(KEYSPACE5).iterator().next(),
               null, hosts).iterator().next());
=======
        assertEquals(expected.get(0), ActiveRepairService.getNeighbors(KEYSPACE5, ranges,
                                                                       ranges.iterator().next(),
                                                                       null, hosts).iterator().next());
>>>>>>> c2566d1c
    }

    @Test(expected = IllegalArgumentException.class)
    public void testGetNeighborsSpecifiedHostsWithNoLocalHost() throws Throwable
    {
        addTokens(2 * Keyspace.open(KEYSPACE5).getReplicationStrategy().getReplicationFactor());
        //Dont give local endpoint
        Collection<String> hosts = Arrays.asList("127.0.0.3");
        Collection<Range<Token>> ranges = StorageService.instance.getLocalRanges(KEYSPACE5);
        ActiveRepairService.getNeighbors(KEYSPACE5, ranges, ranges.iterator().next(), null, hosts);
    }

    Set<InetAddress> addTokens(int max) throws Throwable
    {
        TokenMetadata tmd = StorageService.instance.getTokenMetadata();
        Set<InetAddress> endpoints = new HashSet<>();
        for (int i = 1; i <= max; i++)
        {
            InetAddress endpoint = InetAddress.getByName("127.0.0." + i);
            tmd.updateNormalToken(tmd.partitioner.getRandomToken(), endpoint);
            endpoints.add(endpoint);
        }
        return endpoints;
    }

    @Test
    public void testGetActiveRepairedSSTableRefs()
    {
        ColumnFamilyStore store = prepareColumnFamilyStore();
        Set<SSTableReader> original = store.getLiveSSTables();

        UUID prsId = UUID.randomUUID();
        ActiveRepairService.instance.registerParentRepairSession(prsId, FBUtilities.getBroadcastAddress(), Collections.singletonList(store), null, true, 0, false);
        ActiveRepairService.ParentRepairSession prs = ActiveRepairService.instance.getParentRepairSession(prsId);

        //add all sstables to parent repair session
        prs.addSSTables(store.metadata.cfId, original);

        //retrieve all sstable references from parent repair sessions
        Refs<SSTableReader> refs = prs.getActiveRepairedSSTableRefs(store.metadata.cfId);
        Set<SSTableReader> retrieved = Sets.newHashSet(refs.iterator());
        assertEquals(original, retrieved);
        refs.release();

        //remove 1 sstable from data data tracker
        Set<SSTableReader> newLiveSet = new HashSet<>(original);
        Iterator<SSTableReader> it = newLiveSet.iterator();
        final SSTableReader removed = it.next();
        it.remove();
        store.getTracker().dropSSTables(new com.google.common.base.Predicate<SSTableReader>()
        {
            public boolean apply(SSTableReader reader)
            {
                return removed.equals(reader);
            }
        }, OperationType.COMPACTION, null);

        //retrieve sstable references from parent repair session again - removed sstable must not be present
        refs = prs.getActiveRepairedSSTableRefs(store.metadata.cfId);
        retrieved = Sets.newHashSet(refs.iterator());
        assertEquals(newLiveSet, retrieved);
        assertFalse(retrieved.contains(removed));
        refs.release();
    }

    private ColumnFamilyStore prepareColumnFamilyStore()
    {
        Keyspace keyspace = Keyspace.open(KEYSPACE5);
        ColumnFamilyStore store = keyspace.getColumnFamilyStore(CF_STANDARD1);
        store.disableAutoCompaction();
        for (int i = 0; i < 10; i++)
        {
            new RowUpdateBuilder(store.metadata, System.currentTimeMillis(), Integer.toString(i))
            .clustering("c")
            .add("val", "val")
            .build()
            .applyUnsafe();
        }
        store.forceBlockingFlush();
        return store;
    }
}<|MERGE_RESOLUTION|>--- conflicted
+++ resolved
@@ -193,15 +193,9 @@
         Collection<String> hosts = Arrays.asList(FBUtilities.getBroadcastAddress().getCanonicalHostName(),expected.get(0).getCanonicalHostName());
         Collection<Range<Token>> ranges = StorageService.instance.getLocalRanges(KEYSPACE5);
 
-<<<<<<< HEAD
-       assertEquals(expected.get(0), ActiveRepairService.getNeighbors(KEYSPACE5,
-               StorageService.instance.getLocalRanges(KEYSPACE5).iterator().next(),
-               null, hosts).iterator().next());
-=======
         assertEquals(expected.get(0), ActiveRepairService.getNeighbors(KEYSPACE5, ranges,
                                                                        ranges.iterator().next(),
                                                                        null, hosts).iterator().next());
->>>>>>> c2566d1c
     }
 
     @Test(expected = IllegalArgumentException.class)
