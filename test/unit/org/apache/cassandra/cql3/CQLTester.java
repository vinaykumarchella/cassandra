/*
 * Licensed to the Apache Software Foundation (ASF) under one
 * or more contributor license agreements.  See the NOTICE file
 * distributed with this work for additional information
 * regarding copyright ownership.  The ASF licenses this file
 * to you under the Apache License, Version 2.0 (the
 * "License"); you may not use this file except in compliance
 * with the License.  You may obtain a copy of the License at
 *
 *     http://www.apache.org/licenses/LICENSE-2.0
 *
 * Unless required by applicable law or agreed to in writing, software
 * distributed under the License is distributed on an "AS IS" BASIS,
 * WITHOUT WARRANTIES OR CONDITIONS OF ANY KIND, either express or implied.
 * See the License for the specific language governing permissions and
 * limitations under the License.
 */
package org.apache.cassandra.cql3;

import java.io.File;
import java.io.IOException;
import java.math.BigDecimal;
import java.math.BigInteger;
import java.net.InetAddress;
import java.net.InetSocketAddress;
import java.net.MalformedURLException;
import java.net.ServerSocket;
import java.net.UnknownHostException;
import java.nio.ByteBuffer;
import java.rmi.server.RMISocketFactory;
import java.util.*;
import java.util.concurrent.CountDownLatch;
import java.util.concurrent.ExecutionException;
import java.util.concurrent.TimeUnit;
import java.util.concurrent.atomic.AtomicInteger;
import java.util.regex.Matcher;
import java.util.regex.Pattern;
import java.util.stream.Collectors;

import javax.management.MBeanServerConnection;
import javax.management.remote.JMXConnector;
import javax.management.remote.JMXConnectorFactory;
import javax.management.remote.JMXConnectorServer;
import javax.management.remote.JMXServiceURL;
import javax.management.remote.rmi.RMIConnectorServer;

import com.google.common.base.Objects;
<<<<<<< HEAD
import com.google.common.base.Strings;
=======
>>>>>>> ec5e2429
import com.google.common.collect.ImmutableSet;
import org.junit.*;
import org.slf4j.Logger;
import org.slf4j.LoggerFactory;

import com.datastax.driver.core.*;
import com.datastax.driver.core.DataType;
import com.datastax.driver.core.ResultSet;

import org.apache.cassandra.SchemaLoader;
import org.apache.cassandra.audit.AuditLogManager;
import org.apache.cassandra.concurrent.ScheduledExecutors;
import org.apache.cassandra.db.virtual.VirtualKeyspaceRegistry;
import org.apache.cassandra.db.virtual.VirtualSchemaKeyspace;
import org.apache.cassandra.index.SecondaryIndexManager;
import org.apache.cassandra.config.EncryptionOptions;
import org.apache.cassandra.locator.InetAddressAndPort;
import org.apache.cassandra.locator.Replica;
import org.apache.cassandra.locator.TokenMetadata;
import org.apache.cassandra.metrics.ClientMetrics;
import org.apache.cassandra.schema.*;
import org.apache.cassandra.config.DatabaseDescriptor;
<<<<<<< HEAD
import org.apache.cassandra.cql3.functions.FunctionName;
=======
import org.apache.cassandra.config.Schema;
import org.apache.cassandra.config.SchemaConstants;
import org.apache.cassandra.cql3.functions.FunctionName;
import org.apache.cassandra.cql3.statements.ParsedStatement;
>>>>>>> ec5e2429
import org.apache.cassandra.db.*;
import org.apache.cassandra.db.commitlog.CommitLog;
import org.apache.cassandra.db.marshal.*;
import org.apache.cassandra.db.marshal.TupleType;
import org.apache.cassandra.dht.Murmur3Partitioner;
import org.apache.cassandra.exceptions.ConfigurationException;
import org.apache.cassandra.exceptions.SyntaxException;
import org.apache.cassandra.io.util.FileUtils;
import org.apache.cassandra.locator.AbstractEndpointSnitch;
import org.apache.cassandra.schema.IndexMetadata;
import org.apache.cassandra.schema.KeyspaceMetadata;
import org.apache.cassandra.schema.TableMetadata;
import org.apache.cassandra.serializers.TypeSerializer;
import org.apache.cassandra.service.ClientState;
import org.apache.cassandra.service.QueryState;
import org.apache.cassandra.service.StorageService;
<<<<<<< HEAD
import org.apache.cassandra.transport.*;
import org.apache.cassandra.transport.ProtocolVersion;
import org.apache.cassandra.transport.messages.ResultMessage;
import org.apache.cassandra.utils.ByteBufferUtil;
import org.apache.cassandra.utils.FBUtilities;
import org.apache.cassandra.utils.JMXServerUtils;
=======
import org.apache.cassandra.transport.ProtocolVersion;
import org.apache.cassandra.transport.ConfiguredLimit;
import org.apache.cassandra.transport.Event;
import org.apache.cassandra.transport.Server;
import org.apache.cassandra.transport.messages.ResultMessage;
import org.apache.cassandra.utils.ByteBufferUtil;
import org.apache.cassandra.utils.FBUtilities;
>>>>>>> ec5e2429
import org.apache.cassandra.security.ThreadAwareSecurityManager;

import static junit.framework.Assert.assertNotNull;

/**
 * Base class for CQL tests.
 */
public abstract class CQLTester
{
    protected static final Logger logger = LoggerFactory.getLogger(CQLTester.class);

    public static final String KEYSPACE = "cql_test_keyspace";
    public static final String KEYSPACE_PER_TEST = "cql_test_keyspace_alt";
    protected static final boolean USE_PREPARED_VALUES = Boolean.valueOf(System.getProperty("cassandra.test.use_prepared", "true"));
    protected static final boolean REUSE_PREPARED = Boolean.valueOf(System.getProperty("cassandra.test.reuse_prepared", "true"));
    protected static final long ROW_CACHE_SIZE_IN_MB = Integer.valueOf(System.getProperty("cassandra.test.row_cache_size_in_mb", "0"));
    private static final AtomicInteger seqNumber = new AtomicInteger();
    protected static final ByteBuffer TOO_BIG = ByteBuffer.allocate(FBUtilities.MAX_UNSIGNED_SHORT + 1024);
    public static final String DATA_CENTER = "datacenter1";
    public static final String DATA_CENTER_REMOTE = "datacenter2";
    public static final String RACK1 = "rack1";

    private static org.apache.cassandra.transport.Server server;
    private static JMXConnectorServer jmxServer;
    protected static String jmxHost;
    protected static int jmxPort;
    protected static MBeanServerConnection jmxConnection;

    protected static final int nativePort;
    protected static final InetAddress nativeAddr;
<<<<<<< HEAD
    protected static final Set<InetAddressAndPort> remoteAddrs = new HashSet<>();
    private static final Map<ProtocolVersion, Cluster> clusters = new HashMap<>();
    protected static final Map<ProtocolVersion, Session> sessions = new HashMap<>();
=======
    private static final Map<ProtocolVersion, Cluster> clusters = new HashMap<>();
    private static final Map<ProtocolVersion, Session> sessions = new HashMap<>();
    protected static ConfiguredLimit protocolVersionLimit;
>>>>>>> ec5e2429

    private static boolean isServerPrepared = false;

    public static final List<ProtocolVersion> PROTOCOL_VERSIONS = new ArrayList<>(ProtocolVersion.SUPPORTED.size());

<<<<<<< HEAD
    private static final String CREATE_INDEX_NAME_REGEX = "(\\s*(\\w*|\"\\w*\")\\s*)";
    private static final String CREATE_INDEX_REGEX = String.format("\\A\\s*CREATE(?:\\s+CUSTOM)?\\s+INDEX" +
                                                                   "(?:\\s+IF\\s+NOT\\s+EXISTS)?\\s*" +
                                                                   "%s?\\s*ON\\s+(%<s\\.)?%<s\\s*" +
                                                                   "(\\((?:\\s*\\w+\\s*\\()?%<s\\))?",
                                                                   CREATE_INDEX_NAME_REGEX);
    private static final Pattern CREATE_INDEX_PATTERN = Pattern.compile(CREATE_INDEX_REGEX, Pattern.CASE_INSENSITIVE);

=======
>>>>>>> ec5e2429
    /** Return the current server version if supported by the driver, else
     * the latest that is supported.
     *
     * @return - the preferred versions that is also supported by the driver
     */
    public static final ProtocolVersion getDefaultVersion()
    {
        return PROTOCOL_VERSIONS.contains(ProtocolVersion.CURRENT)
               ? ProtocolVersion.CURRENT
               : PROTOCOL_VERSIONS.get(PROTOCOL_VERSIONS.size() - 1);
    }
    static
    {
        DatabaseDescriptor.daemonInitialization();

        // The latest versions might not be supported yet by the java driver
        for (ProtocolVersion version : ProtocolVersion.SUPPORTED)
        {
            try
            {
                com.datastax.driver.core.ProtocolVersion.fromInt(version.asInt());
                PROTOCOL_VERSIONS.add(version);
            }
            catch (IllegalArgumentException e)
            {
                logger.warn("Protocol Version {} not supported by java driver", version);
            }
        }

        nativeAddr = InetAddress.getLoopbackAddress();

        // Register an EndpointSnitch which returns fixed values for test.
        DatabaseDescriptor.setEndpointSnitch(new AbstractEndpointSnitch()
        {
            @Override public String getRack(InetAddressAndPort endpoint) { return RACK1; }
            @Override public String getDatacenter(InetAddressAndPort endpoint) {
                if (remoteAddrs.contains(endpoint))
                    return DATA_CENTER_REMOTE;
                return DATA_CENTER;
            }
            @Override public int compareEndpoints(InetAddressAndPort target, Replica a1, Replica a2) { return 0; }
        });

        try
        {
            try (ServerSocket serverSocket = new ServerSocket(0))
            {
                nativePort = serverSocket.getLocalPort();
            }
            Thread.sleep(250);
        }
        catch (Exception e)
        {
            throw new RuntimeException(e);
        }
    }

    private List<String> keyspaces = new ArrayList<>();
    private List<String> tables = new ArrayList<>();
    private List<String> types = new ArrayList<>();
    private List<String> functions = new ArrayList<>();
    private List<String> aggregates = new ArrayList<>();

    // We don't use USE_PREPARED_VALUES in the code below so some test can foce value preparation (if the result
    // is not expected to be the same without preparation)
    private boolean usePrepared = USE_PREPARED_VALUES;
    private static boolean reusePrepared = REUSE_PREPARED;

    protected boolean usePrepared()
    {
        return usePrepared;
    }

    public static void prepareServer()
    {
        if (isServerPrepared)
            return;

        DatabaseDescriptor.daemonInitialization();
<<<<<<< HEAD
        DatabaseDescriptor.setTransientReplicationEnabledUnsafe(true);
        CommitLog.instance.start();
=======
>>>>>>> ec5e2429

        // Cleanup first
        try
        {
            cleanupAndLeaveDirs();
        }
        catch (IOException e)
        {
            logger.error("Failed to cleanup and recreate directories.");
            throw new RuntimeException(e);
        }

        try {
            remoteAddrs.add(InetAddressAndPort.getByName("127.0.0.4"));
        }
        catch (UnknownHostException e)
        {
            logger.error("Failed to lookup host");
            throw new RuntimeException(e);
        }

        Thread.setDefaultUncaughtExceptionHandler(new Thread.UncaughtExceptionHandler()
        {
            public void uncaughtException(Thread t, Throwable e)
            {
                logger.error("Fatal exception in thread " + t, e);
            }
        });

        ThreadAwareSecurityManager.install();

        Keyspace.setInitialized();
        SystemKeyspace.persistLocalMetadata();
        AuditLogManager.instance.initialize();
        isServerPrepared = true;
    }
    
    /**
     * Starts the JMX server. It's safe to call this method multiple times.
     */
    public static void startJMXServer() throws Exception
    {
        if (jmxServer != null)
            return;

        InetAddress loopback = InetAddress.getLoopbackAddress();
        jmxHost = loopback.getHostAddress();
        try (ServerSocket sock = new ServerSocket())
        {
            sock.bind(new InetSocketAddress(loopback, 0));
            jmxPort = sock.getLocalPort();
        }

        jmxServer = JMXServerUtils.createJMXServer(jmxPort, true);
        jmxServer.start();
    }
    
    public static void createMBeanServerConnection() throws Exception
    {
        assert jmxServer != null : "jmxServer not started";

        Map<String, Object> env = new HashMap<>();
        env.put("com.sun.jndi.rmi.factory.socket", RMISocketFactory.getDefaultSocketFactory());
        JMXConnector jmxc = JMXConnectorFactory.connect(getJMXServiceURL(), env);
        jmxConnection =  jmxc.getMBeanServerConnection();
    }

    public static JMXServiceURL getJMXServiceURL() throws MalformedURLException
    {
        assert jmxServer != null : "jmxServer not started";

        return new JMXServiceURL(String.format("service:jmx:rmi:///jndi/rmi://%s:%d/jmxrmi", jmxHost, jmxPort));
    }

    public static void cleanupAndLeaveDirs() throws IOException
    {
        // We need to stop and unmap all CLS instances prior to cleanup() or we'll get failures on Windows.
        CommitLog.instance.start();
        CommitLog.instance.stopUnsafe(true);
        mkdirs();
        cleanup();
        mkdirs();
        CommitLog.instance.restartUnsafe();
    }

    public static void cleanup()
    {
        // clean up commitlog
        String[] directoryNames = { DatabaseDescriptor.getCommitLogLocation(), };
        for (String dirName : directoryNames)
        {
            File dir = new File(dirName);
            if (!dir.exists())
                throw new RuntimeException("No such directory: " + dir.getAbsolutePath());
            FileUtils.deleteRecursive(dir);
        }

        File cdcDir = new File(DatabaseDescriptor.getCDCLogLocation());
        if (cdcDir.exists())
            FileUtils.deleteRecursive(cdcDir);

        cleanupSavedCaches();

        // clean up data directory which are stored as data directory/keyspace/data files
        for (String dirName : DatabaseDescriptor.getAllDataFileLocations())
        {
            File dir = new File(dirName);
            if (!dir.exists())
                throw new RuntimeException("No such directory: " + dir.getAbsolutePath());
            FileUtils.deleteRecursive(dir);
        }
    }

    public static void mkdirs()
    {
        DatabaseDescriptor.createAllDirectories();
    }

    public static void cleanupSavedCaches()
    {
        File cachesDir = new File(DatabaseDescriptor.getSavedCachesLocation());

        if (!cachesDir.exists() || !cachesDir.isDirectory())
            return;

        FileUtils.delete(cachesDir.listFiles());
    }

    @BeforeClass
    public static void setUpClass()
    {
        if (ROW_CACHE_SIZE_IN_MB > 0)
            DatabaseDescriptor.setRowCacheSizeInMB(ROW_CACHE_SIZE_IN_MB);
        StorageService.instance.setPartitionerUnsafe(Murmur3Partitioner.instance);

        // Once per-JVM is enough
        prepareServer();
    }

    @AfterClass
    public static void tearDownClass()
    {
        for (Session sess : sessions.values())
                sess.close();
        for (Cluster cl : clusters.values())
                cl.close();

        if (server != null)
            server.stop();

        // We use queryInternal for CQLTester so prepared statement will populate our internal cache (if reusePrepared is used; otherwise prepared
        // statements are not cached but re-prepared every time). So we clear the cache between test files to avoid accumulating too much.
        if (reusePrepared)
            QueryProcessor.clearInternalStatementsCache();

        TokenMetadata metadata = StorageService.instance.getTokenMetadata();
        metadata.clearUnsafe();

        if (jmxServer != null && jmxServer instanceof RMIConnectorServer)
        {
            try
            {
                ((RMIConnectorServer) jmxServer).stop();
            }
            catch (IOException e)
            {
                logger.warn("Error shutting down jmx", e);
            }
        }
    }

    @Before
    public void beforeTest() throws Throwable
    {
        schemaChange(String.format("CREATE KEYSPACE IF NOT EXISTS %s WITH replication = {'class': 'SimpleStrategy', 'replication_factor': '1'}", KEYSPACE));
        schemaChange(String.format("CREATE KEYSPACE IF NOT EXISTS %s WITH replication = {'class': 'SimpleStrategy', 'replication_factor': '1'}", KEYSPACE_PER_TEST));
    }

    @After
    public void afterTest() throws Throwable
    {
        dropPerTestKeyspace();

        // Restore standard behavior in case it was changed
        usePrepared = USE_PREPARED_VALUES;
        reusePrepared = REUSE_PREPARED;

        final List<String> keyspacesToDrop = copy(keyspaces);
        final List<String> tablesToDrop = copy(tables);
        final List<String> typesToDrop = copy(types);
        final List<String> functionsToDrop = copy(functions);
        final List<String> aggregatesToDrop = copy(aggregates);
        keyspaces = null;
        tables = null;
        types = null;
        functions = null;
        aggregates = null;

        // We want to clean up after the test, but dropping a table is rather long so just do that asynchronously
        ScheduledExecutors.optionalTasks.execute(new Runnable()
        {
            public void run()
            {
                try
                {
                    for (int i = tablesToDrop.size() - 1; i >= 0; i--)
                        schemaChange(String.format("DROP TABLE IF EXISTS %s.%s", KEYSPACE, tablesToDrop.get(i)));

                    for (int i = aggregatesToDrop.size() - 1; i >= 0; i--)
                        schemaChange(String.format("DROP AGGREGATE IF EXISTS %s", aggregatesToDrop.get(i)));

                    for (int i = functionsToDrop.size() - 1; i >= 0; i--)
                        schemaChange(String.format("DROP FUNCTION IF EXISTS %s", functionsToDrop.get(i)));

                    for (int i = typesToDrop.size() - 1; i >= 0; i--)
                        schemaChange(String.format("DROP TYPE IF EXISTS %s.%s", KEYSPACE, typesToDrop.get(i)));

                    for (int i = keyspacesToDrop.size() - 1; i >= 0; i--)
                        schemaChange(String.format("DROP KEYSPACE IF EXISTS %s", keyspacesToDrop.get(i)));

                    // Dropping doesn't delete the sstables. It's not a huge deal but it's cleaner to cleanup after us
                    // Thas said, we shouldn't delete blindly before the TransactionLogs.SSTableTidier for the table we drop
                    // have run or they will be unhappy. Since those taks are scheduled on StorageService.tasks and that's
                    // mono-threaded, just push a task on the queue to find when it's empty. No perfect but good enough.

                    final CountDownLatch latch = new CountDownLatch(1);
                    ScheduledExecutors.nonPeriodicTasks.execute(new Runnable()
                    {
                        public void run()
                        {
                            latch.countDown();
                        }
                    });
                    latch.await(2, TimeUnit.SECONDS);

                    removeAllSSTables(KEYSPACE, tablesToDrop);
                }
                catch (Exception e)
                {
                    throw new RuntimeException(e);
                }
            }
        });
    }

    public static List<String> buildNodetoolArgs(List<String> args)
    {
        List<String> allArgs = new ArrayList<>();
        allArgs.add("bin/nodetool");
        allArgs.add("-p");
        allArgs.add(Integer.toString(jmxPort));
        allArgs.add("-h");
        allArgs.add(jmxHost == null ? "127.0.0.1" : jmxHost);
        allArgs.addAll(args);
        return allArgs;
    }

    public static List<String> buildCqlshArgs(List<String> args)
    {
        List<String> allArgs = new ArrayList<>();
        allArgs.add("bin/cqlsh");
        allArgs.add(nativeAddr.getHostAddress());
        allArgs.add(Integer.toString(nativePort));
        allArgs.add("-e");
        allArgs.addAll(args);
        return allArgs;
    }

    public static List<String> buildCassandraStressArgs(List<String> args)
    {
        List<String> allArgs = new ArrayList<>();
        allArgs.add("tools/bin/cassandra-stress");
        allArgs.addAll(args);
        if (args.indexOf("-port") == -1)
        {
            allArgs.add("-port");
            allArgs.add("native=" + Integer.toString(nativePort));
        }
        return allArgs;
    }

    // lazy initialization for all tests that require Java Driver
    protected static void requireNetwork() throws ConfigurationException
    {
        if (server != null)
            return;

        SystemKeyspace.finishStartup();
        VirtualKeyspaceRegistry.instance.register(VirtualSchemaKeyspace.instance);

        StorageService.instance.initServer();
        SchemaLoader.startGossiper();

        server = new Server.Builder().withHost(nativeAddr).withPort(nativePort).build();
        ClientMetrics.instance.init(Collections.singleton(server));
        server.start();

        for (ProtocolVersion version : PROTOCOL_VERSIONS)
        {
            if (clusters.containsKey(version))
                continue;

<<<<<<< HEAD
            Cluster.Builder builder = Cluster.builder()
                                             .withoutJMXReporting()
                                             .addContactPoints(nativeAddr)
                                             .withClusterName("Test Cluster")
                                             .withPort(nativePort);

            if (version.isBeta())
                builder = builder.allowBetaProtocolVersion();
            else
                builder = builder.withProtocolVersion(com.datastax.driver.core.ProtocolVersion.fromInt(version.asInt()));

            Cluster cluster = builder.build();
=======
            if (version.isGreaterThan(protocolVersionLimit.getMaxVersion()))
                continue;

            Cluster cluster = Cluster.builder()
                                     .addContactPoints(nativeAddr)
                                     .withClusterName("Test Cluster-" + version.name())
                                     .withPort(nativePort)
                                     .withProtocolVersion(com.datastax.driver.core.ProtocolVersion.fromInt(version.asInt()))
                                     .build();
>>>>>>> ec5e2429
            clusters.put(version, cluster);
            sessions.put(version, cluster.connect());

            logger.info("Started Java Driver instance for protocol version {}", version);
        }
    }

    protected void dropPerTestKeyspace() throws Throwable
    {
        execute(String.format("DROP KEYSPACE IF EXISTS %s", KEYSPACE_PER_TEST));
    }

    /**
     * Returns a copy of the specified list.
     * @return a copy of the specified list.
     */
    private static List<String> copy(List<String> list)
    {
        return list.isEmpty() ? Collections.<String>emptyList() : new ArrayList<>(list);
    }

    public ColumnFamilyStore getCurrentColumnFamilyStore()
    {
        return getCurrentColumnFamilyStore(KEYSPACE);
    }

    public ColumnFamilyStore getCurrentColumnFamilyStore(String keyspace)
    {
        String currentTable = currentTable();
        return currentTable == null
             ? null
             : Keyspace.open(keyspace).getColumnFamilyStore(currentTable);
    }

    public void flush(boolean forceFlush)
    {
        if (forceFlush)
            flush();
    }

    public void flush()
    {
        flush(KEYSPACE);
    }

    public void flush(String keyspace)
    {
        ColumnFamilyStore store = getCurrentColumnFamilyStore(keyspace);
        if (store != null)
            store.forceBlockingFlush();
    }

    public void disableCompaction(String keyspace)
    {
        ColumnFamilyStore store = getCurrentColumnFamilyStore(keyspace);
        if (store != null)
            store.disableAutoCompaction();
    }

    public void compact()
    {
        try
        {
            ColumnFamilyStore store = getCurrentColumnFamilyStore();
            if (store != null)
                store.forceMajorCompaction();
        }
        catch (InterruptedException | ExecutionException e)
        {
            throw new RuntimeException(e);
        }
    }

    public void disableCompaction()
    {
        disableCompaction(KEYSPACE);
    }

    public void enableCompaction(String keyspace)
    {
        ColumnFamilyStore store = getCurrentColumnFamilyStore(keyspace);
        if (store != null)
            store.enableAutoCompaction();
    }

    public void enableCompaction()
    {
        enableCompaction(KEYSPACE);
    }

    public void cleanupCache()
    {
        ColumnFamilyStore store = getCurrentColumnFamilyStore();
        if (store != null)
            store.cleanupCache();
    }

    public static FunctionName parseFunctionName(String qualifiedName)
    {
        int i = qualifiedName.indexOf('.');
        return i == -1
               ? FunctionName.nativeFunction(qualifiedName)
               : new FunctionName(qualifiedName.substring(0, i).trim(), qualifiedName.substring(i+1).trim());
    }

    public static String shortFunctionName(String f)
    {
        return parseFunctionName(f).name;
    }

    private static void removeAllSSTables(String ks, List<String> tables)
    {
        // clean up data directory which are stored as data directory/keyspace/data files
        for (File d : Directories.getKSChildDirectories(ks))
        {
            if (d.exists() && containsAny(d.getName(), tables))
                FileUtils.deleteRecursive(d);
        }
    }

    private static boolean containsAny(String filename, List<String> tables)
    {
        for (int i = 0, m = tables.size(); i < m; i++)
            // don't accidentally delete in-use directories with the
            // same prefix as a table to delete, i.e. table_1 & table_11
            if (filename.contains(tables.get(i) + "-"))
                return true;
        return false;
    }

    protected String keyspace()
    {
        return KEYSPACE;
    }

    protected String currentTable()
    {
        if (tables.isEmpty())
            return null;
        return tables.get(tables.size() - 1);
    }

    protected String currentKeyspace()
    {
        if (keyspaces.isEmpty())
            return null;
        return keyspaces.get(keyspaces.size() - 1);
    }

    protected ByteBuffer unset()
    {
        return ByteBufferUtil.UNSET_BYTE_BUFFER;
    }

    protected void forcePreparedValues()
    {
        this.usePrepared = true;
    }

    protected void stopForcingPreparedValues()
    {
        this.usePrepared = USE_PREPARED_VALUES;
    }

    protected void disablePreparedReuseForTest()
    {
        this.reusePrepared = false;
    }

    protected String createType(String query)
    {
        String typeName = String.format("type_%02d", seqNumber.getAndIncrement());
        String fullQuery = String.format(query, KEYSPACE + "." + typeName);
        types.add(typeName);
        logger.info(fullQuery);
        schemaChange(fullQuery);
        return typeName;
    }

    protected String createFunctionName(String keyspace)
    {
        return String.format("%s.function_%02d", keyspace, seqNumber.getAndIncrement());
    }

    protected void registerFunction(String functionName, String argTypes)
    {
        functions.add(functionName + '(' + argTypes + ')');
    }

    protected String createFunction(String keyspace, String argTypes, String query) throws Throwable
    {
<<<<<<< HEAD
        String functionName = String.format("%s.function_%02d", keyspace, seqNumber.getAndIncrement());
=======
        String functionName = createFunctionName(keyspace);

>>>>>>> ec5e2429
        createFunctionOverload(functionName, argTypes, query);
        return functionName;
    }

    protected void createFunctionOverload(String functionName, String argTypes, String query) throws Throwable
    {
        registerFunction(functionName, argTypes);
        String fullQuery = String.format(query, functionName);
        logger.info(fullQuery);
        schemaChange(fullQuery);
    }

    protected String createAggregateName(String keyspace)
    {
        return String.format("%s.aggregate_%02d", keyspace, seqNumber.getAndIncrement());
    }

    protected void registerAggregate(String aggregateName, String argTypes)
    {
        aggregates.add(aggregateName + '(' + argTypes + ')');
    }

    protected String createAggregate(String keyspace, String argTypes, String query) throws Throwable
    {
<<<<<<< HEAD
        String aggregateName = String.format("%s.aggregate_%02d", keyspace, seqNumber.getAndIncrement());
=======
        String aggregateName = createAggregateName(keyspace);

>>>>>>> ec5e2429
        createAggregateOverload(aggregateName, argTypes, query);
        return aggregateName;
    }

    protected void createAggregateOverload(String aggregateName, String argTypes, String query) throws Throwable
    {
        String fullQuery = String.format(query, aggregateName);
        registerAggregate(aggregateName, argTypes);
        logger.info(fullQuery);
        schemaChange(fullQuery);
    }

    protected String createKeyspace(String query)
    {
        String currentKeyspace = createKeyspaceName();
        String fullQuery = String.format(query, currentKeyspace);
        logger.info(fullQuery);
        schemaChange(fullQuery);
        return currentKeyspace;
    }

    protected void alterKeyspace(String query)
    {
        String fullQuery = String.format(query, currentKeyspace());
        logger.info(fullQuery);
        schemaChange(fullQuery);
    }
 
    protected void alterKeyspaceMayThrow(String query) throws Throwable
    {
        String fullQuery = String.format(query, currentKeyspace());
        logger.info(fullQuery);
        QueryProcessor.executeOnceInternal(fullQuery);
    }
    
    protected String createKeyspaceName()
    {
        String currentKeyspace = String.format("keyspace_%02d", seqNumber.getAndIncrement());
        keyspaces.add(currentKeyspace);
        return currentKeyspace;
    }

    protected String createTable(String query)
    {
        return createTable(KEYSPACE, query);
    }

    protected String createTable(String keyspace, String query)
    {
        String currentTable = createTableName();
        String fullQuery = formatQuery(keyspace, query);
        logger.info(fullQuery);
        schemaChange(fullQuery);
        return currentTable;
    }

    protected String createTableName()
    {
        String currentTable = String.format("table_%02d", seqNumber.getAndIncrement());
        tables.add(currentTable);
        return currentTable;
    }

    protected void createTableMayThrow(String query) throws Throwable
    {
        String currentTable = createTableName();
        String fullQuery = formatQuery(query);
        logger.info(fullQuery);
        QueryProcessor.executeOnceInternal(fullQuery);
    }

    protected void alterTable(String query)
    {
        String fullQuery = formatQuery(query);
        logger.info(fullQuery);
        schemaChange(fullQuery);
    }

    protected void alterTableMayThrow(String query) throws Throwable
    {
        String fullQuery = formatQuery(query);
        logger.info(fullQuery);
        QueryProcessor.executeOnceInternal(fullQuery);
    }

    protected void dropTable(String query)
    {
        dropFormattedTable(String.format(query, KEYSPACE + "." + currentTable()));
    }

    protected void dropFormattedTable(String formattedQuery)
    {
        logger.info(formattedQuery);
        schemaChange(formattedQuery);
    }

    protected String createIndex(String query)
    {
        String formattedQuery = formatQuery(query);
        return createFormattedIndex(formattedQuery);
    }

    protected String createFormattedIndex(String formattedQuery)
    {
        logger.info(formattedQuery);
        String indexName = getCreateIndexName(formattedQuery);
        schemaChange(formattedQuery);
        return indexName;
    }

    protected static String getCreateIndexName(String formattedQuery)
    {
        Matcher matcher = CREATE_INDEX_PATTERN.matcher(formattedQuery);
        if (!matcher.find())
            throw new IllegalArgumentException("Expected valid create index query but found: " + formattedQuery);

        String index = matcher.group(2);
        if (!Strings.isNullOrEmpty(index))
            return index;

        String keyspace = matcher.group(5);
        if (Strings.isNullOrEmpty(keyspace))
            throw new IllegalArgumentException("Keyspace name should be specified: " + formattedQuery);

        String table = matcher.group(7);
        if (Strings.isNullOrEmpty(table))
            throw new IllegalArgumentException("Table name should be specified: " + formattedQuery);

        String column = matcher.group(9);

        String baseName = Strings.isNullOrEmpty(column)
                        ? IndexMetadata.generateDefaultIndexName(table)
                        : IndexMetadata.generateDefaultIndexName(table, new ColumnIdentifier(column, true));

        KeyspaceMetadata ks = Schema.instance.getKeyspaceMetadata(keyspace);
        return ks.findAvailableIndexName(baseName);
    }

    /**
     * Index creation is asynchronous, this method searches in the system table IndexInfo
     * for the specified index and returns true if it finds it, which indicates the
     * index was built. If we haven't found it after 5 seconds we give-up.
     */
    protected boolean waitForIndex(String keyspace, String table, String index) throws Throwable
    {
        long start = System.currentTimeMillis();
        boolean indexCreated = false;
        while (!indexCreated)
        {
            Object[][] results = getRows(execute("select index_name from system.\"IndexInfo\" where table_name = ?", keyspace));
            for(int i = 0; i < results.length; i++)
            {
                if (index.equals(results[i][0]))
                {
                    indexCreated = true;
                    break;
                }
            }

            if (System.currentTimeMillis() - start > 5000)
                break;

            Thread.sleep(10);
        }

        return indexCreated;
    }

    /**
     * Index creation is asynchronous, this method waits until the specified index hasn't any building task running.
     * <p>
     * This method differs from {@link #waitForIndex(String, String, String)} in that it doesn't require the index to be
     * fully nor successfully built, so it can be used to wait for failing index builds.
     *
     * @param keyspace the index keyspace name
     * @param indexName the index name
     * @return {@code true} if the index build tasks have finished in 5 seconds, {@code false} otherwise
     */
    protected boolean waitForIndexBuilds(String keyspace, String indexName) throws InterruptedException
    {
        long start = System.currentTimeMillis();
        SecondaryIndexManager indexManager = getCurrentColumnFamilyStore(keyspace).indexManager;

        while (true)
        {
            if (!indexManager.isIndexBuilding(indexName))
            {
                return true;
            }
            else if (System.currentTimeMillis() - start > 5000)
            {
                return false;
            }
            else
            {
                Thread.sleep(10);
            }
        }
    }

    protected void createIndexMayThrow(String query) throws Throwable
    {
        String fullQuery = formatQuery(query);
        logger.info(fullQuery);
        QueryProcessor.executeOnceInternal(fullQuery);
    }

    protected void dropIndex(String query) throws Throwable
    {
        String fullQuery = String.format(query, KEYSPACE);
        logger.info(fullQuery);
        schemaChange(fullQuery);
    }

    protected static void assertSchemaChange(String query,
                                             Event.SchemaChange.Change expectedChange,
                                             Event.SchemaChange.Target expectedTarget,
                                             String expectedKeyspace,
                                             String expectedName,
                                             String... expectedArgTypes)
    {
        ResultMessage actual = schemaChange(query);
        Assert.assertTrue(actual instanceof ResultMessage.SchemaChange);
        Event.SchemaChange schemaChange = ((ResultMessage.SchemaChange) actual).change;
        Assert.assertSame(expectedChange, schemaChange.change);
        Assert.assertSame(expectedTarget, schemaChange.target);
        Assert.assertEquals(expectedKeyspace, schemaChange.keyspace);
        Assert.assertEquals(expectedName, schemaChange.name);
        Assert.assertEquals(expectedArgTypes != null ? Arrays.asList(expectedArgTypes) : null, schemaChange.argTypes);
    }

    protected static ResultMessage schemaChange(String query)
    {
        try
        {
<<<<<<< HEAD
            ClientState state = ClientState.forInternalCalls(SchemaConstants.SYSTEM_KEYSPACE_NAME);
=======
            ClientState state = ClientState.forInternalCalls();
            state.setKeyspace(SchemaConstants.SYSTEM_KEYSPACE_NAME);
>>>>>>> ec5e2429
            QueryState queryState = new QueryState(state);

            CQLStatement statement = QueryProcessor.parseStatement(query, queryState.getClientState());
            statement.validate(state);

            QueryOptions options = QueryOptions.forInternalCalls(Collections.<ByteBuffer>emptyList());

<<<<<<< HEAD
            lastSchemaChangeResult = statement.executeLocally(queryState, options);
=======
            return prepared.statement.executeInternal(queryState, options);
>>>>>>> ec5e2429
        }
        catch (Exception e)
        {
            logger.info("Error performing schema change", e);
            throw new RuntimeException("Error setting schema for test (query was: " + query + ")", e);
        }
    }

    protected TableMetadata currentTableMetadata()
    {
        return Schema.instance.getTableMetadata(KEYSPACE, currentTable());
    }

    protected com.datastax.driver.core.ResultSet executeNet(ProtocolVersion protocolVersion, String query, Object... values) throws Throwable
    {
        return sessionNet(protocolVersion).execute(formatQuery(query), values);
    }

    protected com.datastax.driver.core.ResultSet executeNet(String query, Object... values) throws Throwable
    {
        return sessionNet().execute(formatQuery(query), values);
    }

    protected com.datastax.driver.core.ResultSet executeNet(ProtocolVersion protocolVersion, Statement statement)
    {
        return sessionNet(protocolVersion).execute(statement);
    }

    protected com.datastax.driver.core.ResultSet executeNetWithPaging(ProtocolVersion version, String query, int pageSize) throws Throwable
    {
        return sessionNet(version).execute(new SimpleStatement(formatQuery(query)).setFetchSize(pageSize));
    }

    protected com.datastax.driver.core.ResultSet executeNetWithPaging(String query, int pageSize) throws Throwable
    {
        return sessionNet().execute(new SimpleStatement(formatQuery(query)).setFetchSize(pageSize));
    }

    protected Session sessionNet()
    {
        return sessionNet(getDefaultVersion());
    }

    protected Session sessionNet(ProtocolVersion protocolVersion)
    {
        requireNetwork();

        return sessions.get(protocolVersion);
    }

    protected SimpleClient newSimpleClient(ProtocolVersion version, boolean compression, boolean checksums, boolean isOverloadedException) throws IOException
    {
        return new SimpleClient(nativeAddr.getHostAddress(), nativePort, version, version.isBeta(), new EncryptionOptions()).connect(compression, checksums, isOverloadedException);
    }

    protected SimpleClient newSimpleClient(ProtocolVersion version, boolean compression, boolean checksums) throws IOException
    {
        return newSimpleClient(version, compression, checksums, false);
    }

    protected String formatQuery(String query)
    {
        return formatQuery(KEYSPACE, query);
    }

    protected final String formatQuery(String keyspace, String query)
    {
        String currentTable = currentTable();
        return currentTable == null ? query : String.format(query, keyspace + "." + currentTable);
    }

    protected ResultMessage.Prepared prepare(String query) throws Throwable
    {
<<<<<<< HEAD
        return QueryProcessor.prepare(formatQuery(query), ClientState.forInternalCalls());
=======
        return QueryProcessor.prepare(formatQuery(query), ClientState.forInternalCalls(), false);
>>>>>>> ec5e2429
    }

    protected UntypedResultSet execute(String query, Object... values) throws Throwable
    {
        return executeFormattedQuery(formatQuery(query), values);
    }

    protected UntypedResultSet executeFormattedQuery(String query, Object... values) throws Throwable
    {
        UntypedResultSet rs;
        if (usePrepared)
        {
            if (logger.isTraceEnabled())
                logger.trace("Executing: {} with values {}", query, formatAllValues(values));
            if (reusePrepared)
            {
                rs = QueryProcessor.executeInternal(query, transformValues(values));

                // If a test uses a "USE ...", then presumably its statements use relative table. In that case, a USE
                // change the meaning of the current keyspace, so we don't want a following statement to reuse a previously
                // prepared statement at this wouldn't use the right keyspace. To avoid that, we drop the previously
                // prepared statement.
                if (query.startsWith("USE"))
                    QueryProcessor.clearInternalStatementsCache();
            }
            else
            {
                rs = QueryProcessor.executeOnceInternal(query, transformValues(values));
            }
        }
        else
        {
            query = replaceValues(query, values);
            if (logger.isTraceEnabled())
                logger.trace("Executing: {}", query);
            rs = QueryProcessor.executeOnceInternal(query);
        }
        if (rs != null)
        {
            if (logger.isTraceEnabled())
                logger.trace("Got {} rows", rs.size());
        }
        return rs;
    }

    protected void assertRowsNet(ResultSet result, Object[]... rows)
    {
        assertRowsNet(getDefaultVersion(), result, rows);
    }

    protected void assertRowsNet(ProtocolVersion protocolVersion, ResultSet result, Object[]... rows)
    {
        // necessary as we need cluster objects to supply CodecRegistry.
        // It's reasonably certain that the network setup has already been done
        // by the time we arrive at this point, but adding this check doesn't hurt
        requireNetwork();

        if (result == null)
        {
            if (rows.length > 0)
                Assert.fail(String.format("No rows returned by query but %d expected", rows.length));
            return;
        }

        ColumnDefinitions meta = result.getColumnDefinitions();
        Iterator<Row> iter = result.iterator();
        int i = 0;
        while (iter.hasNext() && i < rows.length)
        {
            Object[] expected = rows[i];
            Row actual = iter.next();

            Assert.assertEquals(String.format("Invalid number of (expected) values provided for row %d (using protocol version %s)",
                                              i, protocolVersion),
                                meta.size(), expected.length);

            for (int j = 0; j < meta.size(); j++)
            {
                DataType type = meta.getType(j);
                com.datastax.driver.core.TypeCodec<Object> codec = clusters.get(protocolVersion).getConfiguration()
                                                                                                .getCodecRegistry()
                                                                                                .codecFor(type);
                ByteBuffer expectedByteValue = codec.serialize(expected[j], com.datastax.driver.core.ProtocolVersion.fromInt(protocolVersion.asInt()));
                int expectedBytes = expectedByteValue == null ? -1 : expectedByteValue.remaining();
                ByteBuffer actualValue = actual.getBytesUnsafe(meta.getName(j));
                int actualBytes = actualValue == null ? -1 : actualValue.remaining();
                if (!Objects.equal(expectedByteValue, actualValue))
                    Assert.fail(String.format("Invalid value for row %d column %d (%s of type %s), " +
                                              "expected <%s> (%d bytes) but got <%s> (%d bytes) " +
                                              "(using protocol version %s)",
                                              i, j, meta.getName(j), type,
                                              codec.format(expected[j]),
                                              expectedBytes,
                                              codec.format(codec.deserialize(actualValue, com.datastax.driver.core.ProtocolVersion.fromInt(protocolVersion.asInt()))),
                                              actualBytes,
                                              protocolVersion));
            }
            i++;
        }

        if (iter.hasNext())
        {
            while (iter.hasNext())
            {
                iter.next();
                i++;
            }
            Assert.fail(String.format("Got less rows than expected. Expected %d but got %d (using protocol version %s).",
                                      rows.length, i, protocolVersion));
        }

        Assert.assertTrue(String.format("Got %s rows than expected. Expected %d but got %d (using protocol version %s)",
                                        rows.length>i ? "less" : "more", rows.length, i, protocolVersion), i == rows.length);
    }

    public static void assertRows(UntypedResultSet result, Object[]... rows)
    {
        if (result == null)
        {
            if (rows.length > 0)
                Assert.fail(String.format("No rows returned by query but %d expected", rows.length));
            return;
        }

        List<ColumnSpecification> meta = result.metadata();
        Iterator<UntypedResultSet.Row> iter = result.iterator();
        int i = 0;
        while (iter.hasNext() && i < rows.length)
        {
            Object[] expected = rows[i];
            UntypedResultSet.Row actual = iter.next();

            Assert.assertEquals(String.format("Invalid number of (expected) values provided for row %d", i), expected == null ? 1 : expected.length, meta.size());

            for (int j = 0; j < meta.size(); j++)
            {
                ColumnSpecification column = meta.get(j);
                ByteBuffer expectedByteValue = makeByteBuffer(expected == null ? null : expected[j], column.type);
                ByteBuffer actualValue = actual.getBytes(column.name.toString());

                if (expectedByteValue != null)
                    expectedByteValue = expectedByteValue.duplicate();
                if (!Objects.equal(expectedByteValue, actualValue))
                {
                    Object actualValueDecoded = actualValue == null ? null : column.type.getSerializer().deserialize(actualValue);
                    if (!Objects.equal(expected != null ? expected[j] : null, actualValueDecoded))
                        Assert.fail(String.format("Invalid value for row %d column %d (%s of type %s), expected <%s> but got <%s>",
                                                  i,
                                                  j,
                                                  column.name,
                                                  column.type.asCQL3Type(),
                                                  formatValue(expectedByteValue != null ? expectedByteValue.duplicate() : null, column.type),
                                                  formatValue(actualValue, column.type)));
                }
            }
            i++;
        }

        if (iter.hasNext())
        {
            while (iter.hasNext())
            {
                UntypedResultSet.Row actual = iter.next();
                i++;

                StringBuilder str = new StringBuilder();
                for (int j = 0; j < meta.size(); j++)
                {
                    ColumnSpecification column = meta.get(j);
                    ByteBuffer actualValue = actual.getBytes(column.name.toString());
                    str.append(String.format("%s=%s ", column.name, formatValue(actualValue, column.type)));
                }
                logger.info("Extra row num {}: {}", i, str.toString());
            }
            Assert.fail(String.format("Got more rows than expected. Expected %d but got %d.", rows.length, i));
        }

        Assert.assertTrue(String.format("Got %s rows than expected. Expected %d but got %d", rows.length>i ? "less" : "more", rows.length, i), i == rows.length);
    }

    /**
     * Like assertRows(), but ignores the ordering of rows.
     */
    public static void assertRowsIgnoringOrder(UntypedResultSet result, Object[]... rows)
    {
        assertRowsIgnoringOrderInternal(result, false, rows);
    }

    public static void assertRowsIgnoringOrderAndExtra(UntypedResultSet result, Object[]... rows)
    {
        assertRowsIgnoringOrderInternal(result, true, rows);
    }

    private static void assertRowsIgnoringOrderInternal(UntypedResultSet result, boolean ignoreExtra, Object[]... rows)
    {
        if (result == null)
        {
            if (rows.length > 0)
                Assert.fail(String.format("No rows returned by query but %d expected", rows.length));
            return;
        }

        List<ColumnSpecification> meta = result.metadata();

        Set<List<ByteBuffer>> expectedRows = new HashSet<>(rows.length);
        for (Object[] expected : rows)
        {
            Assert.assertEquals("Invalid number of (expected) values provided for row", expected.length, meta.size());
            List<ByteBuffer> expectedRow = new ArrayList<>(meta.size());
            for (int j = 0; j < meta.size(); j++)
                expectedRow.add(makeByteBuffer(expected[j], meta.get(j).type));
            expectedRows.add(expectedRow);
        }

        Set<List<ByteBuffer>> actualRows = new HashSet<>(result.size());
        for (UntypedResultSet.Row actual : result)
        {
            List<ByteBuffer> actualRow = new ArrayList<>(meta.size());
            for (int j = 0; j < meta.size(); j++)
                actualRow.add(actual.getBytes(meta.get(j).name.toString()));
            actualRows.add(actualRow);
        }

        com.google.common.collect.Sets.SetView<List<ByteBuffer>> extra = com.google.common.collect.Sets.difference(actualRows, expectedRows);
        com.google.common.collect.Sets.SetView<List<ByteBuffer>> missing = com.google.common.collect.Sets.difference(expectedRows, actualRows);
        if ((!ignoreExtra && !extra.isEmpty()) || !missing.isEmpty())
        {
            List<String> extraRows = makeRowStrings(extra, meta);
            List<String> missingRows = makeRowStrings(missing, meta);
            StringBuilder sb = new StringBuilder();
            if (!extra.isEmpty())
            {
                sb.append("Got ").append(extra.size()).append(" extra row(s) ");
                if (!missing.isEmpty())
                    sb.append("and ").append(missing.size()).append(" missing row(s) ");
                sb.append("in result.  Extra rows:\n    ");
                sb.append(extraRows.stream().collect(Collectors.joining("\n    ")));
                if (!missing.isEmpty())
                    sb.append("\nMissing Rows:\n    ").append(missingRows.stream().collect(Collectors.joining("\n    ")));
                Assert.fail(sb.toString());
            }

            if (!missing.isEmpty())
                Assert.fail("Missing " + missing.size() + " row(s) in result: \n    " + missingRows.stream().collect(Collectors.joining("\n    ")));
        }

        assert ignoreExtra || expectedRows.size() == actualRows.size();
    }

    protected static List<String> makeRowStrings(UntypedResultSet resultSet)
    {
        List<List<ByteBuffer>> rows = new ArrayList<>();
        for (UntypedResultSet.Row row : resultSet)
        {
            List<ByteBuffer> values = new ArrayList<>();
            for (ColumnSpecification columnSpecification : resultSet.metadata())
            {
                values.add(row.getBytes(columnSpecification.name.toString()));
            }
            rows.add(values);
        }

        return makeRowStrings(rows, resultSet.metadata());
    }

    private static List<String> makeRowStrings(Iterable<List<ByteBuffer>> rows, List<ColumnSpecification> meta)
    {
        List<String> strings = new ArrayList<>();
        for (List<ByteBuffer> row : rows)
        {
            StringBuilder sb = new StringBuilder("row(");
            for (int j = 0; j < row.size(); j++)
            {
                ColumnSpecification column = meta.get(j);
                sb.append(column.name.toString()).append("=").append(formatValue(row.get(j), column.type));
                if (j < (row.size() - 1))
                    sb.append(", ");
            }
            strings.add(sb.append(")").toString());
        }
        return strings;
    }

    protected void assertRowCount(UntypedResultSet result, int numExpectedRows)
    {
        if (result == null)
        {
            if (numExpectedRows > 0)
                Assert.fail(String.format("No rows returned by query but %d expected", numExpectedRows));
            return;
        }

        List<ColumnSpecification> meta = result.metadata();
        Iterator<UntypedResultSet.Row> iter = result.iterator();
        int i = 0;
        while (iter.hasNext() && i < numExpectedRows)
        {
            UntypedResultSet.Row actual = iter.next();
            assertNotNull(actual);
            i++;
        }

        if (iter.hasNext())
        {
            while (iter.hasNext())
            {
                iter.next();
                i++;
            }
            Assert.fail(String.format("Got less rows than expected. Expected %d but got %d.", numExpectedRows, i));
        }

        Assert.assertTrue(String.format("Got %s rows than expected. Expected %d but got %d", numExpectedRows>i ? "less" : "more", numExpectedRows, i), i == numExpectedRows);
    }

    protected Object[][] getRows(UntypedResultSet result)
    {
        if (result == null)
            return new Object[0][];

        List<Object[]> ret = new ArrayList<>();
        List<ColumnSpecification> meta = result.metadata();

        Iterator<UntypedResultSet.Row> iter = result.iterator();
        while (iter.hasNext())
        {
            UntypedResultSet.Row rowVal = iter.next();
            Object[] row = new Object[meta.size()];
            for (int j = 0; j < meta.size(); j++)
            {
                ColumnSpecification column = meta.get(j);
                ByteBuffer val = rowVal.getBytes(column.name.toString());
                row[j] = val == null ? null : column.type.getSerializer().deserialize(val);
            }

            ret.add(row);
        }

        Object[][] a = new Object[ret.size()][];
        return ret.toArray(a);
    }

    protected void assertColumnNames(UntypedResultSet result, String... expectedColumnNames)
    {
        if (result == null)
        {
            Assert.fail("No rows returned by query.");
            return;
        }

        List<ColumnSpecification> metadata = result.metadata();
        Assert.assertEquals("Got less columns than expected.", expectedColumnNames.length, metadata.size());

        for (int i = 0, m = metadata.size(); i < m; i++)
        {
            ColumnSpecification columnSpec = metadata.get(i);
            Assert.assertEquals(expectedColumnNames[i], columnSpec.name.toString());
        }
    }

    protected void assertAllRows(Object[]... rows) throws Throwable
    {
        assertRows(execute("SELECT * FROM %s"), rows);
    }

    public static Object[] row(Object... expected)
    {
        return expected;
    }

    protected void assertEmpty(UntypedResultSet result) throws Throwable
    {
        if (result != null && !result.isEmpty())
            throw new AssertionError(String.format("Expected empty result but got %d rows: %s \n", result.size(), makeRowStrings(result)));
    }

    protected void assertInvalid(String query, Object... values) throws Throwable
    {
        assertInvalidMessage(null, query, values);
    }

    protected void assertInvalidMessage(String errorMessage, String query, Object... values) throws Throwable
    {
        assertInvalidThrowMessage(errorMessage, null, query, values);
    }

    protected void assertInvalidThrow(Class<? extends Throwable> exception, String query, Object... values) throws Throwable
    {
        assertInvalidThrowMessage(null, exception, query, values);
    }

    protected void assertInvalidThrowMessage(String errorMessage, Class<? extends Throwable> exception, String query, Object... values) throws Throwable
    {
        assertInvalidThrowMessage(Optional.empty(), errorMessage, exception, query, values);
    }

    // if a protocol version > Integer.MIN_VALUE is supplied, executes
    // the query via the java driver, mimicking a real client.
    protected void assertInvalidThrowMessage(Optional<ProtocolVersion> protocolVersion,
                                             String errorMessage,
                                             Class<? extends Throwable> exception,
                                             String query,
                                             Object... values) throws Throwable
    {
        try
        {
            if (!protocolVersion.isPresent())
                execute(query, values);
            else
                executeNet(protocolVersion.get(), query, values);

            String q = USE_PREPARED_VALUES
                       ? query + " (values: " + formatAllValues(values) + ")"
                       : replaceValues(query, values);
            Assert.fail("Query should be invalid but no error was thrown. Query is: " + q);
        }
        catch (Exception e)
        {
            if (exception != null && !exception.isAssignableFrom(e.getClass()))
            {
                Assert.fail("Query should be invalid but wrong error was thrown. " +
                            "Expected: " + exception.getName() + ", got: " + e.getClass().getName() + ". " +
                            "Query is: " + queryInfo(query, values));
            }
            if (errorMessage != null)
            {
                assertMessageContains(errorMessage, e);
            }
        }
    }

    private static String queryInfo(String query, Object[] values)
    {
        return USE_PREPARED_VALUES
               ? query + " (values: " + formatAllValues(values) + ")"
               : replaceValues(query, values);
    }

    protected void assertValidSyntax(String query) throws Throwable
    {
        try
        {
            QueryProcessor.parseStatement(query);
        }
        catch(SyntaxException e)
        {
            Assert.fail(String.format("Expected query syntax to be valid but was invalid. Query is: %s; Error is %s",
                                      query, e.getMessage()));
        }
    }

    protected void assertInvalidSyntax(String query, Object... values) throws Throwable
    {
        assertInvalidSyntaxMessage(null, query, values);
    }

    protected void assertInvalidSyntaxMessage(String errorMessage, String query, Object... values) throws Throwable
    {
        try
        {
            execute(query, values);
            Assert.fail("Query should have invalid syntax but no error was thrown. Query is: " + queryInfo(query, values));
        }
        catch (SyntaxException e)
        {
            if (errorMessage != null)
            {
                assertMessageContains(errorMessage, e);
            }
        }
    }

    /**
     * Asserts that the message of the specified exception contains the specified text.
     *
     * @param text the text that the exception message must contains
     * @param e the exception to check
     */
    private static void assertMessageContains(String text, Exception e)
    {
        Assert.assertTrue("Expected error message to contain '" + text + "', but got '" + e.getMessage() + "'",
                e.getMessage().contains(text));
    }

    @FunctionalInterface
    public interface CheckedFunction {
        void apply() throws Throwable;
    }

    /**
     * Runs the given function before and after a flush of sstables.  This is useful for checking that behavior is
     * the same whether data is in memtables or sstables.
     * @param runnable
     * @throws Throwable
     */
    public void beforeAndAfterFlush(CheckedFunction runnable) throws Throwable
    {
        runnable.apply();
        flush();
        runnable.apply();
    }

    private static String replaceValues(String query, Object[] values)
    {
        StringBuilder sb = new StringBuilder();
        int last = 0;
        int i = 0;
        int idx;
        while ((idx = query.indexOf('?', last)) > 0)
        {
            if (i >= values.length)
                throw new IllegalArgumentException(String.format("Not enough values provided. The query has at least %d variables but only %d values provided", i, values.length));

            sb.append(query.substring(last, idx));

            Object value = values[i++];

            // When we have a .. IN ? .., we use a list for the value because that's what's expected when the value is serialized.
            // When we format as string however, we need to special case to use parenthesis. Hackish but convenient.
            if (idx >= 3 && value instanceof List && query.substring(idx - 3, idx).equalsIgnoreCase("IN "))
            {
                List l = (List)value;
                sb.append("(");
                for (int j = 0; j < l.size(); j++)
                {
                    if (j > 0)
                        sb.append(", ");
                    sb.append(formatForCQL(l.get(j)));
                }
                sb.append(")");
            }
            else
            {
                sb.append(formatForCQL(value));
            }
            last = idx + 1;
        }
        sb.append(query.substring(last));
        return sb.toString();
    }

    // We're rellly only returning ByteBuffers but this make the type system happy
    private static Object[] transformValues(Object[] values)
    {
        // We could partly rely on QueryProcessor.executeOnceInternal doing type conversion for us, but
        // it would complain with ClassCastException if we pass say a string where an int is excepted (since
        // it bases conversion on what the value should be, not what it is). For testing, we sometimes
        // want to pass value of the wrong type and assert that this properly raise an InvalidRequestException
        // and executeOnceInternal goes into way. So instead, we pre-convert everything to bytes here based
        // on the value.
        // Besides, we need to handle things like TupleValue that executeOnceInternal don't know about.

        Object[] buffers = new ByteBuffer[values.length];
        for (int i = 0; i < values.length; i++)
        {
            Object value = values[i];
            if (value == null)
            {
                buffers[i] = null;
                continue;
            }
            else if (value == ByteBufferUtil.UNSET_BYTE_BUFFER)
            {
                buffers[i] = ByteBufferUtil.UNSET_BYTE_BUFFER;
                continue;
            }

            try
            {
                buffers[i] = typeFor(value).decompose(serializeTuples(value));
            }
            catch (Exception ex)
            {
                logger.info("Error serializing query parameter {}:", value, ex);
                throw ex;
            }
        }
        return buffers;
    }

    private static Object serializeTuples(Object value)
    {
        if (value instanceof TupleValue)
        {
            return ((TupleValue)value).toByteBuffer();
        }

        // We need to reach inside collections for TupleValue and transform them to ByteBuffer
        // since otherwise the decompose method of the collection AbstractType won't know what
        // to do with them
        if (value instanceof List)
        {
            List l = (List)value;
            List n = new ArrayList(l.size());
            for (Object o : l)
                n.add(serializeTuples(o));
            return n;
        }

        if (value instanceof Set)
        {
            Set s = (Set)value;
            Set n = new LinkedHashSet(s.size());
            for (Object o : s)
                n.add(serializeTuples(o));
            return n;
        }

        if (value instanceof Map)
        {
            Map m = (Map)value;
            Map n = new LinkedHashMap(m.size());
            for (Object entry : m.entrySet())
                n.put(serializeTuples(((Map.Entry)entry).getKey()), serializeTuples(((Map.Entry)entry).getValue()));
            return n;
        }
        return value;
    }

    private static String formatAllValues(Object[] values)
    {
        StringBuilder sb = new StringBuilder();
        sb.append("[");
        for (int i = 0; i < values.length; i++)
        {
            if (i > 0)
                sb.append(", ");
            sb.append(formatForCQL(values[i]));
        }
        sb.append("]");
        return sb.toString();
    }

    private static String formatForCQL(Object value)
    {
        if (value == null)
            return "null";

        if (value instanceof TupleValue)
            return ((TupleValue)value).toCQLString();

        // We need to reach inside collections for TupleValue. Besides, for some reason the format
        // of collection that CollectionType.getString gives us is not at all 'CQL compatible'
        if (value instanceof Collection || value instanceof Map)
        {
            StringBuilder sb = new StringBuilder();
            if (value instanceof List)
            {
                List l = (List)value;
                sb.append("[");
                for (int i = 0; i < l.size(); i++)
                {
                    if (i > 0)
                        sb.append(", ");
                    sb.append(formatForCQL(l.get(i)));
                }
                sb.append("]");
            }
            else if (value instanceof Set)
            {
                Set s = (Set)value;
                sb.append("{");
                Iterator iter = s.iterator();
                while (iter.hasNext())
                {
                    sb.append(formatForCQL(iter.next()));
                    if (iter.hasNext())
                        sb.append(", ");
                }
                sb.append("}");
            }
            else
            {
                Map m = (Map)value;
                sb.append("{");
                Iterator iter = m.entrySet().iterator();
                while (iter.hasNext())
                {
                    Map.Entry entry = (Map.Entry)iter.next();
                    sb.append(formatForCQL(entry.getKey())).append(": ").append(formatForCQL(entry.getValue()));
                    if (iter.hasNext())
                        sb.append(", ");
                }
                sb.append("}");
            }
            return sb.toString();
        }

        AbstractType type = typeFor(value);
        String s = type.getString(type.decompose(value));

        if (type instanceof InetAddressType || type instanceof TimestampType)
            return String.format("'%s'", s);
        else if (type instanceof UTF8Type)
            return String.format("'%s'", s.replaceAll("'", "''"));
        else if (type instanceof BytesType)
            return "0x" + s;

        return s;
    }

    protected static ByteBuffer makeByteBuffer(Object value, AbstractType type)
    {
        if (value == null)
            return null;

        if (value instanceof TupleValue)
            return ((TupleValue)value).toByteBuffer();

        if (value instanceof ByteBuffer)
            return (ByteBuffer)value;

        return type.decompose(serializeTuples(value));
    }

    private static String formatValue(ByteBuffer bb, AbstractType<?> type)
    {
        if (bb == null)
            return "null";

        if (type instanceof CollectionType)
        {
            // CollectionType override getString() to use hexToBytes. We can't change that
            // without breaking SSTable2json, but the serializer for collection have the
            // right getString so using it directly instead.
            TypeSerializer ser = type.getSerializer();
            return ser.toString(ser.deserialize(bb));
        }

        return type.getString(bb);
    }

    protected TupleValue tuple(Object...values)
    {
        return new TupleValue(values);
    }

    protected Object userType(Object... values)
    {
        if (values.length % 2 != 0)
            throw new IllegalArgumentException("userType() requires an even number of arguments");

        String[] fieldNames = new String[values.length / 2];
        Object[] fieldValues = new Object[values.length / 2];
        int fieldNum = 0;
        for (int i = 0; i < values.length; i += 2)
        {
            fieldNames[fieldNum] = (String) values[i];
            fieldValues[fieldNum] = values[i + 1];
            fieldNum++;
        }
        return new UserTypeValue(fieldNames, fieldValues);
    }

    protected Object list(Object...values)
    {
        return Arrays.asList(values);
    }

    protected Object set(Object...values)
    {
        return ImmutableSet.copyOf(values);
    }

    protected Object map(Object...values)
    {
        if (values.length % 2 != 0)
            throw new IllegalArgumentException("Invalid number of arguments, got " + values.length);

        int size = values.length / 2;
        Map<Object, Object> m = new LinkedHashMap<>(size);
        for (int i = 0; i < size; i++)
            m.put(values[2 * i], values[(2 * i) + 1]);
        return m;
    }

<<<<<<< HEAD
    protected com.datastax.driver.core.TupleType tupleTypeOf(ProtocolVersion protocolVersion, com.datastax.driver.core.DataType...types)
=======
    protected com.datastax.driver.core.TupleType tupleTypeOf(ProtocolVersion protocolVersion, DataType...types)
>>>>>>> ec5e2429
    {
        requireNetwork();
        return clusters.get(protocolVersion).getMetadata().newTupleType(types);
    }

    // Attempt to find an AbstracType from a value (for serialization/printing sake).
    // Will work as long as we use types we know of, which is good enough for testing
    private static AbstractType typeFor(Object value)
    {
        if (value instanceof ByteBuffer || value instanceof TupleValue || value == null)
            return BytesType.instance;

        if (value instanceof Byte)
            return ByteType.instance;

        if (value instanceof Short)
            return ShortType.instance;

        if (value instanceof Integer)
            return Int32Type.instance;

        if (value instanceof Long)
            return LongType.instance;

        if (value instanceof Float)
            return FloatType.instance;

        if (value instanceof Duration)
            return DurationType.instance;

        if (value instanceof Double)
            return DoubleType.instance;

        if (value instanceof BigInteger)
            return IntegerType.instance;

        if (value instanceof BigDecimal)
            return DecimalType.instance;

        if (value instanceof String)
            return UTF8Type.instance;

        if (value instanceof Boolean)
            return BooleanType.instance;

        if (value instanceof InetAddress)
            return InetAddressType.instance;

        if (value instanceof Date)
            return TimestampType.instance;

        if (value instanceof UUID)
            return UUIDType.instance;

        if (value instanceof List)
        {
            List l = (List)value;
            AbstractType elt = l.isEmpty() ? BytesType.instance : typeFor(l.get(0));
            return ListType.getInstance(elt, true);
        }

        if (value instanceof Set)
        {
            Set s = (Set)value;
            AbstractType elt = s.isEmpty() ? BytesType.instance : typeFor(s.iterator().next());
            return SetType.getInstance(elt, true);
        }

        if (value instanceof Map)
        {
            Map m = (Map)value;
            AbstractType keys, values;
            if (m.isEmpty())
            {
                keys = BytesType.instance;
                values = BytesType.instance;
            }
            else
            {
                Map.Entry entry = (Map.Entry)m.entrySet().iterator().next();
                keys = typeFor(entry.getKey());
                values = typeFor(entry.getValue());
            }
            return MapType.getInstance(keys, values, true);
        }

        throw new IllegalArgumentException("Unsupported value type (value is " + value + ")");
    }

    private static class TupleValue
    {
        protected final Object[] values;

        TupleValue(Object[] values)
        {
            this.values = values;
        }

        public ByteBuffer toByteBuffer()
        {
            ByteBuffer[] bbs = new ByteBuffer[values.length];
            for (int i = 0; i < values.length; i++)
                bbs[i] = makeByteBuffer(values[i], typeFor(values[i]));
            return TupleType.buildValue(bbs);
        }

        public String toCQLString()
        {
            StringBuilder sb = new StringBuilder();
            sb.append("(");
            for (int i = 0; i < values.length; i++)
            {
                if (i > 0)
                    sb.append(", ");
                sb.append(formatForCQL(values[i]));
            }
            sb.append(")");
            return sb.toString();
        }

        public String toString()
        {
            return "TupleValue" + toCQLString();
        }
    }

    private static class UserTypeValue extends TupleValue
    {
        private final String[] fieldNames;

        UserTypeValue(String[] fieldNames, Object[] fieldValues)
        {
            super(fieldValues);
            this.fieldNames = fieldNames;
        }

        @Override
        public String toCQLString()
        {
            StringBuilder sb = new StringBuilder();
            sb.append("{");
            boolean haveEntry = false;
            for (int i = 0; i < values.length; i++)
            {
                if (values[i] != null)
                {
                    if (haveEntry)
                        sb.append(", ");
                    sb.append(ColumnIdentifier.maybeQuote(fieldNames[i]));
                    sb.append(": ");
                    sb.append(formatForCQL(values[i]));
                    haveEntry = true;
                }
            }
            assert haveEntry;
            sb.append("}");
            return sb.toString();
        }

        public String toString()
        {
            return "UserTypeValue" + toCQLString();
        }
    }
}<|MERGE_RESOLUTION|>--- conflicted
+++ resolved
@@ -45,10 +45,7 @@
 import javax.management.remote.rmi.RMIConnectorServer;
 
 import com.google.common.base.Objects;
-<<<<<<< HEAD
 import com.google.common.base.Strings;
-=======
->>>>>>> ec5e2429
 import com.google.common.collect.ImmutableSet;
 import org.junit.*;
 import org.slf4j.Logger;
@@ -71,14 +68,7 @@
 import org.apache.cassandra.metrics.ClientMetrics;
 import org.apache.cassandra.schema.*;
 import org.apache.cassandra.config.DatabaseDescriptor;
-<<<<<<< HEAD
 import org.apache.cassandra.cql3.functions.FunctionName;
-=======
-import org.apache.cassandra.config.Schema;
-import org.apache.cassandra.config.SchemaConstants;
-import org.apache.cassandra.cql3.functions.FunctionName;
-import org.apache.cassandra.cql3.statements.ParsedStatement;
->>>>>>> ec5e2429
 import org.apache.cassandra.db.*;
 import org.apache.cassandra.db.commitlog.CommitLog;
 import org.apache.cassandra.db.marshal.*;
@@ -95,22 +85,12 @@
 import org.apache.cassandra.service.ClientState;
 import org.apache.cassandra.service.QueryState;
 import org.apache.cassandra.service.StorageService;
-<<<<<<< HEAD
 import org.apache.cassandra.transport.*;
 import org.apache.cassandra.transport.ProtocolVersion;
 import org.apache.cassandra.transport.messages.ResultMessage;
 import org.apache.cassandra.utils.ByteBufferUtil;
 import org.apache.cassandra.utils.FBUtilities;
 import org.apache.cassandra.utils.JMXServerUtils;
-=======
-import org.apache.cassandra.transport.ProtocolVersion;
-import org.apache.cassandra.transport.ConfiguredLimit;
-import org.apache.cassandra.transport.Event;
-import org.apache.cassandra.transport.Server;
-import org.apache.cassandra.transport.messages.ResultMessage;
-import org.apache.cassandra.utils.ByteBufferUtil;
-import org.apache.cassandra.utils.FBUtilities;
->>>>>>> ec5e2429
 import org.apache.cassandra.security.ThreadAwareSecurityManager;
 
 import static junit.framework.Assert.assertNotNull;
@@ -141,21 +121,14 @@
 
     protected static final int nativePort;
     protected static final InetAddress nativeAddr;
-<<<<<<< HEAD
     protected static final Set<InetAddressAndPort> remoteAddrs = new HashSet<>();
     private static final Map<ProtocolVersion, Cluster> clusters = new HashMap<>();
     protected static final Map<ProtocolVersion, Session> sessions = new HashMap<>();
-=======
-    private static final Map<ProtocolVersion, Cluster> clusters = new HashMap<>();
-    private static final Map<ProtocolVersion, Session> sessions = new HashMap<>();
-    protected static ConfiguredLimit protocolVersionLimit;
->>>>>>> ec5e2429
 
     private static boolean isServerPrepared = false;
 
     public static final List<ProtocolVersion> PROTOCOL_VERSIONS = new ArrayList<>(ProtocolVersion.SUPPORTED.size());
 
-<<<<<<< HEAD
     private static final String CREATE_INDEX_NAME_REGEX = "(\\s*(\\w*|\"\\w*\")\\s*)";
     private static final String CREATE_INDEX_REGEX = String.format("\\A\\s*CREATE(?:\\s+CUSTOM)?\\s+INDEX" +
                                                                    "(?:\\s+IF\\s+NOT\\s+EXISTS)?\\s*" +
@@ -164,8 +137,6 @@
                                                                    CREATE_INDEX_NAME_REGEX);
     private static final Pattern CREATE_INDEX_PATTERN = Pattern.compile(CREATE_INDEX_REGEX, Pattern.CASE_INSENSITIVE);
 
-=======
->>>>>>> ec5e2429
     /** Return the current server version if supported by the driver, else
      * the latest that is supported.
      *
@@ -245,11 +216,8 @@
             return;
 
         DatabaseDescriptor.daemonInitialization();
-<<<<<<< HEAD
         DatabaseDescriptor.setTransientReplicationEnabledUnsafe(true);
         CommitLog.instance.start();
-=======
->>>>>>> ec5e2429
 
         // Cleanup first
         try
@@ -552,7 +520,6 @@
             if (clusters.containsKey(version))
                 continue;
 
-<<<<<<< HEAD
             Cluster.Builder builder = Cluster.builder()
                                              .withoutJMXReporting()
                                              .addContactPoints(nativeAddr)
@@ -565,17 +532,6 @@
                 builder = builder.withProtocolVersion(com.datastax.driver.core.ProtocolVersion.fromInt(version.asInt()));
 
             Cluster cluster = builder.build();
-=======
-            if (version.isGreaterThan(protocolVersionLimit.getMaxVersion()))
-                continue;
-
-            Cluster cluster = Cluster.builder()
-                                     .addContactPoints(nativeAddr)
-                                     .withClusterName("Test Cluster-" + version.name())
-                                     .withPort(nativePort)
-                                     .withProtocolVersion(com.datastax.driver.core.ProtocolVersion.fromInt(version.asInt()))
-                                     .build();
->>>>>>> ec5e2429
             clusters.put(version, cluster);
             sessions.put(version, cluster.connect());
 
@@ -767,12 +723,7 @@
 
     protected String createFunction(String keyspace, String argTypes, String query) throws Throwable
     {
-<<<<<<< HEAD
-        String functionName = String.format("%s.function_%02d", keyspace, seqNumber.getAndIncrement());
-=======
         String functionName = createFunctionName(keyspace);
-
->>>>>>> ec5e2429
         createFunctionOverload(functionName, argTypes, query);
         return functionName;
     }
@@ -797,12 +748,7 @@
 
     protected String createAggregate(String keyspace, String argTypes, String query) throws Throwable
     {
-<<<<<<< HEAD
-        String aggregateName = String.format("%s.aggregate_%02d", keyspace, seqNumber.getAndIncrement());
-=======
         String aggregateName = createAggregateName(keyspace);
-
->>>>>>> ec5e2429
         createAggregateOverload(aggregateName, argTypes, query);
         return aggregateName;
     }
@@ -1038,12 +984,7 @@
     {
         try
         {
-<<<<<<< HEAD
             ClientState state = ClientState.forInternalCalls(SchemaConstants.SYSTEM_KEYSPACE_NAME);
-=======
-            ClientState state = ClientState.forInternalCalls();
-            state.setKeyspace(SchemaConstants.SYSTEM_KEYSPACE_NAME);
->>>>>>> ec5e2429
             QueryState queryState = new QueryState(state);
 
             CQLStatement statement = QueryProcessor.parseStatement(query, queryState.getClientState());
@@ -1051,11 +992,7 @@
 
             QueryOptions options = QueryOptions.forInternalCalls(Collections.<ByteBuffer>emptyList());
 
-<<<<<<< HEAD
-            lastSchemaChangeResult = statement.executeLocally(queryState, options);
-=======
-            return prepared.statement.executeInternal(queryState, options);
->>>>>>> ec5e2429
+            return statement.executeLocally(queryState, options);
         }
         catch (Exception e)
         {
@@ -1129,11 +1066,7 @@
 
     protected ResultMessage.Prepared prepare(String query) throws Throwable
     {
-<<<<<<< HEAD
         return QueryProcessor.prepare(formatQuery(query), ClientState.forInternalCalls());
-=======
-        return QueryProcessor.prepare(formatQuery(query), ClientState.forInternalCalls(), false);
->>>>>>> ec5e2429
     }
 
     protected UntypedResultSet execute(String query, Object... values) throws Throwable
@@ -1910,11 +1843,7 @@
         return m;
     }
 
-<<<<<<< HEAD
     protected com.datastax.driver.core.TupleType tupleTypeOf(ProtocolVersion protocolVersion, com.datastax.driver.core.DataType...types)
-=======
-    protected com.datastax.driver.core.TupleType tupleTypeOf(ProtocolVersion protocolVersion, DataType...types)
->>>>>>> ec5e2429
     {
         requireNetwork();
         return clusters.get(protocolVersion).getMetadata().newTupleType(types);
