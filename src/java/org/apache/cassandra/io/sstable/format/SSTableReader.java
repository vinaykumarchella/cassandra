--- conflicted
+++ resolved
@@ -1123,16 +1123,10 @@
                 saveSummary(ibuilder, dbuilder, newSummary);
             }
 
-<<<<<<< HEAD
-            long newSize = bytesOnDisk();
-            StorageMetrics.load.inc(newSize - oldSize);
-            parent.metric.liveDiskSpaceUsed.inc(newSize - oldSize);
-            parent.metric.totalDiskSpaceUsed.inc(newSize - oldSize);
-=======
             // The new size will be added in Transactional.commit() as an updated SSTable, more details: CASSANDRA-13738
             StorageMetrics.load.dec(oldSize);
             parent.metric.liveDiskSpaceUsed.dec(oldSize);
->>>>>>> 4e834c53
+            parent.metric.totalDiskSpaceUsed.dec(oldSize);
 
             return cloneAndReplace(first, OpenReason.METADATA_CHANGE, newSummary);
         }
