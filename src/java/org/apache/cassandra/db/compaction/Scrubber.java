--- conflicted
+++ resolved
@@ -109,23 +109,18 @@
                         ? new ScrubController(cfs)
                         : new CompactionController(cfs, Collections.singleton(sstable), CompactionManager.getDefaultGcBefore(cfs));
         this.isCommutative = cfs.metadata.isCounter();
-<<<<<<< HEAD
+
+        boolean hasIndexFile = (new File(sstable.descriptor.filenameFor(Component.PRIMARY_INDEX))).exists();
         this.isIndex = cfs.isIndex();
-        this.checkData = checkData && !this.isIndex; //LocalByPartitionerType does not support validation
-        this.expectedBloomFilterSize = Math.max(cfs.metadata.getMinIndexInterval(), (int)(SSTableReader.getApproximateKeyCount(toScrub)));
-=======
-
-        boolean hasIndexFile = (new File(sstable.descriptor.filenameFor(Component.PRIMARY_INDEX))).exists();
         if (!hasIndexFile)
         {
             // if there's any corruption in the -Data.db then rows can't be skipped over. but it's worth a shot.
             outputHandler.warn("Missing component: " + sstable.descriptor.filenameFor(Component.PRIMARY_INDEX));
         }
-
+        this.checkData = checkData && !this.isIndex; //LocalByPartitionerType does not support validation
         this.expectedBloomFilterSize = Math.max(
             cfs.metadata.getMinIndexInterval(),
             hasIndexFile ? (int)(SSTableReader.getApproximateKeyCount(toScrub)) : 0);
->>>>>>> 4c94ef20
 
         // loop through each row, deserializing to check for damage.
         // we'll also loop through the index at the same time, using the position from the index to recover if the
@@ -148,7 +143,7 @@
     public void scrub()
     {
         outputHandler.output(String.format("Scrubbing %s (%s bytes)", sstable, dataFile.length()));
-        try (SSTableRewriter writer = new SSTableRewriter(cfs, transaction, sstable.maxDataAge, isOffline);)
+        try (SSTableRewriter writer = new SSTableRewriter(cfs, transaction, sstable.maxDataAge, isOffline))
         {
             nextIndexKey = indexAvailable() ? ByteBufferUtil.readWithShortLength(indexFile) : null;
             if (indexAvailable())
@@ -210,18 +205,13 @@
                                 ByteBufferUtil.bytesToHex(key.getKey()), ByteBufferUtil.bytesToHex(currentIndexKey))));
                     }
 
-                    if (dataSizeFromIndex > dataFile.length())
+                    if (indexFile != null && dataSizeFromIndex > dataFile.length())
                         throw new IOError(new IOException("Impossible row size (greater than file length): " + dataSizeFromIndex));
 
                     if (indexFile != null && dataStart != dataStartFromIndex)
                         outputHandler.warn(String.format("Data file row position %d differs from index file row position %d", dataStart, dataStartFromIndex));
 
-<<<<<<< HEAD
                     SSTableIdentityIterator atoms = new SSTableIdentityIterator(sstable, dataFile, key, checkData);
-=======
-                    if (indexFile != null && dataSize != dataSizeFromIndex)
-                        outputHandler.warn(String.format("Data file row size %d different from index file row size %d", dataSize, dataSizeFromIndex));
->>>>>>> 4c94ef20
 
                     if (prevKey != null && prevKey.compareTo(key) > 0)
                     {
