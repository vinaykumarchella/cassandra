/*
 * Licensed to the Apache Software Foundation (ASF) under one
 * or more contributor license agreements.  See the NOTICE file
 * distributed with this work for additional information
 * regarding copyright ownership.  The ASF licenses this file
 * to you under the Apache License, Version 2.0 (the
 * "License"); you may not use this file except in compliance
 * with the License.  You may obtain a copy of the License at
 *
 *     http://www.apache.org/licenses/LICENSE-2.0
 *
 * Unless required by applicable law or agreed to in writing, software
 * distributed under the License is distributed on an "AS IS" BASIS,
 * WITHOUT WARRANTIES OR CONDITIONS OF ANY KIND, either express or implied.
 * See the License for the specific language governing permissions and
 * limitations under the License.
 */
package org.apache.cassandra.db.partitions;

import java.io.IOException;
import java.nio.ByteBuffer;
import java.util.ArrayList;
import java.util.Arrays;
import java.util.Iterator;
import java.util.List;

import com.google.common.collect.Iterables;
import com.google.common.collect.Lists;
import org.slf4j.Logger;
import org.slf4j.LoggerFactory;

import org.apache.cassandra.db.*;
import org.apache.cassandra.db.filter.ColumnFilter;
import org.apache.cassandra.db.rows.*;
import org.apache.cassandra.index.IndexRegistry;
import org.apache.cassandra.io.util.*;
import org.apache.cassandra.schema.ColumnMetadata;
import org.apache.cassandra.schema.Schema;
import org.apache.cassandra.schema.TableId;
import org.apache.cassandra.schema.TableMetadata;
import org.apache.cassandra.utils.FBUtilities;
import org.apache.cassandra.utils.btree.BTree;
import org.apache.cassandra.utils.btree.UpdateFunction;

/**
 * Stores updates made on a partition.
 * <p>
 * A PartitionUpdate object requires that all writes/additions are performed before we
 * try to read the updates (attempts to write to the PartitionUpdate after a read method
 * has been called will result in an exception being thrown). In other words, a Partition
 * is mutable while it's written but becomes immutable as soon as it is read.
 * <p>
 * A typical usage is to create a new update ({@code new PartitionUpdate(metadata, key, columns, capacity)})
 * and then add rows and range tombstones through the {@code add()} methods (the partition
 * level deletion time can also be set with {@code addPartitionDeletion()}). However, there
 * is also a few static helper constructor methods for special cases ({@code emptyUpdate()},
 * {@code fullPartitionDelete} and {@code singleRowUpdate}).
 */
public class PartitionUpdate extends AbstractBTreePartition
{
    protected static final Logger logger = LoggerFactory.getLogger(PartitionUpdate.class);

    public static final PartitionUpdateSerializer serializer = new PartitionUpdateSerializer();

    private final Holder holder;
    private final DeletionInfo deletionInfo;
    private final TableMetadata metadata;

    private final boolean canHaveShadowedData;

    private PartitionUpdate(TableMetadata metadata,
                            DecoratedKey key,
                            Holder holder,
                            MutableDeletionInfo deletionInfo,
                            boolean canHaveShadowedData)
    {
        super(key);
        this.metadata = metadata;
        this.holder = holder;
        this.deletionInfo = deletionInfo;
        this.canHaveShadowedData = canHaveShadowedData;
    }

    /**
     * Creates a empty immutable partition update.
     *
     * @param metadata the metadata for the created update.
     * @param key the partition key for the created update.
     *
     * @return the newly created empty (and immutable) update.
     */
    public static PartitionUpdate emptyUpdate(TableMetadata metadata, DecoratedKey key)
    {
        MutableDeletionInfo deletionInfo = MutableDeletionInfo.live();
        Holder holder = new Holder(RegularAndStaticColumns.NONE, BTree.empty(), deletionInfo, Rows.EMPTY_STATIC_ROW, EncodingStats.NO_STATS);
        return new PartitionUpdate(metadata, key, holder, deletionInfo, false);
    }

    /**
     * Creates an immutable partition update that entirely deletes a given partition.
     *
     * @param metadata the metadata for the created update.
     * @param key the partition key for the partition that the created update should delete.
     * @param timestamp the timestamp for the deletion.
     * @param nowInSec the current time in seconds to use as local deletion time for the partition deletion.
     *
     * @return the newly created partition deletion update.
     */
    public static PartitionUpdate fullPartitionDelete(TableMetadata metadata, DecoratedKey key, long timestamp, int nowInSec)
    {
        MutableDeletionInfo deletionInfo = new MutableDeletionInfo(timestamp, nowInSec);
        Holder holder = new Holder(RegularAndStaticColumns.NONE, BTree.empty(), deletionInfo, Rows.EMPTY_STATIC_ROW, EncodingStats.NO_STATS);
        return new PartitionUpdate(metadata, key, holder, deletionInfo, false);
    }

    /**
     * Creates an immutable partition update that contains a single row update.
     *
     * @param metadata the metadata for the created update.
     * @param key the partition key for the partition to update.
     * @param row the row for the update (may be null).
     * @param row the static row for the update (may be null).
     *
     * @return the newly created partition update containing only {@code row}.
     */
<<<<<<< HEAD
    public static PartitionUpdate singleRowUpdate(TableMetadata metadata, DecoratedKey key, Row row)
    {
        MutableDeletionInfo deletionInfo = MutableDeletionInfo.live();
        if (row.isStatic())
        {
            Holder holder = new Holder(new RegularAndStaticColumns(Columns.from(row.columns()), Columns.NONE), BTree.empty(), deletionInfo, row, EncodingStats.NO_STATS);
            return new PartitionUpdate(metadata, key, holder, deletionInfo, false);
        }
        else
        {
            Holder holder = new Holder(new RegularAndStaticColumns(Columns.NONE, Columns.from(row.columns())), BTree.singleton(row), deletionInfo, Rows.EMPTY_STATIC_ROW, EncodingStats.NO_STATS);
            return new PartitionUpdate(metadata, key, holder, deletionInfo, false);
        }
=======
    public static PartitionUpdate singleRowUpdate(CFMetaData metadata, DecoratedKey key, Row row, Row staticRow)
    {
        MutableDeletionInfo deletionInfo = MutableDeletionInfo.live();
        Holder holder = new Holder(
            new PartitionColumns(
                staticRow == null ? Columns.NONE : Columns.from(staticRow.columns()),
                row == null ? Columns.NONE : Columns.from(row.columns())
            ),
            row == null ? BTree.empty() : BTree.singleton(row),
            deletionInfo,
            staticRow == null ? Rows.EMPTY_STATIC_ROW : staticRow,
            EncodingStats.NO_STATS
        );
        return new PartitionUpdate(metadata, key, holder, deletionInfo, false);
    }

    /**
     * Creates an immutable partition update that contains a single row update.
     *
     * @param metadata the metadata for the created update.
     * @param key the partition key for the partition to update.
     * @param row the row for the update (may be static).
     *
     * @return the newly created partition update containing only {@code row}.
     */
    public static PartitionUpdate singleRowUpdate(CFMetaData metadata, DecoratedKey key, Row row)
    {
        return singleRowUpdate(metadata, key, row.isStatic() ? null : row, row.isStatic() ? row : null);
>>>>>>> 31d5d870
    }

    /**
     * Creates an immutable partition update that contains a single row update.
     *
     * @param metadata the metadata for the created update.
     * @param key the partition key for the partition to update.
     * @param row the row for the update.
     *
     * @return the newly created partition update containing only {@code row}.
     */
    public static PartitionUpdate singleRowUpdate(TableMetadata metadata, ByteBuffer key, Row row)
    {
        return singleRowUpdate(metadata, metadata.partitioner.decorateKey(key), row);
    }

    /**
     * Turns the given iterator into an update.
     *
     * @param iterator the iterator to turn into updates.
     * @param filter the column filter used when querying {@code iterator}. This is used to make
     * sure we don't include data for which the value has been skipped while reading (as we would
     * then be writing something incorrect).
     *
     * Warning: this method does not close the provided iterator, it is up to
     * the caller to close it.
     */
    public static PartitionUpdate fromIterator(UnfilteredRowIterator iterator, ColumnFilter filter)
    {
        iterator = UnfilteredRowIterators.withOnlyQueriedData(iterator, filter);
        Holder holder = build(iterator, 16);
        MutableDeletionInfo deletionInfo = (MutableDeletionInfo) holder.deletionInfo;
        return new PartitionUpdate(iterator.metadata(), iterator.partitionKey(), holder, deletionInfo, false);
    }

    /**
     * Turns the given iterator into an update.
     *
     * @param iterator the iterator to turn into updates.
     * @param filter the column filter used when querying {@code iterator}. This is used to make
     * sure we don't include data for which the value has been skipped while reading (as we would
     * then be writing something incorrect).
     *
     * Warning: this method does not close the provided iterator, it is up to
     * the caller to close it.
     */
    public static PartitionUpdate fromIterator(RowIterator iterator, ColumnFilter filter)
    {
        iterator = RowIterators.withOnlyQueriedData(iterator, filter);
        MutableDeletionInfo deletionInfo = MutableDeletionInfo.live();
        Holder holder = build(iterator, deletionInfo, true, 16);
        return new PartitionUpdate(iterator.metadata(), iterator.partitionKey(), holder, deletionInfo, false);
    }

    protected boolean canHaveShadowedData()
    {
        return canHaveShadowedData;
    }

    /**
     * Deserialize a partition update from a provided byte buffer.
     *
     * @param bytes the byte buffer that contains the serialized update.
     * @param version the version with which the update is serialized.
     *
     * @return the deserialized update or {@code null} if {@code bytes == null}.
     */
    public static PartitionUpdate fromBytes(ByteBuffer bytes, int version)
    {
        if (bytes == null)
            return null;

        try
        {
            return serializer.deserialize(new DataInputBuffer(bytes, true),
                                          version,
                                          SerializationHelper.Flag.LOCAL);
        }
        catch (IOException e)
        {
            throw new RuntimeException(e);
        }
    }

    /**
     * Serialize a partition update as a byte buffer.
     *
     * @param update the partition update to serialize.
     * @param version the version to serialize the update into.
     *
     * @return a newly allocated byte buffer containing the serialized update.
     */
    public static ByteBuffer toBytes(PartitionUpdate update, int version)
    {
        try (DataOutputBuffer out = new DataOutputBuffer())
        {
            serializer.serialize(update, out, version);
            return out.buffer();
        }
        catch (IOException e)
        {
            throw new RuntimeException(e);
        }
    }

    /**
     * Creates a partition update that entirely deletes a given partition.
     *
     * @param metadata the metadata for the created update.
     * @param key the partition key for the partition that the created update should delete.
     * @param timestamp the timestamp for the deletion.
     * @param nowInSec the current time in seconds to use as local deletion time for the partition deletion.
     *
     * @return the newly created partition deletion update.
     */
    public static PartitionUpdate fullPartitionDelete(TableMetadata metadata, ByteBuffer key, long timestamp, int nowInSec)
    {
        return fullPartitionDelete(metadata, metadata.partitioner.decorateKey(key), timestamp, nowInSec);
    }

    /**
     * Merges the provided updates, yielding a new update that incorporates all those updates.
     *
     * @param updates the collection of updates to merge. This shouldn't be empty.
     *
     * @return a partition update that include (merge) all the updates from {@code updates}.
     */
    public static PartitionUpdate merge(List<PartitionUpdate> updates)
    {
        assert !updates.isEmpty();
        final int size = updates.size();

        if (size == 1)
            return Iterables.getOnlyElement(updates);

        int nowInSecs = FBUtilities.nowInSeconds();
        List<UnfilteredRowIterator> asIterators = Lists.transform(updates, AbstractBTreePartition::unfilteredIterator);
        return fromIterator(UnfilteredRowIterators.merge(asIterators, nowInSecs), ColumnFilter.all(updates.get(0).metadata()));
    }

    // We override this, because the version in the super-class calls holder(), which build the update preventing
    // further updates, but that's not necessary here and being able to check at least the partition deletion without
    // "locking" the update is nice (and used in DataResolver.RepairMergeListener.MergeListener).
    @Override
    public DeletionInfo deletionInfo()
    {
        return deletionInfo;
    }

    /**
     * The number of "operations" contained in the update.
     * <p>
     * This is used by {@code Memtable} to approximate how much work this update does. In practice, this
     * count how many rows are updated and how many ranges are deleted by the partition update.
     *
     * @return the number of "operations" performed by the update.
     */
    public int operationCount()
    {
        return rowCount()
             + (staticRow().isEmpty() ? 0 : 1)
             + deletionInfo.rangeCount()
             + (deletionInfo.getPartitionDeletion().isLive() ? 0 : 1);
    }

    /**
     * The size of the data contained in this update.
     *
     * @return the size of the data contained in this update.
     */
    public int dataSize()
    {
        int size = 0;
        for (Row row : this)
        {
            size += row.clustering().dataSize();
            for (ColumnData cd : row)
                size += cd.dataSize();
        }
        return size;
    }

    public TableMetadata metadata()
    {
        return metadata;
    }

    @Override
    public RegularAndStaticColumns columns()
    {
        // The superclass implementation calls holder(), but that triggers a build of the PartitionUpdate. But since
        // the columns are passed to the ctor, we know the holder always has the proper columns even if it doesn't have
        // the built rows yet, so just bypass the holder() method.
        return holder.columns;
    }

    protected Holder holder()
    {
        return holder;
    }

    public EncodingStats stats()
    {
        return holder().stats;
    }

    /**
     * Validates the data contained in this update.
     *
     * @throws org.apache.cassandra.serializers.MarshalException if some of the data contained in this update is corrupted.
     */
    public void validate()
    {
        for (Row row : this)
        {
            metadata().comparator.validate(row.clustering());
            for (ColumnData cd : row)
                cd.validate();
        }
    }

    /**
     * The maximum timestamp used in this update.
     *
     * @return the maximum timestamp used in this update.
     */
    public long maxTimestamp()
    {
        long maxTimestamp = deletionInfo.maxTimestamp();
        for (Row row : this)
        {
            maxTimestamp = Math.max(maxTimestamp, row.primaryKeyLivenessInfo().timestamp());
            for (ColumnData cd : row)
            {
                if (cd.column().isSimple())
                {
                    maxTimestamp = Math.max(maxTimestamp, ((Cell)cd).timestamp());
                }
                else
                {
                    ComplexColumnData complexData = (ComplexColumnData)cd;
                    maxTimestamp = Math.max(maxTimestamp, complexData.complexDeletion().markedForDeleteAt());
                    for (Cell cell : complexData)
                        maxTimestamp = Math.max(maxTimestamp, cell.timestamp());
                }
            }
        }
        return maxTimestamp;
    }

    /**
     * For an update on a counter table, returns a list containing a {@code CounterMark} for
     * every counter contained in the update.
     *
     * @return a list with counter marks for every counter in this update.
     */
    public List<CounterMark> collectCounterMarks()
    {
        assert metadata().isCounter();
        // We will take aliases on the rows of this update, and update them in-place. So we should be sure the
        // update is now immutable for all intent and purposes.
        List<CounterMark> marks = new ArrayList<>();
        addMarksForRow(staticRow(), marks);
        for (Row row : this)
            addMarksForRow(row, marks);
        return marks;
    }

    private static void addMarksForRow(Row row, List<CounterMark> marks)
    {
        for (Cell cell : row.cells())
        {
            if (cell.isCounterCell())
                marks.add(new CounterMark(row, cell.column(), cell.path()));
        }
    }

    /**
     * Creates a new simple partition update builder.
     *
     * @param metadata the metadata for the table this is a partition of.
     * @param partitionKeyValues the values for partition key columns identifying this partition. The values for each
     * partition key column can be passed either directly as {@code ByteBuffer} or using a "native" value (int for
     * Int32Type, string for UTF8Type, ...). It is also allowed to pass a single {@code DecoratedKey} value directly.
     * @return a newly created builder.
     */
    public static SimpleBuilder simpleBuilder(TableMetadata metadata, Object... partitionKeyValues)
    {
        return new SimpleBuilders.PartitionUpdateBuilder(metadata, partitionKeyValues);
    }

    public void validateIndexedColumns()
    {
        IndexRegistry.obtain(metadata()).validate(this);
    }

    /**
     * Interface for building partition updates geared towards human.
     * <p>
     * This should generally not be used when performance matters too much, but provides a more convenient interface to
     * build an update than using the class constructor when performance is not of the utmost importance.
     */
    public interface SimpleBuilder
    {
        /**
         * The metadata of the table this is a builder on.
         */
        public TableMetadata metadata();

        /**
         * Sets the timestamp to use for the following additions to this builder or any derived (row) builder.
         *
         * @param timestamp the timestamp to use for following additions. If that timestamp hasn't been set, the current
         * time in microseconds will be used.
         * @return this builder.
         */
        public SimpleBuilder timestamp(long timestamp);

        /**
         * Sets the ttl to use for the following additions to this builder or any derived (row) builder.
         *
         * @param ttl the ttl to use for following additions. If that ttl hasn't been set, no ttl will be used.
         * @return this builder.
         */
        public SimpleBuilder ttl(int ttl);

        /**
         * Sets the current time to use for the following additions to this builder or any derived (row) builder.
         *
         * @param nowInSec the current time to use for following additions. If the current time hasn't been set, the current
         * time in seconds will be used.
         * @return this builder.
         */
        public SimpleBuilder nowInSec(int nowInSec);

        /**
         * Adds the row identifier by the provided clustering and return a builder for that row.
         *
         * @param clusteringValues the value for the clustering columns of the row to add to this build. There may be no
         * values if either the table has no clustering column, or if you want to edit the static row. Note that as a
         * shortcut it is also allowed to pass a {@code Clustering} object directly, in which case that should be the
         * only argument.
         * @return a builder for the row identified by {@code clusteringValues}.
         */
        public Row.SimpleBuilder row(Object... clusteringValues);

        /**
         * Deletes the partition identified by this builder (using a partition level deletion).
         *
         * @return this builder.
         */
        public SimpleBuilder delete();

        /**
         * Adds a new range tombstone to this update, returning a builder for that range.
         *
         * @return the range tombstone builder for the newly added range.
         */
        public RangeTombstoneBuilder addRangeTombstone();

        /**
         * Adds a new range tombstone to this update
         *
         * @return this builder
         */
        public SimpleBuilder addRangeTombstone(RangeTombstone rt);

        /**
         * Build the update represented by this builder.
         *
         * @return the built update.
         */
        public PartitionUpdate build();

        /**
         * As shortcut for {@code new Mutation(build())}.
         *
         * @return the built update, wrapped in a {@code Mutation}.
         */
        public Mutation buildAsMutation();

        /**
         * Interface to build range tombstone.
         *
         * By default, if no other methods are called, the represented range is inclusive of both start and end and
         * includes everything (its start is {@code BOTTOM} and it's end is {@code TOP}).
         */
        public interface RangeTombstoneBuilder
        {
            /**
             * Sets the start for the built range using the provided values.
             *
             * @param values the value for the start of the range. They act like the {@code clusteringValues} argument
             * of the {@link SimpleBuilder#row(Object...)} method, except that it doesn't have to be a full
             * clustering, it can only be a prefix.
             * @return this builder.
             */
            public RangeTombstoneBuilder start(Object... values);

            /**
             * Sets the end for the built range using the provided values.
             *
             * @param values the value for the end of the range. They act like the {@code clusteringValues} argument
             * of the {@link SimpleBuilder#row(Object...)} method, except that it doesn't have to be a full
             * clustering, it can only be a prefix.
             * @return this builder.
             */
            public RangeTombstoneBuilder end(Object... values);

            /**
             * Sets the start of this range as inclusive.
             * <p>
             * This is the default and don't need to be called, but can for explicitness.
             *
             * @return this builder.
             */
            public RangeTombstoneBuilder inclStart();

            /**
             * Sets the start of this range as exclusive.
             *
             * @return this builder.
             */
            public RangeTombstoneBuilder exclStart();

            /**
             * Sets the end of this range as inclusive.
             * <p>
             * This is the default and don't need to be called, but can for explicitness.
             *
             * @return this builder.
             */
            public RangeTombstoneBuilder inclEnd();

            /**
             * Sets the end of this range as exclusive.
             *
             * @return this builder.
             */
            public RangeTombstoneBuilder exclEnd();
        }
    }

    public static class PartitionUpdateSerializer
    {
        public void serialize(PartitionUpdate update, DataOutputPlus out, int version) throws IOException
        {
            try (UnfilteredRowIterator iter = update.unfilteredIterator())
            {
                assert !iter.isReverseOrder();

                update.metadata.id.serialize(out);
                UnfilteredRowIteratorSerializer.serializer.serialize(iter, null, out, version, update.rowCount());
            }
        }

        public PartitionUpdate deserialize(DataInputPlus in, int version, SerializationHelper.Flag flag) throws IOException
        {
            TableMetadata metadata = Schema.instance.getExistingTableMetadata(TableId.deserialize(in));
            UnfilteredRowIteratorSerializer.Header header = UnfilteredRowIteratorSerializer.serializer.deserializeHeader(metadata, null, in, version, flag);
            if (header.isEmpty)
                return emptyUpdate(metadata, header.key);

            assert !header.isReversed;
            assert header.rowEstimate >= 0;

            MutableDeletionInfo.Builder deletionBuilder = MutableDeletionInfo.builder(header.partitionDeletion, metadata.comparator, false);
            BTree.Builder<Row> rows = BTree.builder(metadata.comparator, header.rowEstimate);
            rows.auto(false);

            try (UnfilteredRowIterator partition = UnfilteredRowIteratorSerializer.serializer.deserialize(in, version, metadata, flag, header))
            {
                while (partition.hasNext())
                {
                    Unfiltered unfiltered = partition.next();
                    if (unfiltered.kind() == Unfiltered.Kind.ROW)
                        rows.add((Row)unfiltered);
                    else
                        deletionBuilder.add((RangeTombstoneMarker)unfiltered);
                }
            }

            MutableDeletionInfo deletionInfo = deletionBuilder.build();
            return new PartitionUpdate(metadata,
                                       header.key,
                                       new Holder(header.sHeader.columns(), rows.build(), deletionInfo, header.staticRow, header.sHeader.stats()),
                                       deletionInfo,
                                       false);
        }

        public long serializedSize(PartitionUpdate update, int version)
        {
            try (UnfilteredRowIterator iter = update.unfilteredIterator())
            {
                return update.metadata.id.serializedSize()
                     + UnfilteredRowIteratorSerializer.serializer.serializedSize(iter, null, version, update.rowCount());
            }
        }
    }

    /**
     * A counter mark is basically a pointer to a counter update inside this partition update. That pointer allows
     * us to update the counter value based on the pre-existing value read during the read-before-write that counters
     * do. See {@link CounterMutation} to understand how this is used.
     */
    public static class CounterMark
    {
        private final Row row;
        private final ColumnMetadata column;
        private final CellPath path;

        private CounterMark(Row row, ColumnMetadata column, CellPath path)
        {
            this.row = row;
            this.column = column;
            this.path = path;
        }

        public Clustering clustering()
        {
            return row.clustering();
        }

        public ColumnMetadata column()
        {
            return column;
        }

        public CellPath path()
        {
            return path;
        }

        public ByteBuffer value()
        {
            return path == null
                 ? row.getCell(column).value()
                 : row.getCell(column, path).value();
        }

        public void setValue(ByteBuffer value)
        {
            // This is a bit of a giant hack as this is the only place where we mutate a Row object. This makes it more efficient
            // for counters however and this won't be needed post-#6506 so that's probably fine.
            assert row instanceof BTreeRow;
            ((BTreeRow)row).setValue(column, path, value);
        }
    }

    /**
     * Builder for PartitionUpdates
     *
     * This class is not thread safe, but the PartitionUpdate it produces is (since it is immutable).
     */
    public static class Builder
    {
        private final TableMetadata metadata;
        private final DecoratedKey key;
        private final MutableDeletionInfo deletionInfo;
        private final boolean canHaveShadowedData;
        private Object[] tree = BTree.empty();
        private final BTree.Builder<Row> rowBuilder;
        private final int createdAtInSec = FBUtilities.nowInSeconds();
        private Row staticRow = Rows.EMPTY_STATIC_ROW;
        private final RegularAndStaticColumns columns;
        private boolean isBuilt = false;

        public Builder(TableMetadata metadata,
                       DecoratedKey key,
                       RegularAndStaticColumns columns,
                       int initialRowCapacity,
                       boolean canHaveShadowedData)
        {
            this(metadata, key, columns, initialRowCapacity, canHaveShadowedData, Rows.EMPTY_STATIC_ROW, MutableDeletionInfo.live(), BTree.empty());
        }

        private Builder(TableMetadata metadata,
                       DecoratedKey key,
                       RegularAndStaticColumns columns,
                       int initialRowCapacity,
                       boolean canHaveShadowedData,
                       Holder holder)
        {
            this(metadata, key, columns, initialRowCapacity, canHaveShadowedData, holder.staticRow, holder.deletionInfo, holder.tree);
        }

        private Builder(TableMetadata metadata,
                        DecoratedKey key,
                        RegularAndStaticColumns columns,
                        int initialRowCapacity,
                        boolean canHaveShadowedData,
                        Row staticRow,
                        DeletionInfo deletionInfo,
                        Object[] tree)
        {
            this.metadata = metadata;
            this.key = key;
            this.columns = columns;
            this.rowBuilder = rowBuilder(initialRowCapacity);
            this.canHaveShadowedData = canHaveShadowedData;
            this.deletionInfo = deletionInfo.mutableCopy();
            this.staticRow = staticRow;
            this.tree = tree;
        }

        public Builder(TableMetadata metadata, DecoratedKey key, RegularAndStaticColumns columnDefinitions, int size)
        {
            this(metadata, key, columnDefinitions, size, true);
        }

        public Builder(PartitionUpdate base, int initialRowCapacity)
        {
            this(base.metadata, base.partitionKey, base.columns(), initialRowCapacity, base.canHaveShadowedData, base.holder);
        }

        public Builder(TableMetadata metadata,
                        ByteBuffer key,
                        RegularAndStaticColumns columns,
                        int initialRowCapacity)
        {
            this(metadata, metadata.partitioner.decorateKey(key), columns, initialRowCapacity, true);
        }

        /**
         * Adds a row to this update.
         *
         * There is no particular assumption made on the order of row added to a partition update. It is further
         * allowed to add the same row (more precisely, multiple row objects for the same clustering).
         *
         * Note however that the columns contained in the added row must be a subset of the columns used when
         * creating this update.
         *
         * @param row the row to add.
         */
        public void add(Row row)
        {
            if (row.isEmpty())
                return;

            if (row.isStatic())
            {
                // this assert is expensive, and possibly of limited value; we should consider removing it
                // or introducing a new class of assertions for test purposes
                assert columns().statics.containsAll(row.columns()) : columns().statics + " is not superset of " + row.columns();
                staticRow = staticRow.isEmpty()
                            ? row
                            : Rows.merge(staticRow, row, createdAtInSec);
            }
            else
            {
                // this assert is expensive, and possibly of limited value; we should consider removing it
                // or introducing a new class of assertions for test purposes
                assert columns().regulars.containsAll(row.columns()) : columns().regulars + " is not superset of " + row.columns();
                rowBuilder.add(row);
            }
        }

        public void addPartitionDeletion(DeletionTime deletionTime)
        {
            deletionInfo.add(deletionTime);
        }

        public void add(RangeTombstone range)
        {
            deletionInfo.add(range, metadata.comparator);
        }

        public DecoratedKey partitionKey()
        {
            return key;
        }

        public TableMetadata metadata()
        {
            return metadata;
        }

        public PartitionUpdate build()
        {
            // assert that we are not calling build() several times
            assert !isBuilt : "A PartitionUpdate.Builder should only get built once";
            Object[] add = rowBuilder.build();
            Object[] merged = BTree.<Row>merge(tree, add, metadata.comparator,
                                               UpdateFunction.Simple.of((a, b) -> Rows.merge(a, b, createdAtInSec)));

            EncodingStats newStats = EncodingStats.Collector.collect(staticRow, BTree.iterator(merged), deletionInfo);

            isBuilt = true;
            return new PartitionUpdate(metadata,
                                       partitionKey(),
                                       new Holder(columns,
                                                  merged,
                                                  deletionInfo,
                                                  staticRow,
                                                  newStats),
                                       deletionInfo,
                                       canHaveShadowedData);
        }

        public RegularAndStaticColumns columns()
        {
            return columns;
        }

        public DeletionTime partitionLevelDeletion()
        {
            return deletionInfo.getPartitionDeletion();
        }

        private BTree.Builder<Row> rowBuilder(int initialCapacity)
        {
            return BTree.<Row>builder(metadata.comparator, initialCapacity)
                   .setQuickResolver((a, b) ->
                                     Rows.merge(a, b, createdAtInSec));
        }
        /**
         * Modify this update to set every timestamp for live data to {@code newTimestamp} and
         * every deletion timestamp to {@code newTimestamp - 1}.
         *
         * There is no reason to use that expect on the Paxos code path, where we need ensure that
         * anything inserted use the ballot timestamp (to respect the order of update decided by
         * the Paxos algorithm). We use {@code newTimestamp - 1} for deletions because tombstones
         * always win on timestamp equality and we don't want to delete our own insertions
         * (typically, when we overwrite a collection, we first set a complex deletion to delete the
         * previous collection before adding new elements. If we were to set that complex deletion
         * to the same timestamp that the new elements, it would delete those elements). And since
         * tombstones always wins on timestamp equality, using -1 guarantees our deletion will still
         * delete anything from a previous update.
         */
        public Builder updateAllTimestamp(long newTimestamp)
        {
            deletionInfo.updateAllTimestamp(newTimestamp - 1);
            tree = BTree.<Row>transformAndFilter(tree, (x) -> x.updateAllTimestamp(newTimestamp));
            staticRow = this.staticRow.updateAllTimestamp(newTimestamp);
            return this;
        }

        @Override
        public String toString()
        {
            return "Builder{" +
                   "metadata=" + metadata +
                   ", key=" + key +
                   ", deletionInfo=" + deletionInfo +
                   ", canHaveShadowedData=" + canHaveShadowedData +
                   ", createdAtInSec=" + createdAtInSec +
                   ", staticRow=" + staticRow +
                   ", columns=" + columns +
                   ", isBuilt=" + isBuilt +
                   '}';
        }
    }
}<|MERGE_RESOLUTION|>--- conflicted
+++ resolved
@@ -123,26 +123,11 @@
      *
      * @return the newly created partition update containing only {@code row}.
      */
-<<<<<<< HEAD
-    public static PartitionUpdate singleRowUpdate(TableMetadata metadata, DecoratedKey key, Row row)
-    {
-        MutableDeletionInfo deletionInfo = MutableDeletionInfo.live();
-        if (row.isStatic())
-        {
-            Holder holder = new Holder(new RegularAndStaticColumns(Columns.from(row.columns()), Columns.NONE), BTree.empty(), deletionInfo, row, EncodingStats.NO_STATS);
-            return new PartitionUpdate(metadata, key, holder, deletionInfo, false);
-        }
-        else
-        {
-            Holder holder = new Holder(new RegularAndStaticColumns(Columns.NONE, Columns.from(row.columns())), BTree.singleton(row), deletionInfo, Rows.EMPTY_STATIC_ROW, EncodingStats.NO_STATS);
-            return new PartitionUpdate(metadata, key, holder, deletionInfo, false);
-        }
-=======
-    public static PartitionUpdate singleRowUpdate(CFMetaData metadata, DecoratedKey key, Row row, Row staticRow)
+    public static PartitionUpdate singleRowUpdate(TableMetadata metadata, DecoratedKey key, Row row, Row staticRow)
     {
         MutableDeletionInfo deletionInfo = MutableDeletionInfo.live();
         Holder holder = new Holder(
-            new PartitionColumns(
+            new RegularAndStaticColumns(
                 staticRow == null ? Columns.NONE : Columns.from(staticRow.columns()),
                 row == null ? Columns.NONE : Columns.from(row.columns())
             ),
@@ -163,10 +148,9 @@
      *
      * @return the newly created partition update containing only {@code row}.
      */
-    public static PartitionUpdate singleRowUpdate(CFMetaData metadata, DecoratedKey key, Row row)
+    public static PartitionUpdate singleRowUpdate(TableMetadata metadata, DecoratedKey key, Row row)
     {
         return singleRowUpdate(metadata, key, row.isStatic() ? null : row, row.isStatic() ? row : null);
->>>>>>> 31d5d870
     }
 
     /**
