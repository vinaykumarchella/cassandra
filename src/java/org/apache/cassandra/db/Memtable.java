--- conflicted
+++ resolved
@@ -34,21 +34,17 @@
 import org.apache.cassandra.config.DatabaseDescriptor;
 import org.apache.cassandra.db.commitlog.CommitLog;
 import org.apache.cassandra.db.commitlog.ReplayPosition;
-import org.apache.cassandra.db.compaction.OperationType;
 import org.apache.cassandra.db.filter.ClusteringIndexFilter;
 import org.apache.cassandra.db.filter.ColumnFilter;
 import org.apache.cassandra.db.lifecycle.LifecycleTransaction;
 import org.apache.cassandra.db.partitions.*;
 import org.apache.cassandra.db.rows.EncodingStats;
 import org.apache.cassandra.db.rows.UnfilteredRowIterator;
-import org.apache.cassandra.db.rows.UnfilteredRowIterators;
 import org.apache.cassandra.dht.*;
 import org.apache.cassandra.dht.Murmur3Partitioner.LongToken;
 import org.apache.cassandra.index.transactions.UpdateTransaction;
-import org.apache.cassandra.io.FSWriteError;
 import org.apache.cassandra.io.sstable.Descriptor;
 import org.apache.cassandra.io.sstable.SSTableMultiWriter;
-import org.apache.cassandra.io.sstable.SSTableTxnWriter;
 import org.apache.cassandra.io.sstable.metadata.MetadataCollector;
 import org.apache.cassandra.service.ActiveRepairService;
 import org.apache.cassandra.utils.ByteBufferUtil;
@@ -56,7 +52,6 @@
 import org.apache.cassandra.utils.ObjectSizes;
 import org.apache.cassandra.service.StorageService;
 import org.apache.cassandra.utils.concurrent.OpOrder;
-import org.apache.cassandra.utils.memory.HeapAllocator;
 import org.apache.cassandra.utils.memory.MemtableAllocator;
 import org.apache.cassandra.utils.memory.MemtablePool;
 
@@ -266,13 +261,12 @@
         return partitions.size();
     }
 
-<<<<<<< HEAD
     public List<FlushRunnable> flushRunnables(LifecycleTransaction txn)
     {
         List<Range<Token>> localRanges = Range.sort(StorageService.instance.getLocalRanges(cfs.keyspace.getName()));
 
         if (!cfs.getPartitioner().splitter().isPresent() || localRanges.isEmpty())
-            return Collections.singletonList(new FlushRunnable(lastReplayPosition.get(), txn));
+            return Collections.singletonList(new FlushRunnable(txn));
 
         return createFlushRunnables(localRanges, txn);
     }
@@ -285,13 +279,12 @@
         List<PartitionPosition> boundaries = StorageService.getDiskBoundaries(localRanges, cfs.getPartitioner(), locations);
         List<FlushRunnable> runnables = new ArrayList<>(boundaries.size());
         PartitionPosition rangeStart = cfs.getPartitioner().getMinimumToken().minKeyBound();
-        ReplayPosition context = lastReplayPosition.get();
         try
         {
             for (int i = 0; i < boundaries.size(); i++)
             {
                 PartitionPosition t = boundaries.get(i);
-                runnables.add(new FlushRunnable(context, rangeStart, t, locations[i], txn));
+                runnables.add(new FlushRunnable(rangeStart, t, locations[i], txn));
                 rangeStart = t;
             }
             return runnables;
@@ -310,8 +303,6 @@
         return t;
     }
 
-=======
->>>>>>> 78a3d2bb
     public String toString()
     {
         return String.format("Memtable-%s@%s(%s serialized bytes, %s ops, %.0f%%/%.0f%% of on/off-heap limit)",
@@ -364,26 +355,13 @@
         return partitions.get(key);
     }
 
-    public Collection<SSTableReader> flush()
-    {
-        long estimatedSize = estimatedSize();
-        Directories.DataDirectory dataDirectory = cfs.getDirectories().getWriteableLocation(estimatedSize);
-        if (dataDirectory == null)
-            throw new RuntimeException("Insufficient disk space to write " + estimatedSize + " bytes");
-        File sstableDirectory = cfs.getDirectories().getLocationForDisk(dataDirectory);
-        assert sstableDirectory != null : "Flush task is not bound to any disk";
-        return writeSortedContents(sstableDirectory);
-    }
-
     public long getMinTimestamp()
     {
         return minTimestamp;
     }
 
-<<<<<<< HEAD
     class FlushRunnable implements Callable<SSTableMultiWriter>
     {
-        public final ReplayPosition context;
         private final long estimatedSize;
         private final ConcurrentNavigableMap<PartitionPosition, AtomicBTreePartition> toFlush;
 
@@ -394,19 +372,18 @@
         private final PartitionPosition from;
         private final PartitionPosition to;
 
-        FlushRunnable(ReplayPosition context, PartitionPosition from, PartitionPosition to, Directories.DataDirectory flushLocation, LifecycleTransaction txn)
-        {
-            this(context, partitions.subMap(from, to), flushLocation, from, to, txn);
-        }
-
-        FlushRunnable(ReplayPosition context, LifecycleTransaction txn)
-        {
-            this(context, partitions, null, null, null, txn);
-        }
-
-        FlushRunnable(ReplayPosition context, ConcurrentNavigableMap<PartitionPosition, AtomicBTreePartition> toFlush, Directories.DataDirectory flushLocation, PartitionPosition from, PartitionPosition to, LifecycleTransaction txn)
-        {
-            this.context = context;
+        FlushRunnable(PartitionPosition from, PartitionPosition to, Directories.DataDirectory flushLocation, LifecycleTransaction txn)
+        {
+            this(partitions.subMap(from, to), flushLocation, from, to, txn);
+        }
+
+        FlushRunnable(LifecycleTransaction txn)
+        {
+            this(partitions, null, null, null, txn);
+        }
+
+        FlushRunnable(ConcurrentNavigableMap<PartitionPosition, AtomicBTreePartition> toFlush, Directories.DataDirectory flushLocation, PartitionPosition from, PartitionPosition to, LifecycleTransaction txn)
+        {
             this.toFlush = toFlush;
             this.from = from;
             this.to = to;
@@ -430,48 +407,21 @@
                 writer = createFlushWriter(txn, cfs.getSSTablePath(getDirectories().getLocationForDisk(flushLocation)), columnsCollector.get(), statsCollector.get());
 
         }
-=======
-    private long estimatedSize()
-    {
-        long keySize = 0;
-        for (PartitionPosition key : partitions.keySet())
-        {
-            //  make sure we don't write non-sensical keys
-            assert key instanceof DecoratedKey;
-            keySize += ((DecoratedKey)key).getKey().remaining();
-        }
-        return (long) ((keySize // index entries
-                        + keySize // keys in data file
-                        + liveDataSize.get()) // data
-                       * 1.2); // bloom filter and row index overhead
-    }
-
-    private Collection<SSTableReader> writeSortedContents(File sstableDirectory)
-    {
-        boolean isBatchLogTable = cfs.name.equals(SystemKeyspace.BATCHES) && cfs.keyspace.getName().equals(SystemKeyspace.NAME);
->>>>>>> 78a3d2bb
-
-        logger.debug("Writing {}", Memtable.this.toString());
-
-<<<<<<< HEAD
-        private void writeSortedContents(ReplayPosition context)
+
+        protected Directories getDirectories()
+        {
+            return cfs.getDirectories();
+        }
+
+        private void writeSortedContents()
         {
             logger.debug("Writing {}, flushed range = ({}, {}]", Memtable.this.toString(), from, to);
 
-=======
-        Collection<SSTableReader> ssTables;
-        try (SSTableTxnWriter writer = createFlushWriter(cfs.getSSTablePath(sstableDirectory), columnsCollector.get(), statsCollector.get()))
-        {
->>>>>>> 78a3d2bb
             boolean trackContention = logger.isTraceEnabled();
             int heavilyContendedRowCount = 0;
             // (we can't clear out the map as-we-go to free up memory,
             //  since the memtable is being used for queries in the "pending flush" category)
-<<<<<<< HEAD
             for (AtomicBTreePartition partition : toFlush.values())
-=======
-            for (AtomicBTreePartition partition : partitions.values())
->>>>>>> 78a3d2bb
             {
                 // Each batchlog partition is a separate entry in the log. And for an entry, we only do 2
                 // operations: 1) we insert the entry and 2) we delete it. Further, BL data is strictly local,
@@ -493,12 +443,11 @@
                 }
             }
 
-<<<<<<< HEAD
             long bytesFlushed = writer.getFilePointer();
             logger.debug(String.format("Completed flushing %s (%s) for commitlog position %s",
                                                                               writer.getFilename(),
                                                                               FBUtilities.prettyPrintMemory(bytesFlushed),
-                                                                              context));
+                                                                              commitLogUpperBound));
             // Update the metrics
             cfs.metric.bytesFlushed.inc(bytesFlushed);
 
@@ -511,76 +460,22 @@
                                                   PartitionColumns columns,
                                                   EncodingStats stats)
         {
-            MetadataCollector sstableMetadataCollector = new MetadataCollector(cfs.metadata.comparator).replayPosition(context);
+            MetadataCollector sstableMetadataCollector = new MetadataCollector(cfs.metadata.comparator)
+                    .commitLogLowerBound(commitLogLowerBound.get())
+                    .commitLogUpperBound(commitLogUpperBound.get());
             return cfs.createSSTableMultiWriter(Descriptor.fromFilename(filename),
                                                 (long)toFlush.size(),
                                                 ActiveRepairService.UNREPAIRED_SSTABLE,
                                                 sstableMetadataCollector,
                                                 new SerializationHeader(true, cfs.metadata, columns, stats), txn);
 
-=======
-            if (writer.getFilePointer() > 0)
-            {
-                logger.debug(String.format("Completed flushing %s (%s) for commitlog position %s",
-                                           writer.getFilename(),
-                                           FBUtilities.prettyPrintMemory(writer.getFilePointer()),
-                                           commitLogUpperBound));
-
-                // sstables should contain non-repaired data.
-                ssTables = writer.finish(true);
-            }
-            else
-            {
-                logger.debug("Completed flushing {}; nothing needed to be retained.  Commitlog position was {}",
-                             writer.getFilename(), commitLogUpperBound);
-                writer.abort();
-                ssTables = Collections.emptyList();
-            }
-
-            if (heavilyContendedRowCount > 0)
-                logger.trace(String.format("High update contention in %d/%d partitions of %s ", heavilyContendedRowCount, partitions.size(), Memtable.this.toString()));
-
-            return ssTables;
->>>>>>> 78a3d2bb
-        }
-    }
-
-<<<<<<< HEAD
+        }
+
         @Override
         public SSTableMultiWriter call()
         {
-            writeSortedContents(context);
+            writeSortedContents();
             return writer;
-=======
-    @SuppressWarnings("resource") // log and writer closed by SSTableTxnWriter
-    public SSTableTxnWriter createFlushWriter(String filename,
-                                              PartitionColumns columns,
-                                              EncodingStats stats)
-    {
-        // we operate "offline" here, as we expose the resulting reader consciously when done
-        // (although we may want to modify this behaviour in future, to encapsulate full flush behaviour in LifecycleTransaction)
-        LifecycleTransaction txn = null;
-        try
-        {
-            txn = LifecycleTransaction.offline(OperationType.FLUSH);
-            MetadataCollector sstableMetadataCollector = new MetadataCollector(cfs.metadata.comparator)
-                                                         .commitLogLowerBound(commitLogLowerBound.get())
-                                                         .commitLogUpperBound(commitLogUpperBound.get());
-
-            return new SSTableTxnWriter(txn,
-                                        cfs.createSSTableMultiWriter(Descriptor.fromFilename(filename),
-                                                                     (long) partitions.size(),
-                                                                     ActiveRepairService.UNREPAIRED_SSTABLE,
-                                                                     sstableMetadataCollector,
-                                                                     new SerializationHeader(true, cfs.metadata, columns, stats),
-                                                                     txn));
-        }
-        catch (Throwable t)
-        {
-            if (txn != null)
-                txn.close();
-            throw t;
->>>>>>> 78a3d2bb
         }
     }
 
