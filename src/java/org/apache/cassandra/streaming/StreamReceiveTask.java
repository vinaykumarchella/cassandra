--- conflicted
+++ resolved
@@ -37,15 +37,9 @@
 import org.apache.cassandra.db.Keyspace;
 import org.apache.cassandra.dht.Bounds;
 import org.apache.cassandra.dht.Token;
-<<<<<<< HEAD
 import org.apache.cassandra.io.sstable.format.SSTableReader;
 import org.apache.cassandra.io.sstable.format.SSTableWriter;
-=======
-import org.apache.cassandra.io.sstable.SSTableReader;
-import org.apache.cassandra.io.sstable.SSTableWriter;
-import org.apache.cassandra.utils.FBUtilities;
 import org.apache.cassandra.utils.JVMStabilityInspector;
->>>>>>> 5ba69a32
 import org.apache.cassandra.utils.Pair;
 
 import org.apache.cassandra.utils.concurrent.Refs;
@@ -140,32 +134,9 @@
                 lockfile.create(task.sstables);
                 List<SSTableReader> readers = new ArrayList<>();
                 for (SSTableWriter writer : task.sstables)
-                    readers.add(writer.closeAndOpenReader());
+                    readers.add(writer.finish(true));
                 lockfile.delete();
                 task.sstables.clear();
-<<<<<<< HEAD
-                return;
-            }
-            ColumnFamilyStore cfs = Keyspace.open(kscf.left).getColumnFamilyStore(kscf.right);
-
-            File lockfiledir = cfs.directories.getWriteableLocationAsFile(task.sstables.size() * 256L);
-            if (lockfiledir == null)
-                throw new IOError(new IOException("All disks full"));
-            StreamLockfile lockfile = new StreamLockfile(lockfiledir, UUID.randomUUID());
-            lockfile.create(task.sstables);
-            List<SSTableReader> readers = new ArrayList<>();
-            for (SSTableWriter writer : task.sstables)
-                readers.add(writer.finish(true));
-            lockfile.delete();
-            task.sstables.clear();
-
-            try (Refs<SSTableReader> refs = Refs.ref(readers))
-            {
-                // add sstables and build secondary indexes
-                cfs.addSSTables(readers);
-                cfs.indexManager.maybeBuildSecondaryIndexes(readers, cfs.indexManager.allIndexesNames());
-=======
->>>>>>> 5ba69a32
 
                 try (Refs<SSTableReader> refs = Refs.ref(readers))
                 {
@@ -176,22 +147,6 @@
                     //invalidate row and counter cache
                     if (cfs.isRowCacheEnabled() || cfs.metadata.isCounter())
                     {
-<<<<<<< HEAD
-                        int invalidatedKeys = cfs.invalidateRowCache(nonOverlappingBounds);
-                        if (invalidatedKeys > 0)
-                            logger.debug("[Stream #{}] Invalidated {} row cache entries on table {}.{} after stream " +
-                                         "receive task completed.", task.session.planId(), invalidatedKeys,
-                                         cfs.keyspace.getName(), cfs.getColumnFamilyName());
-                    }
-
-                    if (cfs.metadata.isCounter())
-                    {
-                        int invalidatedKeys = cfs.invalidateCounterCache(nonOverlappingBounds);
-                        if (invalidatedKeys > 0)
-                            logger.debug("[Stream #{}] Invalidated {} counter cache entries on table {}.{} after stream " +
-                                         "receive task completed.", task.session.planId(), invalidatedKeys,
-                                         cfs.keyspace.getName(), cfs.getColumnFamilyName());
-=======
                         List<Bounds<Token>> boundsToInvalidate = new ArrayList<>(readers.size());
                         for (SSTableReader sstable : readers)
                             boundsToInvalidate.add(new Bounds<Token>(sstable.first.getToken(), sstable.last.getToken()));
@@ -214,7 +169,6 @@
                                              "receive task completed.", task.session.planId(), invalidatedKeys,
                                              cfs.keyspace.getName(), cfs.getColumnFamilyName());
                         }
->>>>>>> 5ba69a32
                     }
                 }
 
