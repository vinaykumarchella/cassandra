--- conflicted
+++ resolved
@@ -91,24 +91,18 @@
         }
     }
 
-<<<<<<< HEAD
     public TResolved get() throws ReadTimeoutException, DigestMismatchException
     {
         if (!await(command.getTimeout(), TimeUnit.MILLISECONDS))
         {
+            // Same as for writes, see AbstractWriteResponseHandler
+            int acks = received.get();
+            if (resolver.isDataPresent() && acks >= blockfor)
+                acks = blockfor - 1;
             ReadTimeoutException ex = new ReadTimeoutException(consistencyLevel, received.get(), blockfor, resolver.isDataPresent());
             if (logger.isDebugEnabled())
                 logger.debug("Read timeout: {}", ex.toString());
             throw ex;
-=======
-        if (!success)
-        {
-            // Same as for writes, see AbstractWriteResponseHandler
-            int acks = received.get();
-            if (resolver.isDataPresent() && acks >= blockfor)
-                acks = blockfor - 1;
-            throw new ReadTimeoutException(consistencyLevel, acks, blockfor, resolver.isDataPresent());
->>>>>>> b73178d8
         }
 
         return blockfor == 1 ? resolver.getData() : resolver.resolve();
