/*
 * Licensed to the Apache Software Foundation (ASF) under one
 * or more contributor license agreements.  See the NOTICE file
 * distributed with this work for additional information
 * regarding copyright ownership.  The ASF licenses this file
 * to you under the Apache License, Version 2.0 (the
 * "License"); you may not use this file except in compliance
 * with the License.  You may obtain a copy of the License at
 *
 *     http://www.apache.org/licenses/LICENSE-2.0
 *
 * Unless required by applicable law or agreed to in writing, software
 * distributed under the License is distributed on an "AS IS" BASIS,
 * WITHOUT WARRANTIES OR CONDITIONS OF ANY KIND, either express or implied.
 * See the License for the specific language governing permissions and
 * limitations under the License.
 */
package org.apache.cassandra.service;

import java.net.InetAddress;
import java.util.*;
import java.util.concurrent.TimeoutException;
import java.util.function.UnaryOperator;

import com.google.common.annotations.VisibleForTesting;
import com.google.common.base.Joiner;
import com.google.common.collect.Iterables;

import org.apache.cassandra.concurrent.Stage;
import org.apache.cassandra.concurrent.StageManager;
import org.apache.cassandra.config.*;
import org.apache.cassandra.cql3.statements.IndexTarget;
import org.apache.cassandra.db.*;
import org.apache.cassandra.db.filter.*;
import org.apache.cassandra.db.filter.DataLimits.Counter;
import org.apache.cassandra.db.partitions.*;
import org.apache.cassandra.db.rows.*;
import org.apache.cassandra.db.transform.*;
import org.apache.cassandra.dht.AbstractBounds;
import org.apache.cassandra.dht.ExcludingBounds;
import org.apache.cassandra.dht.Range;
import org.apache.cassandra.exceptions.ReadTimeoutException;
import org.apache.cassandra.index.sasi.SASIIndex;
import org.apache.cassandra.net.*;
import org.apache.cassandra.schema.IndexMetadata;
import org.apache.cassandra.tracing.Tracing;
import org.apache.cassandra.utils.FBUtilities;

public class DataResolver extends ResponseResolver
{
    private static final boolean DROP_OVERSIZED_READ_REPAIR_MUTATIONS =
        Boolean.getBoolean("cassandra.drop_oversized_readrepair_mutations");

    @VisibleForTesting
<<<<<<< HEAD
    final List<AsyncOneResponse> repairResults = Collections.synchronizedList(new ArrayList<>());
    private final long queryStartNanoTime;
=======
    final List<AsyncOneResponse<?>> repairResults = Collections.synchronizedList(new ArrayList<>());

>>>>>>> e5c3d08a
    private final boolean enforceStrictLiveness;

    DataResolver(Keyspace keyspace, ReadCommand command, ConsistencyLevel consistency, int maxResponseCount, long queryStartNanoTime)
    {
        super(keyspace, command, consistency, maxResponseCount);
        this.queryStartNanoTime = queryStartNanoTime;
        this.enforceStrictLiveness = command.metadata().enforceStrictLiveness();
    }

    public PartitionIterator getData()
    {
        ReadResponse response = responses.iterator().next().payload;
        return UnfilteredPartitionIterators.filter(response.makeIterator(command), command.nowInSec());
    }

    public boolean isDataPresent()
    {
        return !responses.isEmpty();
    }

    public void compareResponses()
    {
        // We need to fully consume the results to trigger read repairs if appropriate
        try (PartitionIterator iterator = resolve())
        {
            PartitionIterators.consume(iterator);
        }
    }

    public PartitionIterator resolve()
    {
        if (!needsReplicaFilteringProtection())
        {
            ResolveContext context = new ResolveContext(responses.size());
            return resolveWithReadRepair(context,
                                         i -> shortReadProtectedResponse(i, context),
                                         UnaryOperator.identity());
        }

        return resolveWithReplicaFilteringProtection();
    }

    private boolean needsReplicaFilteringProtection()
    {
        if (command.rowFilter().isEmpty())
            return false;

        IndexMetadata indexDef = command.indexMetadata();
        if (indexDef != null && indexDef.isCustom())
        {
            String className = indexDef.options.get(IndexTarget.CUSTOM_INDEX_OPTION_NAME);
            return !SASIIndex.class.getName().equals(className);
        }

        return true;
    }

    private class ResolveContext
    {
        private final InetAddress[] sources;
        private final DataLimits.Counter mergedResultCounter;

        private ResolveContext(int count)
        {
            assert count <= responses.size();
            this.sources = new InetAddress[count];
            for (int i = 0; i < count; i++)
                sources[i] = responses.get(i).from;
            this.mergedResultCounter = command.limits().newCounter(command.nowInSec(),
                                                                   true,
                                                                   command.selectsFullPartition(),
                                                                   enforceStrictLiveness);
        }

        private boolean needShortReadProtection()
        {
            // If we have only one result, there is no read repair to do and we can't get short reads
            // Also, so-called "short reads" stems from nodes returning only a subset of the results they have for a
            // partition due to the limit, but that subset not being enough post-reconciliation. So if we don't have limit,
            // don't bother protecting against short reads.
            return sources.length > 1 && !command.limits().isUnlimited();
        }
    }

    @FunctionalInterface
    private interface ResponseProvider
    {
        UnfilteredPartitionIterator getResponse(int i);
    }

    private UnfilteredPartitionIterator shortReadProtectedResponse(int i, ResolveContext context)
    {
        UnfilteredPartitionIterator originalResponse = responses.get(i).payload.makeIterator(command);

        return context.needShortReadProtection()
               ? extendWithShortReadProtection(originalResponse, context, i)
               : originalResponse;
    }

    private PartitionIterator resolveWithReadRepair(ResolveContext context,
                                                    ResponseProvider responseProvider,
                                                    UnaryOperator<PartitionIterator> preCountFilter)
    {
        return resolveInternal(context, new RepairMergeListener(context.sources), responseProvider, preCountFilter);
    }

    private PartitionIterator resolveWithReplicaFilteringProtection()
    {
        // Protecting against inconsistent replica filtering (some replica returning a row that is outdated but that
        // wouldn't be removed by normal reconciliation because up-to-date replica have filtered the up-to-date version
        // of that row) involves 3 main elements:
        //   1) We combine short-read protection and a merge listener that identifies potentially "out-of-date"
        //      rows to create an iterator that is guaranteed to produce enough valid row results to satisfy the query 
        //      limit if enough actually exist. A row is considered out-of-date if its merged from is non-empty and we 
        //      receive not response from at least one replica. In this case, it is possible that filtering at the
        //      "silent" replica has produced a more up-to-date result.
        //   2) This iterator is passed to the standard resolution process with read-repair, but is first wrapped in a 
        //      response provider that lazily "completes" potentially out-of-date rows by directly querying them on the
        //      replicas that were previously silent. As this iterator is consumed, it caches valid data for potentially
        //      out-of-date rows, and this cached data is merged with the fetched data as rows are requested. If there
        //      is no replica divergence, only rows in the partition being evalutated will be cached (then released
        //      when the partition is consumed).
        //   3) After a "complete" row is materialized, it must pass the row filter supplied by the original query 
        //      before it counts against the limit.

        // We could get more responses while this method runs, which is ok (we're happy to ignore any response not here
        // at the beginning of this method), so grab the response count once and use that through the method.
        int count = responses.size();
        // We need separate contexts, as each context has his own counter
        ResolveContext firstPhaseContext = new ResolveContext(count);
        ResolveContext secondPhaseContext = new ResolveContext(count);
<<<<<<< HEAD
        ReplicaFilteringProtection rfp = new ReplicaFilteringProtection(keyspace, command, consistency, queryStartNanoTime, firstPhaseContext.sources);
=======

        ReplicaFilteringProtection rfp = new ReplicaFilteringProtection(keyspace,
                                                                        command,
                                                                        consistency,
                                                                        firstPhaseContext.sources,
                                                                        DatabaseDescriptor.getCachedReplicaRowsWarnThreshold(),
                                                                        DatabaseDescriptor.getCachedReplicaRowsFailThreshold());

>>>>>>> e5c3d08a
        PartitionIterator firstPhasePartitions = resolveInternal(firstPhaseContext,
                                                                 rfp.mergeController(),
                                                                 i -> shortReadProtectedResponse(i, firstPhaseContext),
                                                                 UnaryOperator.identity());
        
        PartitionIterator completedPartitions = resolveWithReadRepair(secondPhaseContext,
                                                                      i -> rfp.queryProtectedPartitions(firstPhasePartitions, i),
                                                                      results -> command.rowFilter().filter(results, command.metadata(), command.nowInSec()));
        
        // Ensure that the RFP instance has a chance to record metrics when the iterator closes.
        return PartitionIterators.doOnClose(completedPartitions, firstPhasePartitions::close);
    }

    private PartitionIterator resolveInternal(ResolveContext context,
                                              UnfilteredPartitionIterators.MergeListener mergeListener,
                                              ResponseProvider responseProvider,
                                              UnaryOperator<PartitionIterator> preCountFilter)
    {
        int count = context.sources.length;
        List<UnfilteredPartitionIterator> results = new ArrayList<>(count);
        for (int i = 0; i < count; i++)
            results.add(responseProvider.getResponse(i));

        /*
         * Even though every response, individually, will honor the limit, it is possible that we will, after the merge,
         * have more rows than the client requested. To make sure that we still conform to the original limit,
         * we apply a top-level post-reconciliation counter to the merged partition iterator.
         *
         * Short read protection logic (ShortReadRowsProtection.moreContents()) relies on this counter to be applied
         * to the current partition to work. For this reason we have to apply the counter transformation before
         * empty partition discard logic kicks in - for it will eagerly consume the iterator.
         *
         * That's why the order here is: 1) merge; 2) filter rows; 3) count; 4) discard empty partitions
         *
         * See CASSANDRA-13747 for more details.
         */

        UnfilteredPartitionIterator merged = UnfilteredPartitionIterators.merge(results, command.nowInSec(), mergeListener);
        Filter filter = new Filter(command.nowInSec(), command.metadata().enforceStrictLiveness());
        FilteredPartitions filtered = FilteredPartitions.filter(merged, filter);
        PartitionIterator counted = Transformation.apply(preCountFilter.apply(filtered), context.mergedResultCounter);

        return command.isForThrift()
               ? counted
               : Transformation.apply(counted, new EmptyPartitionsDiscarder());
    }

    private class RepairMergeListener implements UnfilteredPartitionIterators.MergeListener
    {
        private final InetAddress[] sources;

        private RepairMergeListener(InetAddress[] sources)
        {
            this.sources = sources;
        }

        public UnfilteredRowIterators.MergeListener getRowMergeListener(DecoratedKey partitionKey, List<UnfilteredRowIterator> versions)
        {
            return new MergeListener(partitionKey, columns(versions), isReversed(versions));
        }

        private PartitionColumns columns(List<UnfilteredRowIterator> versions)
        {
            Columns statics = Columns.NONE;
            Columns regulars = Columns.NONE;
            for (UnfilteredRowIterator iter : versions)
            {
                if (iter == null)
                    continue;

                PartitionColumns cols = iter.columns();
                statics = statics.mergeTo(cols.statics);
                regulars = regulars.mergeTo(cols.regulars);
            }
            return new PartitionColumns(statics, regulars);
        }

        private boolean isReversed(List<UnfilteredRowIterator> versions)
        {
            for (UnfilteredRowIterator iter : versions)
            {
                if (iter == null)
                    continue;

                // Everything will be in the same order
                return iter.isReverseOrder();
            }

            assert false : "Expected at least one iterator";
            return false;
        }

        public void close()
        {
            try
            {
                FBUtilities.waitOnFutures(repairResults, DatabaseDescriptor.getWriteRpcTimeout());
            }
            catch (TimeoutException ex)
            {
                // We got all responses, but timed out while repairing
                int blockFor = consistency.blockFor(keyspace);
                if (Tracing.isTracing())
                    Tracing.trace("Timed out while read-repairing after receiving all {} data and digest responses", blockFor);
                else
                    logger.debug("Timeout while read-repairing after receiving all {} data and digest responses", blockFor);

                throw new ReadTimeoutException(consistency, blockFor-1, blockFor, true);
            }
        }

        private class MergeListener implements UnfilteredRowIterators.MergeListener
        {
            private final DecoratedKey partitionKey;
            private final PartitionColumns columns;
            private final boolean isReversed;
            private final PartitionUpdate[] repairs = new PartitionUpdate[sources.length];

            private final Row.Builder[] currentRows = new Row.Builder[sources.length];
            private final RowDiffListener diffListener;

            // The partition level deletion for the merge row.
            private DeletionTime partitionLevelDeletion;
            // When merged has a currently open marker, its time. null otherwise.
            private DeletionTime mergedDeletionTime;
            // For each source, the time of the current deletion as known by the source.
            private final DeletionTime[] sourceDeletionTime = new DeletionTime[sources.length];
            // For each source, record if there is an open range to send as repair, and from where.
            private final ClusteringBound[] markerToRepair = new ClusteringBound[sources.length];

            private MergeListener(DecoratedKey partitionKey, PartitionColumns columns, boolean isReversed)
            {
                this.partitionKey = partitionKey;
                this.columns = columns;
                this.isReversed = isReversed;

                this.diffListener = new RowDiffListener()
                {
                    public void onPrimaryKeyLivenessInfo(int i, Clustering clustering, LivenessInfo merged, LivenessInfo original)
                    {
                        if (merged != null && !merged.equals(original))
                            currentRow(i, clustering).addPrimaryKeyLivenessInfo(merged);
                    }

                    public void onDeletion(int i, Clustering clustering, Row.Deletion merged, Row.Deletion original)
                    {
                        if (merged != null && !merged.equals(original))
                            currentRow(i, clustering).addRowDeletion(merged);
                    }

                    public void onComplexDeletion(int i, Clustering clustering, ColumnDefinition column, DeletionTime merged, DeletionTime original)
                    {
                        if (merged != null && !merged.equals(original))
                            currentRow(i, clustering).addComplexDeletion(column, merged);
                    }

                    public void onCell(int i, Clustering clustering, Cell merged, Cell original)
                    {
                        if (merged != null && !merged.equals(original) && isQueried(merged))
                            currentRow(i, clustering).addCell(merged);
                    }

                    private boolean isQueried(Cell cell)
                    {
                        // When we read, we may have some cell that have been fetched but are not selected by the user. Those cells may
                        // have empty values as optimization (see CASSANDRA-10655) and hence they should not be included in the read-repair.
                        // This is fine since those columns are not actually requested by the user and are only present for the sake of CQL
                        // semantic (making sure we can always distinguish between a row that doesn't exist from one that do exist but has
                        /// no value for the column requested by the user) and so it won't be unexpected by the user that those columns are
                        // not repaired.
                        ColumnDefinition column = cell.column();
                        ColumnFilter filter = command.columnFilter();
                        return column.isComplex() ? filter.fetchedCellIsQueried(column, cell.path()) : filter.fetchedColumnIsQueried(column);
                    }
                };
            }

            private PartitionUpdate update(int i)
            {
                if (repairs[i] == null)
                    repairs[i] = new PartitionUpdate(command.metadata(), partitionKey, columns, 1);
                return repairs[i];
            }

            /**
             * The partition level deletion with with which source {@code i} is currently repaired, or
             * {@code DeletionTime.LIVE} if the source is not repaired on the partition level deletion (meaning it was
             * up to date on it). The output* of this method is only valid after the call to
             * {@link #onMergedPartitionLevelDeletion}.
             */
            private DeletionTime partitionLevelRepairDeletion(int i)
            {
                return repairs[i] == null ? DeletionTime.LIVE : repairs[i].partitionLevelDeletion();
            }

            private Row.Builder currentRow(int i, Clustering clustering)
            {
                if (currentRows[i] == null)
                {
                    currentRows[i] = BTreeRow.sortedBuilder();
                    currentRows[i].newRow(clustering);
                }
                return currentRows[i];
            }

            public void onMergedPartitionLevelDeletion(DeletionTime mergedDeletion, DeletionTime[] versions)
            {
                this.partitionLevelDeletion = mergedDeletion;
                for (int i = 0; i < versions.length; i++)
                {
                    if (mergedDeletion.supersedes(versions[i]))
                        update(i).addPartitionDeletion(mergedDeletion);
                }
            }

            public Row onMergedRows(Row merged, Row[] versions)
            {
                // If a row was shadowed post merged, it must be by a partition level or range tombstone, and we handle
                // those case directly in their respective methods (in other words, it would be inefficient to send a row
                // deletion as repair when we know we've already send a partition level or range tombstone that covers it).
                if (merged.isEmpty())
                    return merged;

                Rows.diff(diffListener, merged, versions);
                for (int i = 0; i < currentRows.length; i++)
                {
                    if (currentRows[i] != null)
                        update(i).add(currentRows[i].build());
                }
                Arrays.fill(currentRows, null);

                return merged;
            }

            private DeletionTime currentDeletion()
            {
                return mergedDeletionTime == null ? partitionLevelDeletion : mergedDeletionTime;
            }

            public void onMergedRangeTombstoneMarkers(RangeTombstoneMarker merged, RangeTombstoneMarker[] versions)
            {
                try
                {
                    // The code for merging range tombstones is a tad complex and we had the assertions there triggered
                    // unexpectedly in a few occasions (CASSANDRA-13237, CASSANDRA-13719). It's hard to get insights
                    // when that happen without more context that what the assertion errors give us however, hence the
                    // catch here that basically gather as much as context as reasonable.
                    internalOnMergedRangeTombstoneMarkers(merged, versions);
                }
                catch (AssertionError e)
                {
                    // The following can be pretty verbose, but it's really only triggered if a bug happen, so we'd
                    // rather get more info to debug than not.
                    CFMetaData table = command.metadata();
                    String details = String.format("Error merging RTs on %s.%s: command=%s, reversed=%b, merged=%s, versions=%s, sources={%s}, responses:%n %s",
                                                   table.ksName, table.cfName,
                                                   command.toCQLString(),
                                                   isReversed,
                                                   merged == null ? "null" : merged.toString(table),
                                                   '[' + Joiner.on(", ").join(Iterables.transform(Arrays.asList(versions), rt -> rt == null ? "null" : rt.toString(table))) + ']',
                                                   Arrays.toString(sources),
                                                   makeResponsesDebugString());
                    throw new AssertionError(details, e);
                }
            }

            private String makeResponsesDebugString()
            {
                return Joiner.on(",\n")
                             .join(Iterables.transform(getMessages(), m -> m.from + " => " + m.payload.toDebugString(command, partitionKey)));
            }

            private void internalOnMergedRangeTombstoneMarkers(RangeTombstoneMarker merged, RangeTombstoneMarker[] versions)
            {
                // The current deletion as of dealing with this marker.
                DeletionTime currentDeletion = currentDeletion();

                for (int i = 0; i < versions.length; i++)
                {
                    RangeTombstoneMarker marker = versions[i];

                    // Update what the source now thinks is the current deletion
                    if (marker != null)
                        sourceDeletionTime[i] = marker.isOpen(isReversed) ? marker.openDeletionTime(isReversed) : null;

                    // If merged == null, some of the source is opening or closing a marker
                    if (merged == null)
                    {
                        // but if it's not this source, move to the next one
                        if (marker == null)
                            continue;

                        // We have a close and/or open marker for a source, with nothing corresponding in merged.
                        // Because merged is a superset, this imply that we have a current deletion (being it due to an
                        // early opening in merged or a partition level deletion) and that this deletion will still be
                        // active after that point. Further whatever deletion was open or is open by this marker on the
                        // source, that deletion cannot supersedes the current one.
                        //
                        // But while the marker deletion (before and/or after this point) cannot supersede the current
                        // deletion, we want to know if it's equal to it (both before and after), because in that case
                        // the source is up to date and we don't want to include repair.
                        //
                        // So in practice we have 2 possible case:
                        //  1) the source was up-to-date on deletion up to that point: then it won't be from that point
                        //     on unless it's a boundary and the new opened deletion time is also equal to the current
                        //     deletion (note that this implies the boundary has the same closing and opening deletion
                        //     time, which should generally not happen, but can due to legacy reading code not avoiding
                        //     this for a while, see CASSANDRA-13237).
                        //  2) the source wasn't up-to-date on deletion up to that point and it may now be (if it isn't
                        //     we just have nothing to do for that marker).
                        assert !currentDeletion.isLive() : currentDeletion.toString();

                        // Is the source up to date on deletion? It's up to date if it doesn't have an open RT repair
                        // nor an "active" partition level deletion (where "active" means that it's greater or equal
                        // to the current deletion: if the source has a repaired partition deletion lower than the
                        // current deletion, this means the current deletion is due to a previously open range tombstone,
                        // and if the source isn't currently repaired for that RT, then it means it's up to date on it).
                        DeletionTime partitionRepairDeletion = partitionLevelRepairDeletion(i);
                        if (markerToRepair[i] == null && currentDeletion.supersedes(partitionRepairDeletion))
                        {
                            /*
                             * Since there is an ongoing merged deletion, the only way we don't have an open repair for
                             * this source is that it had a range open with the same deletion as current marker,
                             * and the marker is closing it.
                             */
                            assert marker.isClose(isReversed) && currentDeletion.equals(marker.closeDeletionTime(isReversed))
                                 : String.format("currentDeletion=%s, marker=%s", currentDeletion, marker.toString(command.metadata()));

                            // and so unless it's a boundary whose opening deletion time is still equal to the current
                            // deletion (see comment above for why this can actually happen), we have to repair the source
                            // from that point on.
                            if (!(marker.isOpen(isReversed) && currentDeletion.equals(marker.openDeletionTime(isReversed))))
                                markerToRepair[i] = marker.closeBound(isReversed).invert();
                        }
                        // In case 2) above, we only have something to do if the source is up-to-date after that point
                        // (which, since the source isn't up-to-date before that point, means we're opening a new deletion
                        // that is equal to the current one).
                        else if (marker.isOpen(isReversed) && currentDeletion.equals(marker.openDeletionTime(isReversed)))
                        {
                            closeOpenMarker(i, marker.openBound(isReversed).invert());
                        }
                    }
                    else
                    {
                        // We have a change of current deletion in merged (potentially to/from no deletion at all).

                        if (merged.isClose(isReversed))
                        {
                            // We're closing the merged range. If we're recorded that this should be repaird for the
                            // source, close and add said range to the repair to send.
                            if (markerToRepair[i] != null)
                                closeOpenMarker(i, merged.closeBound(isReversed));

                        }

                        if (merged.isOpen(isReversed))
                        {
                            // If we're opening a new merged range (or just switching deletion), then unless the source
                            // is up to date on that deletion (note that we've updated what the source deleteion is
                            // above), we'll have to sent the range to the source.
                            DeletionTime newDeletion = merged.openDeletionTime(isReversed);
                            DeletionTime sourceDeletion = sourceDeletionTime[i];
                            if (!newDeletion.equals(sourceDeletion))
                                markerToRepair[i] = merged.openBound(isReversed);
                        }
                    }
                }

                if (merged != null)
                    mergedDeletionTime = merged.isOpen(isReversed) ? merged.openDeletionTime(isReversed) : null;
            }

            private void closeOpenMarker(int i, ClusteringBound close)
            {
                ClusteringBound open = markerToRepair[i];
                update(i).add(new RangeTombstone(Slice.make(isReversed ? close : open, isReversed ? open : close), currentDeletion()));
                markerToRepair[i] = null;
            }

            public void close()
            {
                for (int i = 0; i < repairs.length; i++)
                    if (null != repairs[i])
                        sendRepairMutation(repairs[i], sources[i]);
            }

            private void sendRepairMutation(PartitionUpdate partition, InetAddress destination)
            {
                Mutation mutation = new Mutation(partition);
                int messagingVersion = MessagingService.instance().getVersion(destination);

                int    mutationSize = (int) Mutation.serializer.serializedSize(mutation, messagingVersion);
                int maxMutationSize = DatabaseDescriptor.getMaxMutationSize();

                if (mutationSize <= maxMutationSize)
                {
                    Tracing.trace("Sending read-repair-mutation to {}", destination);
                    // use a separate verb here to avoid writing hints on timeouts
                    MessageOut<Mutation> message = mutation.createMessage(MessagingService.Verb.READ_REPAIR);
                    repairResults.add(MessagingService.instance().sendRR(message, destination));
                    ColumnFamilyStore.metricsFor(command.metadata().cfId).readRepairRequests.mark();
                }
                else if (DROP_OVERSIZED_READ_REPAIR_MUTATIONS)
                {
                    logger.debug("Encountered an oversized ({}/{}) read repair mutation for table {}.{}, key {}, node {}",
                                 mutationSize,
                                 maxMutationSize,
                                 command.metadata().ksName,
                                 command.metadata().cfName,
                                 command.metadata().getKeyValidator().getString(partitionKey.getKey()),
                                 destination);
                }
                else
                {
                    logger.warn("Encountered an oversized ({}/{}) read repair mutation for table {}.{}, key {}, node {}",
                                mutationSize,
                                maxMutationSize,
                                command.metadata().ksName,
                                command.metadata().cfName,
                                command.metadata().getKeyValidator().getString(partitionKey.getKey()),
                                destination);

                    int blockFor = consistency.blockFor(keyspace);
                    Tracing.trace("Timed out while read-repairing after receiving all {} data and digest responses", blockFor);
                    throw new ReadTimeoutException(consistency, blockFor - 1, blockFor, true);
                }
            }
        }
    }

    private UnfilteredPartitionIterator extendWithShortReadProtection(UnfilteredPartitionIterator partitions,
                                                                      ResolveContext context,
                                                                      int i)
    {
        DataLimits.Counter singleResultCounter =
            command.limits().newCounter(command.nowInSec(), false, command.selectsFullPartition(), enforceStrictLiveness).onlyCount();

<<<<<<< HEAD
        ShortReadPartitionsProtection protection =
            new ShortReadPartitionsProtection(source, singleResultCounter, mergedResultCounter, queryStartNanoTime);
=======
        // The pre-fetch callback used here makes the initial round of responses for this replica collectable.
        ShortReadPartitionsProtection protection = new ShortReadPartitionsProtection(context.sources[i],
                                                                                     () -> responses.clearUnsafe(i),
                                                                                     singleResultCounter,
                                                                                     context.mergedResultCounter);
>>>>>>> e5c3d08a

        /*
         * The order of extention and transformations is important here. Extending with more partitions has to happen
         * first due to the way BaseIterator.hasMoreContents() works: only transformations applied after extension will
         * be called on the first partition of the extended iterator.
         *
         * Additionally, we want singleResultCounter to be applied after SRPP, so that its applyToPartition() method will
         * be called last, after the extension done by SRRP.applyToPartition() call. That way we preserve the same order
         * when it comes to calling SRRP.moreContents() and applyToRow() callbacks.
         *
         * See ShortReadPartitionsProtection.applyToPartition() for more details.
         */

        // extend with moreContents() only if it's a range read command with no partition key specified
        if (!command.isLimitedToOnePartition())
            partitions = MorePartitions.extend(partitions, protection);     // register SRPP.moreContents()

        partitions = Transformation.apply(partitions, protection);          // register SRPP.applyToPartition()
        partitions = Transformation.apply(partitions, singleResultCounter); // register the per-source counter

        return partitions;
    }

    /*
     * We have a potential short read if the result from a given node contains the requested number of rows
     * (i.e. it has stopped returning results due to the limit), but some of them haven't
     * made it into the final post-reconciliation result due to other nodes' row, range, and/or partition tombstones.
     *
     * If that is the case, then that node may have more rows that we should fetch, as otherwise we could
     * ultimately return fewer rows than required. Also, those additional rows may contain tombstones which
     * which we also need to fetch as they may shadow rows or partitions from other replicas' results, which we would
     * otherwise return incorrectly.
     */
    private class ShortReadPartitionsProtection extends Transformation<UnfilteredRowIterator> implements MorePartitions<UnfilteredPartitionIterator>
    {
        private final InetAddress source;
        private final Runnable preFetchCallback; // called immediately before fetching more contents

        private final DataLimits.Counter singleResultCounter; // unmerged per-source counter
        private final DataLimits.Counter mergedResultCounter; // merged end-result counter

        private DecoratedKey lastPartitionKey; // key of the last observed partition

        private boolean partitionsFetched; // whether we've seen any new partitions since iteration start or last moreContents() call

<<<<<<< HEAD
        private final long queryStartNanoTime;

        private ShortReadPartitionsProtection(InetAddress source,
                                              DataLimits.Counter singleResultCounter,
                                              DataLimits.Counter mergedResultCounter,
                                              long queryStartNanoTime)
=======
        private ShortReadPartitionsProtection(InetAddress source,
                                              Runnable preFetchCallback,
                                              DataLimits.Counter singleResultCounter,
                                              DataLimits.Counter mergedResultCounter)
>>>>>>> e5c3d08a
        {
            this.source = source;
            this.preFetchCallback = preFetchCallback;
            this.singleResultCounter = singleResultCounter;
            this.mergedResultCounter = mergedResultCounter;
            this.queryStartNanoTime = queryStartNanoTime;
        }

        @Override
        public UnfilteredRowIterator applyToPartition(UnfilteredRowIterator partition)
        {
            partitionsFetched = true;

            lastPartitionKey = partition.partitionKey();

            /*
             * Extend for moreContents() then apply protection to track lastClustering by applyToRow().
             *
             * If we don't apply the transformation *after* extending the partition with MoreRows,
             * applyToRow() method of protection will not be called on the first row of the new extension iterator.
             */
            ShortReadRowsProtection protection = new ShortReadRowsProtection(partition.metadata(), partition.partitionKey());
            return Transformation.apply(MoreRows.extend(partition, protection), protection);
        }

        /*
         * We only get here once all the rows and partitions in this iterator have been iterated over, and so
         * if the node had returned the requested number of rows but we still get here, then some results were
         * skipped during reconciliation.
         */
        public UnfilteredPartitionIterator moreContents()
        {
            // never try to request additional partitions from replicas if our reconciled partitions are already filled to the limit
            assert !mergedResultCounter.isDone();

            // we do not apply short read protection when we have no limits at all
            assert !command.limits().isUnlimited();

            /*
             * If this is a single partition read command or an (indexed) partition range read command with
             * a partition key specified, then we can't and shouldn't try fetch more partitions.
             */
            assert !command.isLimitedToOnePartition();

            /*
             * If the returned result doesn't have enough rows/partitions to satisfy even the original limit, don't ask for more.
             *
             * Can only take the short cut if there is no per partition limit set. Otherwise it's possible to hit false
             * positives due to some rows being uncounted for in certain scenarios (see CASSANDRA-13911).
             */
            if (!singleResultCounter.isDone() && command.limits().perPartitionCount() == DataLimits.NO_LIMIT)
                return null;

            /*
             * Either we had an empty iterator as the initial response, or our moreContents() call got us an empty iterator.
             * There is no point to ask the replica for more rows - it has no more in the requested range.
             */
            if (!partitionsFetched)
                return null;
            partitionsFetched = false;

            /*
             * We are going to fetch one partition at a time for thrift and potentially more for CQL.
             * The row limit will either be set to the per partition limit - if the command has no total row limit set, or
             * the total # of rows remaining - if it has some. If we don't grab enough rows in some of the partitions,
             * then future ShortReadRowsProtection.moreContents() calls will fetch the missing ones.
             */
            int toQuery = command.limits().count() != DataLimits.NO_LIMIT
                        ? command.limits().count() - counted(mergedResultCounter)
                        : command.limits().perPartitionCount();

            ColumnFamilyStore.metricsFor(command.metadata().cfId).shortReadProtectionRequests.mark();
            Tracing.trace("Requesting {} extra rows from {} for short read protection", toQuery, source);

            // If we've arrived here, all responses have been consumed, and we're about to request more.
            preFetchCallback.run();
            
            PartitionRangeReadCommand cmd = makeFetchAdditionalPartitionReadCommand(toQuery);
            return executeReadCommand(cmd);
        }

        // Counts the number of rows for regular queries and the number of groups for GROUP BY queries
        private int counted(Counter counter)
        {
            return command.limits().isGroupByLimit()
                 ? counter.rowCounted()
                 : counter.counted();
        }

        private PartitionRangeReadCommand makeFetchAdditionalPartitionReadCommand(int toQuery)
        {
            PartitionRangeReadCommand cmd = (PartitionRangeReadCommand) command;

            DataLimits newLimits = cmd.limits().forShortReadRetry(toQuery);

            AbstractBounds<PartitionPosition> bounds = cmd.dataRange().keyRange();
            AbstractBounds<PartitionPosition> newBounds = bounds.inclusiveRight()
                                                        ? new Range<>(lastPartitionKey, bounds.right)
                                                        : new ExcludingBounds<>(lastPartitionKey, bounds.right);
            DataRange newDataRange = cmd.dataRange().forSubRange(newBounds);

            return cmd.withUpdatedLimitsAndDataRange(newLimits, newDataRange);
        }

        private class ShortReadRowsProtection extends Transformation<UnfilteredRowIterator> implements MoreRows<UnfilteredRowIterator>
        {
            private final CFMetaData metadata;
            private final DecoratedKey partitionKey;

            private Clustering lastClustering; // clustering of the last observed row

            private int lastCounted = 0; // last seen recorded # before attempting to fetch more rows
            private int lastFetched = 0; // # rows returned by last attempt to get more (or by the original read command)
            private int lastQueried = 0; // # extra rows requested from the replica last time

            private ShortReadRowsProtection(CFMetaData metadata, DecoratedKey partitionKey)
            {
                this.metadata = metadata;
                this.partitionKey = partitionKey;
            }

            @Override
            public Row applyToRow(Row row)
            {
                lastClustering = row.clustering();
                return row;
            }

            /*
             * We only get here once all the rows in this iterator have been iterated over, and so if the node
             * had returned the requested number of rows but we still get here, then some results were skipped
             * during reconciliation.
             */
            public UnfilteredRowIterator moreContents()
            {
                // never try to request additional rows from replicas if our reconciled partition is already filled to the limit
                assert !mergedResultCounter.isDoneForPartition();

                // we do not apply short read protection when we have no limits at all
                assert !command.limits().isUnlimited();

                /*
                 * If the returned partition doesn't have enough rows to satisfy even the original limit, don't ask for more.
                 *
                 * Can only take the short cut if there is no per partition limit set. Otherwise it's possible to hit false
                 * positives due to some rows being uncounted for in certain scenarios (see CASSANDRA-13911).
                 */
                if (!singleResultCounter.isDoneForPartition() && command.limits().perPartitionCount() == DataLimits.NO_LIMIT)
                    return null;

                /*
                 * If the replica has no live rows in the partition, don't try to fetch more.
                 *
                 * Note that the previous branch [if (!singleResultCounter.isDoneForPartition()) return null] doesn't
                 * always cover this scenario:
                 * isDoneForPartition() is defined as [isDone() || rowInCurrentPartition >= perPartitionLimit],
                 * and will return true if isDone() returns true, even if there are 0 rows counted in the current partition.
                 *
                 * This can happen with a range read if after 1+ rounds of short read protection requests we managed to fetch
                 * enough extra rows for other partitions to satisfy the singleResultCounter's total row limit, but only
                 * have tombstones in the current partition.
                 *
                 * One other way we can hit this condition is when the partition only has a live static row and no regular
                 * rows. In that scenario the counter will remain at 0 until the partition is closed - which happens after
                 * the moreContents() call.
                 */
                if (countedInCurrentPartition(singleResultCounter) == 0)
                    return null;

                /*
                 * This is a table with no clustering columns, and has at most one row per partition - with EMPTY clustering.
                 * We already have the row, so there is no point in asking for more from the partition.
                 */
                if (Clustering.EMPTY == lastClustering)
                    return null;

                lastFetched = countedInCurrentPartition(singleResultCounter) - lastCounted;
                lastCounted = countedInCurrentPartition(singleResultCounter);

                // getting back fewer rows than we asked for means the partition on the replica has been fully consumed
                if (lastQueried > 0 && lastFetched < lastQueried)
                    return null;

                /*
                 * At this point we know that:
                 *     1. the replica returned [repeatedly?] as many rows as we asked for and potentially has more
                 *        rows in the partition
                 *     2. at least one of those returned rows was shadowed by a tombstone returned from another
                 *        replica
                 *     3. we haven't satisfied the client's limits yet, and should attempt to query for more rows to
                 *        avoid a short read
                 *
                 * In the ideal scenario, we would get exactly min(a, b) or fewer rows from the next request, where a and b
                 * are defined as follows:
                 *     [a] limits.count() - mergedResultCounter.counted()
                 *     [b] limits.perPartitionCount() - mergedResultCounter.countedInCurrentPartition()
                 *
                 * It would be naive to query for exactly that many rows, as it's possible and not unlikely
                 * that some of the returned rows would also be shadowed by tombstones from other hosts.
                 *
                 * Note: we don't know, nor do we care, how many rows from the replica made it into the reconciled result;
                 * we can only tell how many in total we queried for, and that [0, mrc.countedInCurrentPartition()) made it.
                 *
                 * In general, our goal should be to minimise the number of extra requests - *not* to minimise the number
                 * of rows fetched: there is a high transactional cost for every individual request, but a relatively low
                 * marginal cost for each extra row requested.
                 *
                 * As such it's better to overfetch than to underfetch extra rows from a host; but at the same
                 * time we want to respect paging limits and not blow up spectacularly.
                 *
                 * Note: it's ok to retrieve more rows that necessary since singleResultCounter is not stopping and only
                 * counts.
                 *
                 * With that in mind, we'll just request the minimum of (count(), perPartitionCount()) limits.
                 *
                 * See CASSANDRA-13794 for more details.
                 */
                lastQueried = Math.min(command.limits().count(), command.limits().perPartitionCount());

                ColumnFamilyStore.metricsFor(metadata.cfId).shortReadProtectionRequests.mark();
                Tracing.trace("Requesting {} extra rows from {} for short read protection", lastQueried, source);

                SinglePartitionReadCommand cmd = makeFetchAdditionalRowsReadCommand(lastQueried);
                return UnfilteredPartitionIterators.getOnlyElement(executeReadCommand(cmd), cmd);
            }

            // Counts the number of rows for regular queries and the number of groups for GROUP BY queries
            private int countedInCurrentPartition(Counter counter)
            {
                return command.limits().isGroupByLimit()
                     ? counter.rowCountedInCurrentPartition()
                     : counter.countedInCurrentPartition();
            }

            private SinglePartitionReadCommand makeFetchAdditionalRowsReadCommand(int toQuery)
            {
                ClusteringIndexFilter filter = command.clusteringIndexFilter(partitionKey);
                if (null != lastClustering)
                    filter = filter.forPaging(metadata.comparator, lastClustering, false);

                return SinglePartitionReadCommand.create(command.isForThrift(),
                                                         command.metadata(),
                                                         command.nowInSec(),
                                                         command.columnFilter(),
                                                         command.rowFilter(),
                                                         command.limits().forShortReadRetry(toQuery),
                                                         partitionKey,
                                                         filter,
                                                         command.indexMetadata());
            }
        }

        private UnfilteredPartitionIterator executeReadCommand(ReadCommand cmd)
        {
            DataResolver resolver = new DataResolver(keyspace, cmd, ConsistencyLevel.ONE, 1, queryStartNanoTime);
            ReadCallback handler = new ReadCallback(resolver, ConsistencyLevel.ONE, cmd, Collections.singletonList(source), queryStartNanoTime);

            if (StorageProxy.canDoLocalRequest(source))
                StageManager.getStage(Stage.READ).maybeExecuteImmediately(new StorageProxy.LocalReadRunnable(cmd, handler));
            else
                MessagingService.instance().sendRRWithFailure(cmd.createMessage(MessagingService.current_version), source, handler);

            // We don't call handler.get() because we want to preserve tombstones since we're still in the middle of merging node results.
            handler.awaitResults();
            assert resolver.responses.size() == 1;
            return resolver.responses.get(0).payload.makeIterator(command);
        }
    }
}<|MERGE_RESOLUTION|>--- conflicted
+++ resolved
@@ -52,13 +52,8 @@
         Boolean.getBoolean("cassandra.drop_oversized_readrepair_mutations");
 
     @VisibleForTesting
-<<<<<<< HEAD
-    final List<AsyncOneResponse> repairResults = Collections.synchronizedList(new ArrayList<>());
+    final List<AsyncOneResponse<?>> repairResults = Collections.synchronizedList(new ArrayList<>());
     private final long queryStartNanoTime;
-=======
-    final List<AsyncOneResponse<?>> repairResults = Collections.synchronizedList(new ArrayList<>());
-
->>>>>>> e5c3d08a
     private final boolean enforceStrictLiveness;
 
     DataResolver(Keyspace keyspace, ReadCommand command, ConsistencyLevel consistency, int maxResponseCount, long queryStartNanoTime)
@@ -190,18 +185,15 @@
         // We need separate contexts, as each context has his own counter
         ResolveContext firstPhaseContext = new ResolveContext(count);
         ResolveContext secondPhaseContext = new ResolveContext(count);
-<<<<<<< HEAD
-        ReplicaFilteringProtection rfp = new ReplicaFilteringProtection(keyspace, command, consistency, queryStartNanoTime, firstPhaseContext.sources);
-=======
 
         ReplicaFilteringProtection rfp = new ReplicaFilteringProtection(keyspace,
                                                                         command,
                                                                         consistency,
+                                                                        queryStartNanoTime,
                                                                         firstPhaseContext.sources,
                                                                         DatabaseDescriptor.getCachedReplicaRowsWarnThreshold(),
                                                                         DatabaseDescriptor.getCachedReplicaRowsFailThreshold());
 
->>>>>>> e5c3d08a
         PartitionIterator firstPhasePartitions = resolveInternal(firstPhaseContext,
                                                                  rfp.mergeController(),
                                                                  i -> shortReadProtectedResponse(i, firstPhaseContext),
@@ -639,16 +631,12 @@
         DataLimits.Counter singleResultCounter =
             command.limits().newCounter(command.nowInSec(), false, command.selectsFullPartition(), enforceStrictLiveness).onlyCount();
 
-<<<<<<< HEAD
-        ShortReadPartitionsProtection protection =
-            new ShortReadPartitionsProtection(source, singleResultCounter, mergedResultCounter, queryStartNanoTime);
-=======
         // The pre-fetch callback used here makes the initial round of responses for this replica collectable.
         ShortReadPartitionsProtection protection = new ShortReadPartitionsProtection(context.sources[i],
                                                                                      () -> responses.clearUnsafe(i),
                                                                                      singleResultCounter,
-                                                                                     context.mergedResultCounter);
->>>>>>> e5c3d08a
+                                                                                     context.mergedResultCounter,
+                                                                                     queryStartNanoTime);
 
         /*
          * The order of extention and transformations is important here. Extending with more partitions has to happen
@@ -694,19 +682,13 @@
 
         private boolean partitionsFetched; // whether we've seen any new partitions since iteration start or last moreContents() call
 
-<<<<<<< HEAD
         private final long queryStartNanoTime;
 
         private ShortReadPartitionsProtection(InetAddress source,
+                                              Runnable preFetchCallback,
                                               DataLimits.Counter singleResultCounter,
                                               DataLimits.Counter mergedResultCounter,
                                               long queryStartNanoTime)
-=======
-        private ShortReadPartitionsProtection(InetAddress source,
-                                              Runnable preFetchCallback,
-                                              DataLimits.Counter singleResultCounter,
-                                              DataLimits.Counter mergedResultCounter)
->>>>>>> e5c3d08a
         {
             this.source = source;
             this.preFetchCallback = preFetchCallback;
