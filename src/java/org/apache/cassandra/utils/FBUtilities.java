--- conflicted
+++ resolved
@@ -919,47 +919,7 @@
         return historyDir;
     }
 
-<<<<<<< HEAD
-    public static void closeAll(List<? extends AutoCloseable> l) throws Exception
-=======
-    public static void updateWithShort(MessageDigest digest, int val)
-    {
-        digest.update((byte) ((val >> 8) & 0xFF));
-        digest.update((byte) (val & 0xFF));
-    }
-
-    public static void updateWithByte(MessageDigest digest, int val)
-    {
-        digest.update((byte) (val & 0xFF));
-    }
-
-    public static void updateWithInt(MessageDigest digest, int val)
-    {
-        digest.update((byte) ((val >>> 24) & 0xFF));
-        digest.update((byte) ((val >>> 16) & 0xFF));
-        digest.update((byte) ((val >>>  8) & 0xFF));
-        digest.update((byte) ((val >>> 0) & 0xFF));
-    }
-
-    public static void updateWithLong(MessageDigest digest, long val)
-    {
-        digest.update((byte) ((val >>> 56) & 0xFF));
-        digest.update((byte) ((val >>> 48) & 0xFF));
-        digest.update((byte) ((val >>> 40) & 0xFF));
-        digest.update((byte) ((val >>> 32) & 0xFF));
-        digest.update((byte) ((val >>> 24) & 0xFF));
-        digest.update((byte) ((val >>> 16) & 0xFF));
-        digest.update((byte) ((val >>>  8) & 0xFF));
-        digest.update((byte)  ((val >>> 0) & 0xFF));
-    }
-
-    public static void updateWithBoolean(MessageDigest digest, boolean val)
-    {
-        updateWithByte(digest, val ? 0 : 1);
-    }
-
     public static void closeAll(Collection<? extends AutoCloseable> l) throws Exception
->>>>>>> 08018ab5
     {
         Exception toThrow = null;
         for (AutoCloseable c : l)
