/**
 * Licensed to the Apache Software Foundation (ASF) under one
 * or more contributor license agreements.  See the NOTICE file
 * distributed with this work for additional information
 * regarding copyright ownership.  The ASF licenses this file
 * to you under the Apache License, Version 2.0 (the
 * "License"); you may not use this file except in compliance
 * with the License.  You may obtain a copy of the License at
 *
 *     http://www.apache.org/licenses/LICENSE-2.0
 *
 * Unless required by applicable law or agreed to in writing, software
 * distributed under the License is distributed on an "AS IS" BASIS,
 * WITHOUT WARRANTIES OR CONDITIONS OF ANY KIND, either express or implied.
 * See the License for the specific language governing permissions and
 * limitations under the License.
 */

import java.io.IOException;
import java.nio.ByteBuffer;
import java.util.*;

import org.apache.cassandra.avro.Column;
import org.apache.cassandra.avro.ColumnOrSuperColumn;
import org.apache.cassandra.avro.Mutation;
import org.apache.cassandra.hadoop.ColumnFamilyOutputFormat;
import org.slf4j.Logger;
import org.slf4j.LoggerFactory;

import org.apache.cassandra.db.IColumn;
import org.apache.cassandra.hadoop.ColumnFamilyInputFormat;
import org.apache.cassandra.hadoop.ConfigHelper;
import org.apache.cassandra.thrift.SlicePredicate;
import org.apache.cassandra.utils.ByteBufferUtil;
import org.apache.hadoop.conf.Configuration;
import org.apache.hadoop.conf.Configured;
import org.apache.hadoop.fs.Path;
import org.apache.hadoop.io.IntWritable;
import org.apache.hadoop.io.Text;
import org.apache.hadoop.mapreduce.Job;
import org.apache.hadoop.mapreduce.Mapper;
import org.apache.hadoop.mapreduce.Reducer;
import org.apache.hadoop.mapreduce.lib.output.FileOutputFormat;
import org.apache.hadoop.util.Tool;
import org.apache.hadoop.util.ToolRunner;

/**
 * This counts the occurrences of words in ColumnFamily Standard1, that has a single column (that we care about)
 * "text" containing a sequence of words.
 *
 * For each word, we output the total number of occurrences across all texts.
 */
public class WordCount extends Configured implements Tool
{
    private static final Logger logger = LoggerFactory.getLogger(WordCount.class);

    static final String KEYSPACE = "wordcount";
    static final String COLUMN_FAMILY = "input_words";

    static final String OUTPUT_REDUCER_VAR = "output_reducer";
    static final String OUTPUT_COLUMN_FAMILY = "output_words";
    private static final String OUTPUT_PATH_PREFIX = "/tmp/word_count";

    private static final String CONF_COLUMN_NAME = "columnname";

    public static void main(String[] args) throws Exception
    {
        // Let ToolRunner handle generic command-line options
        ToolRunner.run(new Configuration(), new WordCount(), args);
        System.exit(0);
    }

    public static class TokenizerMapper extends Mapper<ByteBuffer, SortedMap<ByteBuffer, IColumn>, Text, IntWritable>
    {
        private final static IntWritable one = new IntWritable(1);
        private Text word = new Text();
        private ByteBuffer columnName;

        public void map(ByteBuffer key, SortedMap<ByteBuffer, IColumn> columns, Context context) throws IOException, InterruptedException
        {
            IColumn column = columns.get(columnName);
            if (column == null)
                return;
            String value = ByteBufferUtil.string(column.value());
            logger.debug("read " + key + ":" + value + " from " + context.getInputSplit());

            StringTokenizer itr = new StringTokenizer(value);
            while (itr.hasMoreTokens())
            {
                word.set(itr.nextToken());
                context.write(word, one);
            }
        }

        protected void setup(org.apache.hadoop.mapreduce.Mapper.Context context)
            throws IOException, InterruptedException
        {
            this.columnName = ByteBuffer.wrap(context.getConfiguration().get(CONF_COLUMN_NAME).getBytes());
        }
        
    }

    public static class ReducerToFilesystem extends Reducer<Text, IntWritable, Text, IntWritable>
    {
        private IntWritable result = new IntWritable();

        public void reduce(Text key, Iterable<IntWritable> values, Context context) throws IOException, InterruptedException
        {
            int sum = 0;
            for (IntWritable val : values)
            {
                sum += val.get();
            }

            result.set(sum);
            context.write(key, result);
        }
    }

    public static class ReducerToCassandra extends Reducer<Text, IntWritable, ByteBuffer, List<Mutation>>
    {
        private List<Mutation> results = new ArrayList<Mutation>();
        private String columnName;

        public void reduce(Text key, Iterable<IntWritable> values, Context context) throws IOException, InterruptedException
        {
            int sum = 0;
            for (IntWritable val : values)
            {
                sum += val.get();
            }

            results.add(getMutation(key, sum));
            context.write(ByteBuffer.wrap(columnName.getBytes()), results);
            results.clear();
        }

        protected void setup(org.apache.hadoop.mapreduce.Reducer.Context context)
            throws IOException, InterruptedException
        {
<<<<<<< HEAD
            this.columnName = context.getConfiguration().get(CONF_COLUMN_NAME);
        }
=======
            Column c = new Column();
            byte[] wordBytes = word.getBytes();
            c.name = ByteBuffer.wrap(Arrays.copyOf(wordBytes, wordBytes.length));
            c.value = ByteBuffer.wrap(String.valueOf(sum).getBytes());
            c.timestamp = System.currentTimeMillis() * 1000;
>>>>>>> 9083c290

        private static Mutation getMutation(Text key, int sum)
        {
            Mutation m = new Mutation();
            m.column_or_supercolumn = getCoSC(key, sum);
            return m;
        }

        private static ColumnOrSuperColumn getCoSC(Text key, int sum)
        {
            // Have to convert both the key and the sum to ByteBuffers
            // for the generalized output format
            ByteBuffer name = ByteBuffer.wrap(key.getBytes());
            ByteBuffer value = ByteBuffer.wrap(String.valueOf(sum).getBytes());

            Column c = new Column();
            c.name = name;
            c.value = value;
            c.timestamp = System.currentTimeMillis() * 1000;
            c.ttl = 0;
            ColumnOrSuperColumn cosc = new ColumnOrSuperColumn();
            cosc.column = c;
            return cosc;
        }
    }

    public int run(String[] args) throws Exception
    {
        String outputReducerType = "filesystem";
        if (args != null && args[0].startsWith(OUTPUT_REDUCER_VAR))
        {
            String[] s = args[0].split("=");
            if (s != null && s.length == 2)
                outputReducerType = s[1];
        }
        logger.info("output reducer type: " + outputReducerType);

        for (int i = 0; i < WordCountSetup.TEST_COUNT; i++)
        {
            String columnName = "text" + i;
            getConf().set(CONF_COLUMN_NAME, columnName);

            Job job = new Job(getConf(), "wordcount");
            job.setJarByClass(WordCount.class);
            job.setMapperClass(TokenizerMapper.class);

            if (outputReducerType.equalsIgnoreCase("filesystem"))
            {
                job.setCombinerClass(ReducerToFilesystem.class);
                job.setReducerClass(ReducerToFilesystem.class);
                job.setOutputKeyClass(Text.class);
                job.setOutputValueClass(IntWritable.class);
                FileOutputFormat.setOutputPath(job, new Path(OUTPUT_PATH_PREFIX + i));
            }
            else
            {
                job.setReducerClass(ReducerToCassandra.class);

                job.setMapOutputKeyClass(Text.class);
                job.setMapOutputValueClass(IntWritable.class);
                job.setOutputKeyClass(ByteBuffer.class);
                job.setOutputValueClass(List.class);

                job.setOutputFormatClass(ColumnFamilyOutputFormat.class);
                
                ConfigHelper.setOutputColumnFamily(job.getConfiguration(), KEYSPACE, OUTPUT_COLUMN_FAMILY);
            }

            job.setInputFormatClass(ColumnFamilyInputFormat.class);


            ConfigHelper.setRpcPort(job.getConfiguration(), "9160");
            ConfigHelper.setInitialAddress(job.getConfiguration(), "localhost");
            ConfigHelper.setPartitioner(job.getConfiguration(), "org.apache.cassandra.dht.RandomPartitioner");
            ConfigHelper.setInputColumnFamily(job.getConfiguration(), KEYSPACE, COLUMN_FAMILY);
            SlicePredicate predicate = new SlicePredicate().setColumn_names(Arrays.asList(ByteBuffer.wrap(columnName.getBytes())));
            ConfigHelper.setInputSlicePredicate(job.getConfiguration(), predicate);

            job.waitForCompletion(true);
        }
        return 0;
    }
}<|MERGE_RESOLUTION|>--- conflicted
+++ resolved
@@ -49,6 +49,9 @@
  * "text" containing a sequence of words.
  *
  * For each word, we output the total number of occurrences across all texts.
+ *
+ * When outputting to Cassandra, we write the word counts as a {word, count} column/value pair,
+ * with a row key equal to the name of the source column we read the words from.
  */
 public class WordCount extends Configured implements Tool
 {
@@ -74,11 +77,17 @@
     {
         private final static IntWritable one = new IntWritable(1);
         private Text word = new Text();
-        private ByteBuffer columnName;
+        private ByteBuffer sourceColumn;
+
+        protected void setup(org.apache.hadoop.mapreduce.Mapper.Context context)
+        throws IOException, InterruptedException
+        {
+            sourceColumn = ByteBuffer.wrap(context.getConfiguration().get(CONF_COLUMN_NAME).getBytes());
+        }
 
         public void map(ByteBuffer key, SortedMap<ByteBuffer, IColumn> columns, Context context) throws IOException, InterruptedException
         {
-            IColumn column = columns.get(columnName);
+            IColumn column = columns.get(sourceColumn);
             if (column == null)
                 return;
             String value = ByteBufferUtil.string(column.value());
@@ -91,86 +100,49 @@
                 context.write(word, one);
             }
         }
-
-        protected void setup(org.apache.hadoop.mapreduce.Mapper.Context context)
-            throws IOException, InterruptedException
-        {
-            this.columnName = ByteBuffer.wrap(context.getConfiguration().get(CONF_COLUMN_NAME).getBytes());
-        }
-        
     }
 
     public static class ReducerToFilesystem extends Reducer<Text, IntWritable, Text, IntWritable>
     {
-        private IntWritable result = new IntWritable();
-
         public void reduce(Text key, Iterable<IntWritable> values, Context context) throws IOException, InterruptedException
         {
             int sum = 0;
             for (IntWritable val : values)
-            {
                 sum += val.get();
-            }
-
-            result.set(sum);
-            context.write(key, result);
+            context.write(key, new IntWritable(sum));
         }
     }
 
     public static class ReducerToCassandra extends Reducer<Text, IntWritable, ByteBuffer, List<Mutation>>
     {
-        private List<Mutation> results = new ArrayList<Mutation>();
-        private String columnName;
-
-        public void reduce(Text key, Iterable<IntWritable> values, Context context) throws IOException, InterruptedException
+        private ByteBuffer outputKey;
+
+        protected void setup(org.apache.hadoop.mapreduce.Reducer.Context context)
+        throws IOException, InterruptedException
+        {
+            outputKey = ByteBuffer.wrap(context.getConfiguration().get(CONF_COLUMN_NAME).getBytes());
+        }
+
+        public void reduce(Text word, Iterable<IntWritable> values, Context context) throws IOException, InterruptedException
         {
             int sum = 0;
             for (IntWritable val : values)
-            {
                 sum += val.get();
-            }
-
-            results.add(getMutation(key, sum));
-            context.write(ByteBuffer.wrap(columnName.getBytes()), results);
-            results.clear();
-        }
-
-        protected void setup(org.apache.hadoop.mapreduce.Reducer.Context context)
-            throws IOException, InterruptedException
-        {
-<<<<<<< HEAD
-            this.columnName = context.getConfiguration().get(CONF_COLUMN_NAME);
-        }
-=======
+            context.write(outputKey, Collections.singletonList(getMutation(word, sum)));
+        }
+
+        private static Mutation getMutation(Text word, int sum)
+        {
             Column c = new Column();
             byte[] wordBytes = word.getBytes();
             c.name = ByteBuffer.wrap(Arrays.copyOf(wordBytes, wordBytes.length));
             c.value = ByteBuffer.wrap(String.valueOf(sum).getBytes());
             c.timestamp = System.currentTimeMillis() * 1000;
->>>>>>> 9083c290
-
-        private static Mutation getMutation(Text key, int sum)
-        {
+
             Mutation m = new Mutation();
-            m.column_or_supercolumn = getCoSC(key, sum);
+            m.column_or_supercolumn = new ColumnOrSuperColumn();
+            m.column_or_supercolumn.column = c;
             return m;
-        }
-
-        private static ColumnOrSuperColumn getCoSC(Text key, int sum)
-        {
-            // Have to convert both the key and the sum to ByteBuffers
-            // for the generalized output format
-            ByteBuffer name = ByteBuffer.wrap(key.getBytes());
-            ByteBuffer value = ByteBuffer.wrap(String.valueOf(sum).getBytes());
-
-            Column c = new Column();
-            c.name = name;
-            c.value = value;
-            c.timestamp = System.currentTimeMillis() * 1000;
-            c.ttl = 0;
-            ColumnOrSuperColumn cosc = new ColumnOrSuperColumn();
-            cosc.column = c;
-            return cosc;
         }
     }
 
@@ -212,7 +184,7 @@
                 job.setOutputValueClass(List.class);
 
                 job.setOutputFormatClass(ColumnFamilyOutputFormat.class);
-                
+
                 ConfigHelper.setOutputColumnFamily(job.getConfiguration(), KEYSPACE, OUTPUT_COLUMN_FAMILY);
             }
 
