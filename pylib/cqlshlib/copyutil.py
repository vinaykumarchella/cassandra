--- conflicted
+++ resolved
@@ -1657,12 +1657,8 @@
         self.decimal_sep = parent.decimal_sep
         self.thousands_sep = parent.thousands_sep
         self.boolean_styles = parent.boolean_styles
-<<<<<<< HEAD
         self.date_time_format = parent.date_time_format.timestamp_format
-=======
-        self.time_format = parent.time_format
         self.debug = parent.debug
->>>>>>> 72057c69
 
         self.table_meta = table_meta
         self.primary_key_indexes = [self.columns.index(col.name) for col in self.table_meta.primary_key]
@@ -1914,22 +1910,15 @@
             if row[i] == self.nullval:
                 raise ParseError(self.get_null_primary_key_message(i))
 
-<<<<<<< HEAD
-        try:
-            return [conv(val) if val != self.nullval else None for conv, val in zip(converters, row)]
-        except Exception, e:
-            raise ParseError(e.message)
-=======
         def convert(c, v):
             try:
                 return c(v) if v != self.nullval else self.get_null_val()
             except Exception, e:
                 if self.debug:
                     traceback.print_exc()
-                raise ParseError("Failed to parse %s : %s" % (val, str(e)))
+                raise ParseError("Failed to parse %s : %s" % (val, e.message))
 
         return [convert(conv, val) for conv, val in zip(converters, row)]
->>>>>>> 72057c69
 
     def get_null_primary_key_message(self, idx):
         message = "Cannot insert null value for primary key column '%s'." % (self.columns[idx],)
